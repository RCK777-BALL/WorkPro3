import mongoose from 'mongoose';

const tenantSchema = new mongoose.Schema(
  {
    name: { type: String, required: true },
<<<<<<< HEAD
    sso: {
      provider: { type: String, enum: ['okta', 'azure'], required: false },
      issuer: { type: String, required: false },
      clientId: { type: String, required: false },
    },
=======
    maxSites: { type: Number, default: 5 },
>>>>>>> f5a34f8d
  },
  { timestamps: true }
);

export default mongoose.model('Tenant', tenantSchema);<|MERGE_RESOLUTION|>--- conflicted
+++ resolved
@@ -3,15 +3,13 @@
 const tenantSchema = new mongoose.Schema(
   {
     name: { type: String, required: true },
-<<<<<<< HEAD
+ 
     sso: {
       provider: { type: String, enum: ['okta', 'azure'], required: false },
       issuer: { type: String, required: false },
       clientId: { type: String, required: false },
     },
-=======
-    maxSites: { type: Number, default: 5 },
->>>>>>> f5a34f8d
+ 
   },
   { timestamps: true }
 );
