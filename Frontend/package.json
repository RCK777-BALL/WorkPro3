--- conflicted
+++ resolved
@@ -6,29 +6,7 @@
   "scripts": {
     "dev": "node dev-server.js",
     "typecheck": "tsc -p tsconfig.json --noEmit",
-<<<<<<< HEAD
-    "test": "node --test"
-=======
-    "test": "vitest --run",
-    "test:ui": "vitest"
-  },
-  "dependencies": {
-    "lucide-react": "^0.378.0",
-    "react-router-dom": "^6.22.3",
-    "react-i18next": "^13.5.0",
-    "i18next": "^23.10.1",
-    "uuid": "^9.0.1"
-  },
-  "devDependencies": {
-    "@testing-library/jest-dom": "^6.1.4",
-    "@testing-library/react": "^14.2.1",
-    "@testing-library/user-event": "^14.4.3",
-    "jsdom": "^24.0.0",
-    "@types/node": "^20.11.7",
-    "@types/uuid": "^9.0.7",
-    "typescript": "^5.4.0",
-    "vitest": "^3.2.4",
-    "@vitejs/plugin-react": "^4.3.1"
->>>>>>> 8ce57acb
+     "test": "node --test"
+ 
   }
 }