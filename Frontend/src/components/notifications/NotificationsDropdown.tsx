--- conflicted
+++ resolved
@@ -3,15 +3,12 @@
 
 import { markNotificationRead } from '../../utils/api';
 import type { NotificationType } from '../../types';
-import Card from '../common/Card';
-<<<<<<< HEAD
+import Card from '../common/Card'; 
 import {
   getNotificationsSocket,
   closeNotificationsSocket,
 } from '../../utils/notificationsSocket';
-=======
-import { getNotificationsSocket } from '../../utils/notificationsSocket';
->>>>>>> 5f49f8b3
+ 
  
 
 const colorClasses = (type: NotificationType['type']) => {
@@ -47,11 +44,10 @@
   const [items, setNotifications] = useState<NotificationType[]>(notifications);
 
   useEffect(() => {
-<<<<<<< HEAD
+ 
     if (!liveData) return;
 
-=======
->>>>>>> 5f49f8b3
+ 
     const s = getNotificationsSocket();
     const handleCreate = (n: NotificationType) => {
       setNotifications((prev) => [n, ...prev]);
