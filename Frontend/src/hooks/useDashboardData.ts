--- conflicted
+++ resolved
@@ -119,11 +119,8 @@
             assetName: u.asset?.name ?? 'Unknown',
             assetId: u.asset?._id ?? (u as any).asset?.id ?? '',
             date: u.nextDue,
-<<<<<<< HEAD
-            type: (u.type ?? 'preventive') as MaintenanceType,
-=======
-            type: (u.type ?? 'inspection') as MaintenanceType,
->>>>>>> 785c50e1
+             type: (u.type ?? 'preventive') as MaintenanceType,
+ 
             assignedTo: u.assignedTo ?? '',
             estimatedDuration: u.estimatedDuration ?? 0,
           }))
