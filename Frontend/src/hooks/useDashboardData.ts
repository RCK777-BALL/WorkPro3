import { useCallback, useEffect, useMemo, useState } from 'react';
import api from '../utils/api';
import type {
  StatusCountResponse,
  UpcomingMaintenanceResponse,
  CriticalAlertResponse,
  UpcomingMaintenanceItem,
  CriticalAlertItem,
<<<<<<< HEAD
  AssetStatusMap,
=======
  MaintenanceType,
>>>>>>> 55c73ae1
} from '../types';
import type { DateRange, Timeframe } from '../store/dashboardStore';

// normalize backend work-order status keys to camelCase
const normalizeWOKey = (key: string): keyof WorkOrderStatusMap => {
  if (key === 'in-progress') return 'inProgress';
  if (key === 'on-hold') return 'onHold';
  return key as keyof WorkOrderStatusMap;
};

interface WorkOrderStatusMap {
  open: number;
  inProgress: number;
  onHold: number;
  completed: number;
}

const defaultWOStatus: WorkOrderStatusMap = {
  open: 0,
  inProgress: 0,
  onHold: 0,
  completed: 0,
};

<<<<<<< HEAD
const defaultAssetStatus: AssetStatusMap = {};
=======
export type AssetStatusMap = Record<string, number>;

const defaultAssetStatus: AssetStatusMap = {
  Active: 0,
  Offline: 0,
  'In Repair': 0,
};
>>>>>>> 55c73ae1

// simple debounce helper
function debounce<F extends (...args: any[]) => void>(fn: F, delay: number) {
  let timer: ReturnType<typeof setTimeout> | null = null;
  const debounced = (...args: Parameters<F>) => {
    if (timer) clearTimeout(timer);
    if (typeof window !== 'undefined') {
      timer = setTimeout(() => fn(...args), delay);
    }
  };
  (debounced as any).cancel = () => {
    if (timer) {
      clearTimeout(timer);
      timer = null;
    }
  };
  return debounced as F & { cancel: () => void };
}

export default function useDashboardData(
  role?: string,
  department?: string,
  timeframe?: Timeframe,
  range?: DateRange,
) {
  const [workOrdersByStatus, setWorkOrdersByStatus] = useState<WorkOrderStatusMap>(defaultWOStatus);
  const [assetsByStatus, setAssetsByStatus] = useState<AssetStatusMap>(defaultAssetStatus);
  const [upcomingMaintenance, setUpcomingMaintenance] = useState<UpcomingMaintenanceItem[]>([]);
  const [criticalAlerts, setCriticalAlerts] = useState<CriticalAlertItem[]>([]);
  const [loading, setLoading] = useState(false);

  const refreshData = useCallback(async () => {
    setLoading(true);
    try {
      const params = new URLSearchParams();
      if (role && role !== 'all') params.append('role', role);
      if (department && department !== 'all') params.append('department', department);
      if (timeframe) {
        params.append('timeframe', timeframe);
        if (timeframe === 'custom' && range) {
          params.append('start', range.start);
          params.append('end', range.end);
        }
      }
      const query = params.toString() ? `?${params.toString()}` : '';

      const [woRes, assetRes, upcomingRes, alertRes] = await Promise.all([
        api.get<StatusCountResponse[]>(`/summary/workorders${query}`),
        api.get<StatusCountResponse[]>(`/summary/assets${query}`),
        api.get<UpcomingMaintenanceResponse[]>(`/summary/upcoming-maintenance${query}`),
        api.get<CriticalAlertResponse[]>(`/summary/critical-alerts${query}`),
      ]);

      // Work orders
      const woCounts: WorkOrderStatusMap = { ...defaultWOStatus };
      if (Array.isArray(woRes.data)) {
        woRes.data.forEach(({ _id, count }) => {
          const key = normalizeWOKey(_id as string);
          if (key in woCounts) woCounts[key] = count;
        });
      }
      setWorkOrdersByStatus(woCounts);

      // Assets
      const assetCounts: AssetStatusMap = {};
      if (Array.isArray(assetRes.data)) {
        assetRes.data.forEach(({ _id, count }) => {
          assetCounts[_id as string] = count;
        });
      }
      setAssetsByStatus(assetCounts);

      // Upcoming maintenance
      const upcoming: UpcomingMaintenanceItem[] = Array.isArray(upcomingRes.data)
        ? upcomingRes.data.map((u) => ({
            id: u._id ?? u.id ?? '',
            assetName: u.asset?.name ?? 'Unknown',
            assetId: u.asset?._id ?? (u as any).asset?.id ?? '',
            date: u.nextDue,
             type: (u.type ?? 'preventive') as MaintenanceType,
 
            assignedTo: u.assignedTo ?? '',
            estimatedDuration: u.estimatedDuration ?? 0,
          }))
        : [];
      setUpcomingMaintenance(upcoming);

      // Critical alerts
      const alerts: CriticalAlertItem[] = Array.isArray(alertRes.data)
        ? alertRes.data.map((a) => ({
            id: a._id ?? a.id ?? '',
            assetName: a.asset?.name ?? 'Unknown',
            severity: a.priority,
            issue: a.description ?? a.title ?? '',
            timestamp: a.createdAt,
          }))
        : [];
      setCriticalAlerts(alerts);
    } catch (err) {
      console.error('dashboard refresh failed', err);
    } finally {
      setLoading(false);
    }
  }, [role, department, timeframe, range?.start, range?.end]);

  const refresh = useMemo(() => debounce(refreshData, 300), [refreshData]);

  useEffect(() => {
    refresh();
    return () => refresh.cancel();
  }, [refresh]);

  return {
    workOrdersByStatus,
    assetsByStatus,
    upcomingMaintenance,
    criticalAlerts,
    refresh,
    loading,
  };
}<|MERGE_RESOLUTION|>--- conflicted
+++ resolved
@@ -6,11 +6,8 @@
   CriticalAlertResponse,
   UpcomingMaintenanceItem,
   CriticalAlertItem,
-<<<<<<< HEAD
-  AssetStatusMap,
-=======
-  MaintenanceType,
->>>>>>> 55c73ae1
+   AssetStatusMap,
+ 
 } from '../types';
 import type { DateRange, Timeframe } from '../store/dashboardStore';
 
@@ -35,17 +32,8 @@
   completed: 0,
 };
 
-<<<<<<< HEAD
-const defaultAssetStatus: AssetStatusMap = {};
-=======
-export type AssetStatusMap = Record<string, number>;
-
-const defaultAssetStatus: AssetStatusMap = {
-  Active: 0,
-  Offline: 0,
-  'In Repair': 0,
-};
->>>>>>> 55c73ae1
+ const defaultAssetStatus: AssetStatusMap = {};
+ 
 
 // simple debounce helper
 function debounce<F extends (...args: any[]) => void>(fn: F, delay: number) {
