import { useCallback, useEffect, useMemo, useState } from 'react';
import api from '../utils/api';
import type {
  StatusCountResponse,
  UpcomingMaintenanceResponse,
  CriticalAlertResponse,
  UpcomingMaintenanceItem,
  CriticalAlertItem,
} from '../types';
import type { DateRange, Timeframe } from '../store/dashboardStore';

// normalize backend work-order status keys to camelCase
const normalizeWOKey = (key: string): keyof WorkOrderStatusMap => {
  if (key === 'in-progress') return 'inProgress';
  if (key === 'on-hold') return 'onHold';
  return key as keyof WorkOrderStatusMap;
};

interface WorkOrderStatusMap {
  open: number;
  inProgress: number;
  onHold: number;
  completed: number;
}

const defaultWOStatus: WorkOrderStatusMap = {
  open: 0,
  inProgress: 0,
  onHold: 0,
  completed: 0,
};

interface AssetStatusMap {
  Active: number;
  Offline: number;
  'In Repair': number;
}

const defaultAssetStatus: AssetStatusMap = {
  Active: 0,
  Offline: 0,
  'In Repair': 0,
};

<<<<<<< HEAD
// simple debounce helper
function debounce<F extends (...args: any[]) => void>(fn: F, delay: number) {
  let timer: ReturnType<typeof setTimeout> | null = null;
  const debounced = (...args: Parameters<F>) => {
    if (timer) clearTimeout(timer);
    timer = window.setTimeout(() => fn(...args), delay);
  };
  debounced.cancel = () => {
    if (timer) {
      clearTimeout(timer);
      timer = null;
    }
  };
  return debounced as F & { cancel: () => void };
}

export default function useDashboardData(role?: string) {
=======
export default function useDashboardData(
  role?: string,
  department?: string,
  timeframe?: Timeframe,
  range?: DateRange,
) {
>>>>>>> 27f6b5eb
  const [workOrdersByStatus, setWorkOrdersByStatus] = useState<WorkOrderStatusMap>(defaultWOStatus);
  const [assetsByStatus, setAssetsByStatus] = useState<AssetStatusMap>(defaultAssetStatus);
  const [upcomingMaintenance, setUpcomingMaintenance] = useState<UpcomingMaintenanceItem[]>([]);
  const [criticalAlerts, setCriticalAlerts] = useState<CriticalAlertItem[]>([]);
  const [loading, setLoading] = useState(false);

  const refreshData = useCallback(async () => {
    setLoading(true);
    try {
      const params = new URLSearchParams();
      if (role && role !== 'all') params.append('role', role);
      if (department && department !== 'all') params.append('department', department);
      if (timeframe) {
        params.append('timeframe', timeframe);
        if (timeframe === 'custom' && range) {
          params.append('start', range.start);
          params.append('end', range.end);
        }
      }
      const query = params.toString() ? `?${params.toString()}` : '';
      const [woRes, assetRes, upcomingRes, alertRes] = await Promise.all([
        api.get<StatusCountResponse[]>(`/summary/workorders${query}`),
        api.get<StatusCountResponse[]>(`/summary/assets${query}`),
        api.get<UpcomingMaintenanceResponse[]>(`/summary/upcoming-maintenance${query}`),
        api.get<CriticalAlertResponse[]>(`/summary/critical-alerts${query}`),
      ]);

      const woCounts: WorkOrderStatusMap = { ...defaultWOStatus };
      if (Array.isArray(woRes.data)) {
        woRes.data.forEach(({ _id, count }) => {
          const key = normalizeWOKey(_id as string);
          if (key in woCounts) woCounts[key] = count;
        });
      }
      setWorkOrdersByStatus(woCounts);

      const assetCounts: AssetStatusMap = { ...defaultAssetStatus };
      if (Array.isArray(assetRes.data)) {
        assetRes.data.forEach(({ _id, count }) => {
          if (_id in assetCounts) {
            assetCounts[_id as keyof AssetStatusMap] = count;
          }
        });
      }
      setAssetsByStatus(assetCounts);

      const upcoming: UpcomingMaintenanceItem[] = Array.isArray(upcomingRes.data)
        ? upcomingRes.data.map((u) => ({
            id: u._id ?? u.id ?? '',
            assetName: u.asset?.name ?? 'Unknown',
            assetId: u.asset?._id ?? u.asset?.id ?? '',
            date: u.nextDue,
            type: u.type ?? '',
            assignedTo: u.assignedTo ?? '',
            estimatedDuration: u.estimatedDuration ?? 0,
          }))
        : [];
      setUpcomingMaintenance(upcoming);

      const alerts: CriticalAlertItem[] = Array.isArray(alertRes.data)
        ? alertRes.data.map((a) => ({
            id: a._id ?? a.id ?? '',
            assetName: a.asset?.name ?? 'Unknown',
            severity: a.priority,
            issue: a.description ?? a.title ?? '',
            timestamp: a.createdAt,
          }))
        : [];
      setCriticalAlerts(alerts);
    } catch (err) {
      console.error('dashboard refresh failed', err);
    } finally {
      setLoading(false);
    }
  }, [role, department, timeframe, range?.start, range?.end]);

  const refresh = useMemo(() => debounce(refreshData, 300), [refreshData]);

  useEffect(() => {
    refresh();
    return () => refresh.cancel();
  }, [refresh]);

  return {
    workOrdersByStatus,
    assetsByStatus,
    upcomingMaintenance,
    criticalAlerts,
    refresh,
    loading,
  };
}<|MERGE_RESOLUTION|>--- conflicted
+++ resolved
@@ -42,7 +42,6 @@
   'In Repair': 0,
 };
 
-<<<<<<< HEAD
 // simple debounce helper
 function debounce<F extends (...args: any[]) => void>(fn: F, delay: number) {
   let timer: ReturnType<typeof setTimeout> | null = null;
@@ -50,7 +49,7 @@
     if (timer) clearTimeout(timer);
     timer = window.setTimeout(() => fn(...args), delay);
   };
-  debounced.cancel = () => {
+  (debounced as any).cancel = () => {
     if (timer) {
       clearTimeout(timer);
       timer = null;
@@ -59,15 +58,12 @@
   return debounced as F & { cancel: () => void };
 }
 
-export default function useDashboardData(role?: string) {
-=======
 export default function useDashboardData(
   role?: string,
   department?: string,
   timeframe?: Timeframe,
   range?: DateRange,
 ) {
->>>>>>> 27f6b5eb
   const [workOrdersByStatus, setWorkOrdersByStatus] = useState<WorkOrderStatusMap>(defaultWOStatus);
   const [assetsByStatus, setAssetsByStatus] = useState<AssetStatusMap>(defaultAssetStatus);
   const [upcomingMaintenance, setUpcomingMaintenance] = useState<UpcomingMaintenanceItem[]>([]);
@@ -88,6 +84,7 @@
         }
       }
       const query = params.toString() ? `?${params.toString()}` : '';
+
       const [woRes, assetRes, upcomingRes, alertRes] = await Promise.all([
         api.get<StatusCountResponse[]>(`/summary/workorders${query}`),
         api.get<StatusCountResponse[]>(`/summary/assets${query}`),
@@ -95,6 +92,7 @@
         api.get<CriticalAlertResponse[]>(`/summary/critical-alerts${query}`),
       ]);
 
+      // Work orders
       const woCounts: WorkOrderStatusMap = { ...defaultWOStatus };
       if (Array.isArray(woRes.data)) {
         woRes.data.forEach(({ _id, count }) => {
@@ -104,6 +102,7 @@
       }
       setWorkOrdersByStatus(woCounts);
 
+      // Assets
       const assetCounts: AssetStatusMap = { ...defaultAssetStatus };
       if (Array.isArray(assetRes.data)) {
         assetRes.data.forEach(({ _id, count }) => {
@@ -114,11 +113,12 @@
       }
       setAssetsByStatus(assetCounts);
 
+      // Upcoming maintenance
       const upcoming: UpcomingMaintenanceItem[] = Array.isArray(upcomingRes.data)
         ? upcomingRes.data.map((u) => ({
             id: u._id ?? u.id ?? '',
             assetName: u.asset?.name ?? 'Unknown',
-            assetId: u.asset?._id ?? u.asset?.id ?? '',
+            assetId: u.asset?._id ?? (u as any).asset?.id ?? '',
             date: u.nextDue,
             type: u.type ?? '',
             assignedTo: u.assignedTo ?? '',
@@ -127,6 +127,7 @@
         : [];
       setUpcomingMaintenance(upcoming);
 
+      // Critical alerts
       const alerts: CriticalAlertItem[] = Array.isArray(alertRes.data)
         ? alertRes.data.map((a) => ({
             id: a._id ?? a.id ?? '',
