--- conflicted
+++ resolved
@@ -6,19 +6,11 @@
   fetchCriticalAlerts,
 } from '../utils/api';
 import type {
-<<<<<<< HEAD
-  StatusCount,
-  UpcomingMaintenanceResponse,
-  UpcomingMaintenanceItem,
-  CriticalAlertResponse,
-  CriticalAlertItem,
-=======
   StatusCountResponse,
   UpcomingMaintenanceItem,
   UpcomingMaintenanceResponse,
   CriticalAlertItem,
   CriticalAlertResponse,
->>>>>>> 4bc16b35
 } from '../types';
 
 interface WorkOrderStatusCounts {
@@ -48,13 +40,7 @@
     'In Repair': 0,
   });
 
-<<<<<<< HEAD
-  const [upcomingMaintenance, setUpcomingMaintenance] = useState<
-    UpcomingMaintenanceItem[]
-  >([]);
-=======
   const [upcomingMaintenance, setUpcomingMaintenance] = useState<UpcomingMaintenanceItem[]>([]);
->>>>>>> 4bc16b35
   const [criticalAlerts, setCriticalAlerts] = useState<CriticalAlertItem[]>([]);
   const [loading, setLoading] = useState(true);
 
@@ -62,26 +48,22 @@
     setLoading(true);
     try {
       const params = role ? { role } : undefined;
-<<<<<<< HEAD
-      const [assetSummaryData, workOrders, upcoming, alerts] = await Promise.all([
-        fetchAssetSummary<StatusCount[]>(params),
-        fetchWorkOrderSummary<StatusCount[]>(params),
-        fetchUpcomingMaintenance<UpcomingMaintenanceResponse[]>(params),
-        fetchCriticalAlerts<CriticalAlertResponse[]>(params),
-=======
-      const [assetSummaryData, workOrders, upcoming, alerts] = await Promise.all<[
-        StatusCountResponse[],
-        StatusCountResponse[],
-        UpcomingMaintenanceResponse[],
-        CriticalAlertResponse[],
-      ]>([
+
+      const [assetSummaryData, workOrders, upcoming, alerts] = await Promise.all<
+        [
+          StatusCountResponse[],
+          StatusCountResponse[],
+          UpcomingMaintenanceResponse[],
+          CriticalAlertResponse[],
+        ]
+      >([
         fetchAssetSummary(params),
         fetchWorkOrderSummary(params),
         fetchUpcomingMaintenance(params),
         fetchCriticalAlerts(params),
->>>>>>> 4bc16b35
       ]);
 
+      // Work order status counts
       const statusCounts: WorkOrderStatusCounts = {
         open: 0,
         inProgress: 0,
@@ -90,11 +72,13 @@
       };
       if (Array.isArray(workOrders)) {
         workOrders.forEach((w) => {
-          statusCounts[w._id as keyof WorkOrderStatusCounts] = w.count;
+          const key = w._id as keyof WorkOrderStatusCounts;
+          if (key in statusCounts) statusCounts[key] = w.count ?? 0;
         });
       }
       setWorkOrdersByStatus(statusCounts);
 
+      // Asset status counts
       const assetCounts: AssetStatusCounts = {
         Active: 0,
         Offline: 0,
@@ -102,11 +86,13 @@
       };
       if (Array.isArray(assetSummaryData)) {
         assetSummaryData.forEach((a) => {
-          assetCounts[a._id as keyof AssetStatusCounts] = a.count;
+          const key = a._id as keyof AssetStatusCounts;
+          if (key in assetCounts) assetCounts[key] = a.count ?? 0;
         });
       }
       setAssetsByStatus(assetCounts);
 
+      // Upcoming maintenance
       setUpcomingMaintenance(
         Array.isArray(upcoming)
           ? upcoming.map<UpcomingMaintenanceItem>((t) => ({
@@ -121,6 +107,7 @@
           : [],
       );
 
+      // Critical alerts
       setCriticalAlerts(
         Array.isArray(alerts)
           ? alerts.map<CriticalAlertItem>((a) => ({
