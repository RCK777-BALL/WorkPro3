import React, { useEffect, useRef, useState } from 'react';
import Layout from '../components/layout/Layout';
import Button from '../components/common/Button';
import { Download, Upload } from 'lucide-react';
import { useAuthStore } from '../store/authStore';
import { useDashboardStore } from '../store/dashboardStore';
import { useSocketStore } from '../store/socketStore';
import useDashboardData from '../hooks/useDashboardData';
import { useSummary } from '../hooks/useSummaryData';
import api from '../utils/api';
<<<<<<< HEAD
import { getChatSocket } from '../utils/chatSocket';
import DashboardStats from '../components/dashboard/DashboardStats';
import WorkOrdersChart from '../components/dashboard/WorkOrdersChart';
import AssetsStatusChart from '../components/dashboard/AssetsStatusChart';
import UpcomingMaintenance from '../components/dashboard/UpcomingMaintenance';
import CriticalAlerts from '../components/dashboard/CriticalAlerts';
import LowStockParts from '../components/dashboard/LowStockParts';
=======
import FiltersBar from '../components/dashboard/FiltersBar';
import {
  getNotificationsSocket,
  closeNotificationsSocket,
  startNotificationsPoll,
  stopNotificationsPoll,
} from '../utils/notificationsSocket';

import { Responsive, WidthProvider, type Layouts } from 'react-grid-layout';
import DashboardStats from '../components/dashboard/DashboardStats';
import WorkOrdersChart from '../components/dashboard/WorkOrdersChart';
import UpcomingMaintenance from '../components/dashboard/UpcomingMaintenance';
>>>>>>> 979a1614

import type {
  Department,
  DashboardSummary,
  LowStockPart,
  LowStockPartResponse,
} from '../types';

<<<<<<< HEAD
=======
// (optional helper; safe to remove if unused elsewhere)
const getTimeAgo = (timestamp: string): string => {
  const now = new Date();
  const date = new Date(timestamp);
  const seconds = Math.floor((now.getTime() - date.getTime()) / 1000);
  if (seconds < 60) return 'just now';
  const minutes = Math.floor(seconds / 60);
  if (minutes < 60) return `${minutes}m ago`;
  const hours = Math.floor(minutes / 60);
  if (hours < 24) return `${hours}h ago`;
  const days = Math.floor(hours / 24);
  return `${days}d ago`;
};
>>>>>>> 979a1614

const ResponsiveGridLayout = WidthProvider(Responsive);

const defaultLayouts: Layouts = {
  lg: [
    { i: 'stats', x: 0, y: 0, w: 12, h: 4 },
    { i: 'workOrders', x: 0, y: 4, w: 6, h: 8 },
    { i: 'maintenance', x: 6, y: 4, w: 6, h: 8 },
  ],
  md: [
    { i: 'stats', x: 0, y: 0, w: 10, h: 4 },
    { i: 'workOrders', x: 0, y: 4, w: 10, h: 8 },
    { i: 'maintenance', x: 0, y: 12, w: 10, h: 8 },
  ],
  sm: [
    { i: 'stats', x: 0, y: 0, w: 6, h: 4 },
    { i: 'workOrders', x: 0, y: 4, w: 6, h: 8 },
    { i: 'maintenance', x: 0, y: 12, w: 6, h: 8 },
  ],
};

const Dashboard: React.FC = () => {
  const user = useAuthStore((s) => s.user);
  const {
    selectedRole,
    selectedDepartment,
    selectedTimeframe,
    customRange,
    setSelectedDepartment,
    layouts,
    setLayouts,
  } = useDashboardStore((s) => ({
    selectedRole: s.selectedRole,
    selectedDepartment: s.selectedDepartment,
    selectedTimeframe: s.selectedTimeframe,
    customRange: s.customRange,
    setSelectedDepartment: s.setSelectedDepartment,
    layouts: s.layouts,
    setLayouts: s.setLayouts,
  }));
  const connected = useSocketStore((s) => s.connected);

  const [liveData, setLiveData] = useState(true);
  const pollActive = useRef(false);

  const {
    workOrdersByStatus,
    assetsByStatus,
    upcomingMaintenance,
    criticalAlerts,
    refresh,
    loading,
  } = useDashboardData(
    selectedRole,
    selectedDepartment,
    selectedTimeframe,
    customRange,
  );

  const [stats, setStats] = useState({
    totalAssets: 0,
    activeWorkOrders: 0,
    maintenanceCompliance: 0,
    inventoryAlerts: 0,
  });
  const [lowStockParts, setLowStockParts] = useState<LowStockPart[]>([]);
  const [departments, setDepartments] = useState<Department[]>([]);
  const [analytics, setAnalytics] = useState<any | null>(null);
  const [customize, setCustomize] = useState(false);
  const dashboardRef = useRef<HTMLDivElement>(null);

  const buildQuery = () => {
    const params = new URLSearchParams();
    if (selectedDepartment !== 'all') params.append('department', selectedDepartment);
    if (selectedRole !== 'all') params.append('role', selectedRole);
    if (selectedTimeframe) {
      params.append('timeframe', selectedTimeframe);
      if (selectedTimeframe === 'custom') {
        params.append('start', customRange.start);
        params.append('end', customRange.end);
      }
    }
    const q = params.toString();
    return q ? `?${q}` : '';
  };

  const query = buildQuery();

  // summaries (auto-refetch when filters change)
  const [summary] = useSummary<DashboardSummary>(
    `/summary${query}`,
    [selectedDepartment, selectedRole, selectedTimeframe, customRange.start, customRange.end],
  );
  const [lowStock] = useSummary<LowStockPartResponse[]>(
    `/summary/low-stock${query}`,
    [selectedDepartment, selectedRole, selectedTimeframe, customRange.start, customRange.end],
  );
  const [departmentsData] = useSummary<Department[]>(
    '/summary/departments',
    [],
    { ttlMs: 60_000 },
  );

  // restore saved layout (once)
  useEffect(() => {
    try {
      const stored = typeof window !== 'undefined' ? localStorage.getItem('dashboardLayoutV1') : null;
      if (stored) {
        setLayouts(JSON.parse(stored));
      } else {
        setLayouts(defaultLayouts);
      }
    } catch {
      setLayouts(defaultLayouts);
    }
  }, [setLayouts]);

  // map summaries to local state
  useEffect(() => {
    const mapped = Array.isArray(lowStock)
      ? lowStock.map((p) => ({
          id: p._id ?? p.id!,
          name: p.name,
          quantity: p.quantity,
          reorderPoint: p.reorderThreshold ?? p.reorderPoint ?? 0,
        }))
      : [];
    setLowStockParts(mapped);

    setStats({
      totalAssets: summary?.totalAssets || 0,
      activeWorkOrders: summary?.activeWorkOrders || 0,
      maintenanceCompliance:
        summary && summary.totalWorkOrders > 0
          ? Math.round((summary.completedWorkOrders / summary.totalWorkOrders) * 100)
          : 0,
      inventoryAlerts: mapped.length,
    });
  }, [summary, lowStock]);

  // departments list
  useEffect(() => {
    if (Array.isArray(departmentsData)) setDepartments(departmentsData);
  }, [departmentsData]);

  // analytics (optional)
  useEffect(() => {
    const fetchAnalytics = async () => {
      try {
        const res = await api.get(`/reports/analytics${buildQuery()}`);
        setAnalytics(res.data);
      } catch (err) {
        console.error('Error fetching analytics', err);
      }
    };
    fetchAnalytics();
    // eslint-disable-next-line react-hooks/exhaustive-deps
  }, [selectedDepartment, selectedRole, selectedTimeframe, customRange]);

  // socket-driven refresh with polling fallback
  useEffect(() => {
    if (!liveData) {
      closeNotificationsSocket();
      stopNotificationsPoll();
      pollActive.current = false;
      return;
    }

    const s = getNotificationsSocket();

    const doRefresh = async () => {
      try {
        await refresh();
      } catch (e) {
        console.error('refresh failed', e);
      }
    };

    const handleLowStockUpdate = (parts: LowStockPartResponse[]) => {
      const mapped = Array.isArray(parts)
        ? parts.map((p) => ({
            id: p._id ?? p.id!,
            name: p.name,
            quantity: p.quantity,
            reorderPoint: p.reorderThreshold ?? p.reorderPoint ?? 0,
          }))
        : [];
      setLowStockParts(mapped);
      setStats((prev) => ({ ...prev, inventoryAlerts: mapped.length }));
    };

    s.on('inventoryUpdated', doRefresh);
    s.on('workOrderUpdated', doRefresh);
    s.on('lowStockUpdated', handleLowStockUpdate);
    s.on('pmCompletionUpdated', (data: any) => {
      const value =
        typeof data === 'number'
          ? data
          : typeof data?.maintenanceCompliance === 'number'
          ? data.maintenanceCompliance
          : 0;
      setStats((prev) => ({ ...prev, maintenanceCompliance: value }));
    });
    s.on('notification', doRefresh);

    let timer: ReturnType<typeof setTimeout> | undefined;
    if (s.disconnected) {
      timer = setTimeout(() => {
        if (s.disconnected && !pollActive.current) {
          startNotificationsPoll(doRefresh);
          pollActive.current = true;
        }
      }, 10_000);
    }

    s.on('connect', () => {
      if (pollActive.current) {
        stopNotificationsPoll();
        pollActive.current = false;
      }
    });

    return () => {
      s.off('inventoryUpdated', doRefresh);
      s.off('workOrderUpdated', doRefresh);
      s.off('lowStockUpdated', handleLowStockUpdate);
      s.off('pmCompletionUpdated');
      s.off('notification', doRefresh);
      if (timer) clearTimeout(timer);
      stopNotificationsPoll();
      pollActive.current = false;
    };
  }, [refresh, connected, liveData]);

  const handleLayoutChange = (_: any, allLayouts: Layouts) => {
    setLayouts(allLayouts);
    try {
      localStorage.setItem('dashboardLayoutV1', JSON.stringify(allLayouts));
    } catch {
      // ignore persistence errors
    }
  };

  const handleExportCSV = async () => {
    const { default: exportCsv } = await import('../utils/exportCsv');
    exportCsv(
      {
        'Total Assets': stats.totalAssets,
        'Active Work Orders': stats.activeWorkOrders,
        'Maintenance Compliance': stats.maintenanceCompliance,
        'Inventory Alerts': stats.inventoryAlerts,
      },
      'dashboard-kpis',
    );
    exportCsv(lowStockParts, 'dashboard-low-stock');
  };

  const handleExportPDF = async () => {
    if (!dashboardRef.current) return;
    const [{ default: html2canvas }, { jsPDF }] = await Promise.all([
      import('html2canvas'),
      import('jspdf'),
    ]);
    const canvas = await html2canvas(dashboardRef.current, {
      ignoreElements: (el) => el.classList.contains('no-export'),
    });
    const imgData = canvas.toDataURL('image/png');
    const pdf = new jsPDF('p', 'mm', 'a4');
    const width = pdf.internal.pageSize.getWidth();
    const height = (canvas.height * width) / canvas.width;
    pdf.addImage(imgData, 'PNG', 0, 0, width, height);
    pdf.save('dashboard-summary.pdf');
  };

  return (
    <Layout title="Dashboard">
      <div className="px-4 py-6 space-y-6" ref={dashboardRef}>
        <div className="flex items-center justify-between">
          <h1 className="text-2xl font-semibold">Welcome{user?.name ? `, ${user.name}` : ''}</h1>
<<<<<<< HEAD
          {loading && <span className="text-sm opacity-70">Refreshing…</span>}
        </div>

        {/* Top stats */}
        <DashboardStats stats={stats} />

        {/* Status summaries */}
        <div className="grid grid-cols-1 lg:grid-cols-2 gap-6">
          <WorkOrdersChart data={workOrdersByStatus} />
          <AssetsStatusChart data={assetsByStatus} />
        </div>

        {/* Upcoming maintenance, alerts, and low stock */}
        <div className="grid grid-cols-1 xl:grid-cols-3 gap-6">
          <UpcomingMaintenance
            maintenanceItems={upcomingMaintenance.slice(0, 8)}
            onComplete={(id) => {
              /* Placeholder for completion action */
              console.log('Complete maintenance', id);
            }}
          />
          <CriticalAlerts alerts={criticalAlerts.slice(0, 8)} />
          <LowStockParts parts={lowStockParts.slice(0, 8)} />
        </div>
=======
          <div className="flex items-center gap-4 no-export">
            <label className="flex items-center gap-2 text-sm">
              <input
                type="checkbox"
                checked={customize}
                onChange={() => setCustomize((c) => !c)}
              />
              Customize layout
            </label>
            {loading && <span className="text-sm opacity-70">Refreshing…</span>}
            <button
              className="text-sm border px-2 py-1 rounded"
              onClick={() => setLiveData((v) => !v)}
            >
              {liveData ? 'Live On' : 'Live Off'}
            </button>
            <Button variant="outline" icon={<Download size={16} />} onClick={handleExportCSV}>
              Export CSV
            </Button>
            <Button variant="outline" icon={<Upload size={16} />} onClick={handleExportPDF}>
              Export PDF
            </Button>
          </div>
        </div>

        <FiltersBar departments={departments} />

        <ResponsiveGridLayout
          className="layout"
          layouts={Object.keys(layouts).length ? layouts : defaultLayouts}
          cols={{ lg: 12, md: 10, sm: 6, xs: 4, xxs: 2 }}
          rowHeight={30}
          isDraggable={customize}
          isResizable={customize}
          onLayoutChange={handleLayoutChange}
        >
          <div key="stats" className="h-full">
            <DashboardStats stats={stats} />
          </div>
          <div key="workOrders" className="h-full">
            <WorkOrdersChart data={workOrdersByStatus} />
          </div>
          <div key="maintenance" className="h-full">
            <UpcomingMaintenance maintenanceItems={upcomingMaintenance} />
          </div>
        </ResponsiveGridLayout>
>>>>>>> 979a1614
      </div>
    </Layout>
  );
};

export default Dashboard;<|MERGE_RESOLUTION|>--- conflicted
+++ resolved
@@ -8,15 +8,6 @@
 import useDashboardData from '../hooks/useDashboardData';
 import { useSummary } from '../hooks/useSummaryData';
 import api from '../utils/api';
-<<<<<<< HEAD
-import { getChatSocket } from '../utils/chatSocket';
-import DashboardStats from '../components/dashboard/DashboardStats';
-import WorkOrdersChart from '../components/dashboard/WorkOrdersChart';
-import AssetsStatusChart from '../components/dashboard/AssetsStatusChart';
-import UpcomingMaintenance from '../components/dashboard/UpcomingMaintenance';
-import CriticalAlerts from '../components/dashboard/CriticalAlerts';
-import LowStockParts from '../components/dashboard/LowStockParts';
-=======
 import FiltersBar from '../components/dashboard/FiltersBar';
 import {
   getNotificationsSocket,
@@ -29,7 +20,11 @@
 import DashboardStats from '../components/dashboard/DashboardStats';
 import WorkOrdersChart from '../components/dashboard/WorkOrdersChart';
 import UpcomingMaintenance from '../components/dashboard/UpcomingMaintenance';
->>>>>>> 979a1614
+
+// Extra KPI widgets
+import AssetsStatusChart from '../components/dashboard/AssetsStatusChart';
+import CriticalAlerts from '../components/dashboard/CriticalAlerts';
+import LowStockParts from '../components/dashboard/LowStockParts';
 
 import type {
   Department,
@@ -37,23 +32,6 @@
   LowStockPart,
   LowStockPartResponse,
 } from '../types';
-
-<<<<<<< HEAD
-=======
-// (optional helper; safe to remove if unused elsewhere)
-const getTimeAgo = (timestamp: string): string => {
-  const now = new Date();
-  const date = new Date(timestamp);
-  const seconds = Math.floor((now.getTime() - date.getTime()) / 1000);
-  if (seconds < 60) return 'just now';
-  const minutes = Math.floor(seconds / 60);
-  if (minutes < 60) return `${minutes}m ago`;
-  const hours = Math.floor(minutes / 60);
-  if (hours < 24) return `${hours}h ago`;
-  const days = Math.floor(hours / 24);
-  return `${days}d ago`;
-};
->>>>>>> 979a1614
 
 const ResponsiveGridLayout = WidthProvider(Responsive);
 
@@ -333,32 +311,6 @@
       <div className="px-4 py-6 space-y-6" ref={dashboardRef}>
         <div className="flex items-center justify-between">
           <h1 className="text-2xl font-semibold">Welcome{user?.name ? `, ${user.name}` : ''}</h1>
-<<<<<<< HEAD
-          {loading && <span className="text-sm opacity-70">Refreshing…</span>}
-        </div>
-
-        {/* Top stats */}
-        <DashboardStats stats={stats} />
-
-        {/* Status summaries */}
-        <div className="grid grid-cols-1 lg:grid-cols-2 gap-6">
-          <WorkOrdersChart data={workOrdersByStatus} />
-          <AssetsStatusChart data={assetsByStatus} />
-        </div>
-
-        {/* Upcoming maintenance, alerts, and low stock */}
-        <div className="grid grid-cols-1 xl:grid-cols-3 gap-6">
-          <UpcomingMaintenance
-            maintenanceItems={upcomingMaintenance.slice(0, 8)}
-            onComplete={(id) => {
-              /* Placeholder for completion action */
-              console.log('Complete maintenance', id);
-            }}
-          />
-          <CriticalAlerts alerts={criticalAlerts.slice(0, 8)} />
-          <LowStockParts parts={lowStockParts.slice(0, 8)} />
-        </div>
-=======
           <div className="flex items-center gap-4 no-export">
             <label className="flex items-center gap-2 text-sm">
               <input
@@ -386,6 +338,7 @@
 
         <FiltersBar departments={departments} />
 
+        {/* Core widgets in a customizable grid */}
         <ResponsiveGridLayout
           className="layout"
           layouts={Object.keys(layouts).length ? layouts : defaultLayouts}
@@ -405,7 +358,15 @@
             <UpcomingMaintenance maintenanceItems={upcomingMaintenance} />
           </div>
         </ResponsiveGridLayout>
->>>>>>> 979a1614
+
+        {/* Additional KPI widgets (outside the grid by default) */}
+        <div className="grid grid-cols-1 lg:grid-cols-2 gap-6">
+          <AssetsStatusChart data={assetsByStatus} />
+          <CriticalAlerts alerts={criticalAlerts.slice(0, 8)} />
+        </div>
+        <div className="grid grid-cols-1 gap-6">
+          <LowStockParts parts={lowStockParts.slice(0, 12)} />
+        </div>
       </div>
     </Layout>
   );
