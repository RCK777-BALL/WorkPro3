<<<<<<< HEAD
import React, { useEffect, useState } from 'react';
import { ErrorBoundary } from 'react-error-boundary';
=======
import React, { useEffect, useRef, useState } from 'react';
>>>>>>> 27f6b5eb
import Layout from '../components/layout/Layout';
import Button from '../components/common/Button';
import { Download, Upload } from 'lucide-react';
import { useAuthStore } from '../store/authStore';
import { useDashboardStore } from '../store/dashboardStore';
import { useSocketStore } from '../store/socketStore';
import useDashboardData from '../hooks/useDashboardData';
import { useSummary } from '../hooks/useSummaryData';
import api from '../utils/api';
<<<<<<< HEAD
import { getChatSocket } from '../utils/chatSocket';
import { useToast } from '../context/ToastContext';
=======
import FiltersBar from '../components/dashboard/FiltersBar';
import {
  getNotificationsSocket,
  closeNotificationsSocket,
  startNotificationsPoll,
  stopNotificationsPoll,
} from '../utils/notificationsSocket';

import { Responsive, WidthProvider, type Layouts } from 'react-grid-layout';
import DashboardStats from '../components/dashboard/DashboardStats';
import WorkOrdersChart from '../components/dashboard/WorkOrdersChart';
import UpcomingMaintenance from '../components/dashboard/UpcomingMaintenance';

// Extra KPI widgets
import AssetsStatusChart from '../components/dashboard/AssetsStatusChart';
import CriticalAlerts from '../components/dashboard/CriticalAlerts';
import LowStockParts from '../components/dashboard/LowStockParts';
>>>>>>> 27f6b5eb

import type {
  Department,
  DashboardSummary,
  LowStockPart,
  LowStockPartResponse,
} from '../types';

const ResponsiveGridLayout = WidthProvider(Responsive);

const defaultLayouts: Layouts = {
  lg: [
    { i: 'stats', x: 0, y: 0, w: 12, h: 4 },
    { i: 'workOrders', x: 0, y: 4, w: 6, h: 8 },
    { i: 'maintenance', x: 6, y: 4, w: 6, h: 8 },
  ],
  md: [
    { i: 'stats', x: 0, y: 0, w: 10, h: 4 },
    { i: 'workOrders', x: 0, y: 4, w: 10, h: 8 },
    { i: 'maintenance', x: 0, y: 12, w: 10, h: 8 },
  ],
  sm: [
    { i: 'stats', x: 0, y: 0, w: 6, h: 4 },
    { i: 'workOrders', x: 0, y: 4, w: 6, h: 8 },
    { i: 'maintenance', x: 0, y: 12, w: 6, h: 8 },
  ],
};

const Dashboard: React.FC = () => {
  const user = useAuthStore((s) => s.user);
  const {
    selectedRole,
    selectedDepartment,
    selectedTimeframe,
    customRange,
    setSelectedDepartment,
    layouts,
    setLayouts,
  } = useDashboardStore((s) => ({
    selectedRole: s.selectedRole,
    selectedDepartment: s.selectedDepartment,
    selectedTimeframe: s.selectedTimeframe,
    customRange: s.customRange,
    setSelectedDepartment: s.setSelectedDepartment,
    layouts: s.layouts,
    setLayouts: s.setLayouts,
  }));
  const connected = useSocketStore((s) => s.connected);
  const { addToast } = useToast();

  const [liveData, setLiveData] = useState(true);
  const pollActive = useRef(false);

  const {
    workOrdersByStatus,
    assetsByStatus,
    upcomingMaintenance,
    criticalAlerts,
    refresh,
    loading,
  } = useDashboardData(
    selectedRole,
    selectedDepartment,
    selectedTimeframe,
    customRange,
  );

  const [stats, setStats] = useState({
    totalAssets: 0,
    activeWorkOrders: 0,
    maintenanceCompliance: 0,
    inventoryAlerts: 0,
  });
  const [lowStockParts, setLowStockParts] = useState<LowStockPart[]>([]);
  const [departments, setDepartments] = useState<Department[]>([]);
  const [analytics, setAnalytics] = useState<any | null>(null);
  const [customize, setCustomize] = useState(false);
  const dashboardRef = useRef<HTMLDivElement>(null);

  const buildQuery = () => {
    const params = new URLSearchParams();
    if (selectedDepartment !== 'all') params.append('department', selectedDepartment);
    if (selectedRole !== 'all') params.append('role', selectedRole);
    if (selectedTimeframe) {
      params.append('timeframe', selectedTimeframe);
      if (selectedTimeframe === 'custom') {
        params.append('start', customRange.start);
        params.append('end', customRange.end);
      }
    }
    const q = params.toString();
    return q ? `?${q}` : '';
  };

  const query = buildQuery();

<<<<<<< HEAD
  const CardBoundary: React.FC<{ children: React.ReactNode }> = ({ children }) => (
    <ErrorBoundary
      fallbackRender={() => (
        <div className="rounded-xl border p-4">
          <span className="text-sm opacity-70">Error loading</span>
        </div>
      )}
      onError={() => addToast('Error loading dashboard card', 'error')}
    >
      {children}
    </ErrorBoundary>
  );

  // summaries (auto-refetch when selectedRole changes)
=======
  // summaries (auto-refetch when filters change)
>>>>>>> 27f6b5eb
  const [summary] = useSummary<DashboardSummary>(
    `/summary${query}`,
    [selectedDepartment, selectedRole, selectedTimeframe, customRange.start, customRange.end],
  );
  const [lowStock] = useSummary<LowStockPartResponse[]>(
    `/summary/low-stock${query}`,
    [selectedDepartment, selectedRole, selectedTimeframe, customRange.start, customRange.end],
  );
  const [departmentsData] = useSummary<Department[]>(
    '/summary/departments',
    [],
    { ttlMs: 60_000 },
  );

  // restore saved layout (once)
  useEffect(() => {
    try {
      const stored = typeof window !== 'undefined' ? localStorage.getItem('dashboardLayoutV1') : null;
      if (stored) {
        setLayouts(JSON.parse(stored));
      } else {
        setLayouts(defaultLayouts);
      }
    } catch {
      setLayouts(defaultLayouts);
    }
  }, [setLayouts]);

  // map summaries to local state
  useEffect(() => {
    const mapped = Array.isArray(lowStock)
      ? lowStock.map((p) => ({
          id: p._id ?? p.id!,
          name: p.name,
          quantity: p.quantity,
          reorderPoint: p.reorderThreshold ?? p.reorderPoint ?? 0,
        }))
      : [];
    setLowStockParts(mapped);

    setStats({
      totalAssets: summary?.totalAssets || 0,
      activeWorkOrders: summary?.activeWorkOrders || 0,
      maintenanceCompliance:
        summary && summary.totalWorkOrders > 0
          ? Math.round((summary.completedWorkOrders / summary.totalWorkOrders) * 100)
          : 0,
      inventoryAlerts: mapped.length,
    });
  }, [summary, lowStock]);

  // departments list
  useEffect(() => {
    if (Array.isArray(departmentsData)) setDepartments(departmentsData);
  }, [departmentsData]);

  // analytics (optional)
  useEffect(() => {
    const fetchAnalytics = async () => {
      try {
        const res = await api.get(`/reports/analytics${buildQuery()}`);
        setAnalytics(res.data);
      } catch (err) {
        console.error('Error fetching analytics', err);
      }
    };
    fetchAnalytics();
    // eslint-disable-next-line react-hooks/exhaustive-deps
  }, [selectedDepartment, selectedRole, selectedTimeframe, customRange]);

  // socket-driven refresh with polling fallback
  useEffect(() => {
    if (!liveData) {
      closeNotificationsSocket();
      stopNotificationsPoll();
      pollActive.current = false;
      return;
    }

    const s = getNotificationsSocket();

<<<<<<< HEAD
    const doRefresh = () => {
      refresh();
=======
    const doRefresh = async () => {
      try {
        await refresh();
      } catch (e) {
        console.error('refresh failed', e);
      }
>>>>>>> 27f6b5eb
    };

    const handleLowStockUpdate = (parts: LowStockPartResponse[]) => {
      const mapped = Array.isArray(parts)
        ? parts.map((p) => ({
            id: p._id ?? p.id!,
            name: p.name,
            quantity: p.quantity,
            reorderPoint: p.reorderThreshold ?? p.reorderPoint ?? 0,
          }))
        : [];
      setLowStockParts(mapped);
      setStats((prev) => ({ ...prev, inventoryAlerts: mapped.length }));
    };

    s.on('inventoryUpdated', doRefresh);
    s.on('workOrderUpdated', doRefresh);
    s.on('lowStockUpdated', handleLowStockUpdate);
    s.on('pmCompletionUpdated', (data: any) => {
      const value =
        typeof data === 'number'
          ? data
          : typeof data?.maintenanceCompliance === 'number'
          ? data.maintenanceCompliance
          : 0;
      setStats((prev) => ({ ...prev, maintenanceCompliance: value }));
    });
    s.on('notification', doRefresh);

    let timer: ReturnType<typeof setTimeout> | undefined;
    if (s.disconnected) {
      timer = setTimeout(() => {
        if (s.disconnected && !pollActive.current) {
          startNotificationsPoll(doRefresh);
          pollActive.current = true;
        }
      }, 10_000);
    }

    s.on('connect', () => {
      if (pollActive.current) {
        stopNotificationsPoll();
        pollActive.current = false;
      }
    });

    return () => {
      s.off('inventoryUpdated', doRefresh);
      s.off('workOrderUpdated', doRefresh);
      s.off('lowStockUpdated', handleLowStockUpdate);
      s.off('pmCompletionUpdated');
      s.off('notification', doRefresh);
      if (timer) clearTimeout(timer);
      stopNotificationsPoll();
      pollActive.current = false;
    };
  }, [refresh, connected, liveData]);

  const handleLayoutChange = (_: any, allLayouts: Layouts) => {
    setLayouts(allLayouts);
    try {
      localStorage.setItem('dashboardLayoutV1', JSON.stringify(allLayouts));
    } catch {
      // ignore persistence errors
    }
  };

  const handleExportCSV = async () => {
    const { default: exportCsv } = await import('../utils/exportCsv');
    exportCsv(
      {
        'Total Assets': stats.totalAssets,
        'Active Work Orders': stats.activeWorkOrders,
        'Maintenance Compliance': stats.maintenanceCompliance,
        'Inventory Alerts': stats.inventoryAlerts,
      },
      'dashboard-kpis',
    );
    exportCsv(lowStockParts, 'dashboard-low-stock');
  };

  const handleExportPDF = async () => {
    if (!dashboardRef.current) return;
    const [{ default: html2canvas }, { jsPDF }] = await Promise.all([
      import('html2canvas'),
      import('jspdf'),
    ]);
    const canvas = await html2canvas(dashboardRef.current, {
      ignoreElements: (el) => el.classList.contains('no-export'),
    });
    const imgData = canvas.toDataURL('image/png');
    const pdf = new jsPDF('p', 'mm', 'a4');
    const width = pdf.internal.pageSize.getWidth();
    const height = (canvas.height * width) / canvas.width;
    pdf.addImage(imgData, 'PNG', 0, 0, width, height);
    pdf.save('dashboard-summary.pdf');
  };

  return (
    <Layout title="Dashboard">
      <div className="px-4 py-6 space-y-6" ref={dashboardRef}>
        <div className="flex items-center justify-between">
          <h1 className="text-2xl font-semibold">Welcome{user?.name ? `, ${user.name}` : ''}</h1>
          <div className="flex items-center gap-4 no-export">
            <label className="flex items-center gap-2 text-sm">
              <input
                type="checkbox"
                checked={customize}
                onChange={() => setCustomize((c) => !c)}
              />
              Customize layout
            </label>
            {loading && <span className="text-sm opacity-70">Refreshing…</span>}
            <button
              className="text-sm border px-2 py-1 rounded"
              onClick={() => setLiveData((v) => !v)}
            >
              {liveData ? 'Live On' : 'Live Off'}
            </button>
            <Button variant="outline" icon={<Download size={16} />} onClick={handleExportCSV}>
              Export CSV
            </Button>
            <Button variant="outline" icon={<Upload size={16} />} onClick={handleExportPDF}>
              Export PDF
            </Button>
          </div>
        </div>

<<<<<<< HEAD
        {/* Top stats */}
        <div className="grid grid-cols-1 sm:grid-cols-2 lg:grid-cols-4 gap-4">
          <CardBoundary>
            <div className="rounded-xl border p-4">
              <div className="text-sm opacity-70">Total Assets</div>
              <div className="text-2xl font-bold">{stats.totalAssets}</div>
            </div>
          </CardBoundary>
          <CardBoundary>
            <div className="rounded-xl border p-4">
              <div className="text-sm opacity-70">Active Work Orders</div>
              <div className="text-2xl font-bold">{stats.activeWorkOrders}</div>
            </div>
          </CardBoundary>
          <CardBoundary>
            <div className="rounded-xl border p-4">
              <div className="text-sm opacity-70">Maintenance Compliance</div>
              <div className="text-2xl font-bold">{stats.maintenanceCompliance}%</div>
            </div>
          </CardBoundary>
          <CardBoundary>
            <div className="rounded-xl border p-4">
              <div className="text-sm opacity-70">Inventory Alerts</div>
              <div className="text-2xl font-bold">{stats.inventoryAlerts}</div>
            </div>
          </CardBoundary>
        </div>
=======
        <FiltersBar departments={departments} />

        {/* Core widgets in a customizable grid */}
        <ResponsiveGridLayout
          className="layout"
          layouts={Object.keys(layouts).length ? layouts : defaultLayouts}
          cols={{ lg: 12, md: 10, sm: 6, xs: 4, xxs: 2 }}
          rowHeight={30}
          isDraggable={customize}
          isResizable={customize}
          onLayoutChange={handleLayoutChange}
        >
          <div key="stats" className="h-full">
            <DashboardStats stats={stats} />
          </div>
          <div key="workOrders" className="h-full">
            <WorkOrdersChart data={workOrdersByStatus} />
          </div>
          <div key="maintenance" className="h-full">
            <UpcomingMaintenance maintenanceItems={upcomingMaintenance} />
          </div>
        </ResponsiveGridLayout>
>>>>>>> 27f6b5eb

        {/* Additional KPI widgets (outside the grid by default) */}
        <div className="grid grid-cols-1 lg:grid-cols-2 gap-6">
<<<<<<< HEAD
          <CardBoundary>
            <div className="rounded-xl border p-4">
              <h2 className="font-semibold mb-2">Work Orders by Status</h2>
              <ul className="space-y-1 text-sm">
                <li>Open: <b>{workOrdersByStatus?.open ?? 0}</b></li>
                <li>In Progress: <b>{workOrdersByStatus?.inProgress ?? 0}</b></li>
                <li>On Hold: <b>{workOrdersByStatus?.onHold ?? 0}</b></li>
                <li>Completed: <b>{workOrdersByStatus?.completed ?? 0}</b></li>
              </ul>
            </div>
          </CardBoundary>
          <CardBoundary>
            <div className="rounded-xl border p-4">
              <h2 className="font-semibold mb-2">Assets by Status</h2>
              <ul className="space-y-1 text-sm">
                <li>Active: <b>{assetsByStatus?.Active ?? 0}</b></li>
                <li>Offline: <b>{assetsByStatus?.Offline ?? 0}</b></li>
                <li>In Repair: <b>{assetsByStatus?.['In Repair'] ?? 0}</b></li>
              </ul>
            </div>
          </CardBoundary>
        </div>

        {/* Upcoming maintenance & alerts */}
        <div className="grid grid-cols-1 lg:grid-cols-2 gap-6">
          <CardBoundary>
            <div className="rounded-xl border p-4">
              <h2 className="font-semibold mb-2">Upcoming Maintenance</h2>
              <ul className="space-y-2 text-sm">
                {upcomingMaintenance.slice(0, 8).map((u) => (
                  <li key={u.id} className="flex justify-between">
                    <span>{u.assetName} — {u.type}</span>
                    <span className="opacity-70">{u.date}</span>
                  </li>
                ))}
                {upcomingMaintenance.length === 0 && <li className="opacity-70">No upcoming tasks</li>}
              </ul>
            </div>
          </CardBoundary>

          <CardBoundary>
            <div className="rounded-xl border p-4">
              <h2 className="font-semibold mb-2">Critical Alerts</h2>
              <ul className="space-y-2 text-sm">
                {criticalAlerts.slice(0, 8).map((a) => (
                  <li key={a.id} className="flex justify-between">
                    <span>{a.assetName} — {a.issue}</span>
                    <span className="opacity-70">{getTimeAgo(a.timestamp)}</span>
                  </li>
                ))}
                {criticalAlerts.length === 0 && <li className="opacity-70">No critical alerts</li>}
              </ul>
            </div>
          </CardBoundary>
=======
          <AssetsStatusChart data={assetsByStatus} />
          <CriticalAlerts alerts={criticalAlerts.slice(0, 8)} />
        </div>
        <div className="grid grid-cols-1 gap-6">
          <LowStockParts parts={lowStockParts.slice(0, 12)} />
>>>>>>> 27f6b5eb
        </div>
      </div>
    </Layout>
  );
};

export default Dashboard;<|MERGE_RESOLUTION|>--- conflicted
+++ resolved
@@ -1,9 +1,5 @@
-<<<<<<< HEAD
-import React, { useEffect, useState } from 'react';
+import React, { useEffect, useRef, useState } from 'react';
 import { ErrorBoundary } from 'react-error-boundary';
-=======
-import React, { useEffect, useRef, useState } from 'react';
->>>>>>> 27f6b5eb
 import Layout from '../components/layout/Layout';
 import Button from '../components/common/Button';
 import { Download, Upload } from 'lucide-react';
@@ -13,10 +9,6 @@
 import useDashboardData from '../hooks/useDashboardData';
 import { useSummary } from '../hooks/useSummaryData';
 import api from '../utils/api';
-<<<<<<< HEAD
-import { getChatSocket } from '../utils/chatSocket';
-import { useToast } from '../context/ToastContext';
-=======
 import FiltersBar from '../components/dashboard/FiltersBar';
 import {
   getNotificationsSocket,
@@ -34,7 +26,8 @@
 import AssetsStatusChart from '../components/dashboard/AssetsStatusChart';
 import CriticalAlerts from '../components/dashboard/CriticalAlerts';
 import LowStockParts from '../components/dashboard/LowStockParts';
->>>>>>> 27f6b5eb
+
+import { useToast } from '../context/ToastContext';
 
 import type {
   Department,
@@ -131,7 +124,6 @@
 
   const query = buildQuery();
 
-<<<<<<< HEAD
   const CardBoundary: React.FC<{ children: React.ReactNode }> = ({ children }) => (
     <ErrorBoundary
       fallbackRender={() => (
@@ -145,10 +137,7 @@
     </ErrorBoundary>
   );
 
-  // summaries (auto-refetch when selectedRole changes)
-=======
   // summaries (auto-refetch when filters change)
->>>>>>> 27f6b5eb
   const [summary] = useSummary<DashboardSummary>(
     `/summary${query}`,
     [selectedDepartment, selectedRole, selectedTimeframe, customRange.start, customRange.end],
@@ -230,17 +219,9 @@
 
     const s = getNotificationsSocket();
 
-<<<<<<< HEAD
+    // refresh() is debounced; no need to await
     const doRefresh = () => {
       refresh();
-=======
-    const doRefresh = async () => {
-      try {
-        await refresh();
-      } catch (e) {
-        console.error('refresh failed', e);
-      }
->>>>>>> 27f6b5eb
     };
 
     const handleLowStockUpdate = (parts: LowStockPartResponse[]) => {
@@ -369,35 +350,6 @@
           </div>
         </div>
 
-<<<<<<< HEAD
-        {/* Top stats */}
-        <div className="grid grid-cols-1 sm:grid-cols-2 lg:grid-cols-4 gap-4">
-          <CardBoundary>
-            <div className="rounded-xl border p-4">
-              <div className="text-sm opacity-70">Total Assets</div>
-              <div className="text-2xl font-bold">{stats.totalAssets}</div>
-            </div>
-          </CardBoundary>
-          <CardBoundary>
-            <div className="rounded-xl border p-4">
-              <div className="text-sm opacity-70">Active Work Orders</div>
-              <div className="text-2xl font-bold">{stats.activeWorkOrders}</div>
-            </div>
-          </CardBoundary>
-          <CardBoundary>
-            <div className="rounded-xl border p-4">
-              <div className="text-sm opacity-70">Maintenance Compliance</div>
-              <div className="text-2xl font-bold">{stats.maintenanceCompliance}%</div>
-            </div>
-          </CardBoundary>
-          <CardBoundary>
-            <div className="rounded-xl border p-4">
-              <div className="text-sm opacity-70">Inventory Alerts</div>
-              <div className="text-2xl font-bold">{stats.inventoryAlerts}</div>
-            </div>
-          </CardBoundary>
-        </div>
-=======
         <FiltersBar departments={departments} />
 
         {/* Core widgets in a customizable grid */}
@@ -411,81 +363,35 @@
           onLayoutChange={handleLayoutChange}
         >
           <div key="stats" className="h-full">
-            <DashboardStats stats={stats} />
+            <CardBoundary>
+              <DashboardStats stats={stats} />
+            </CardBoundary>
           </div>
           <div key="workOrders" className="h-full">
-            <WorkOrdersChart data={workOrdersByStatus} />
+            <CardBoundary>
+              <WorkOrdersChart data={workOrdersByStatus} />
+            </CardBoundary>
           </div>
           <div key="maintenance" className="h-full">
-            <UpcomingMaintenance maintenanceItems={upcomingMaintenance} />
+            <CardBoundary>
+              <UpcomingMaintenance maintenanceItems={upcomingMaintenance} />
+            </CardBoundary>
           </div>
         </ResponsiveGridLayout>
->>>>>>> 27f6b5eb
-
-        {/* Additional KPI widgets (outside the grid by default) */}
+
+        {/* Additional KPI widgets */}
         <div className="grid grid-cols-1 lg:grid-cols-2 gap-6">
-<<<<<<< HEAD
           <CardBoundary>
-            <div className="rounded-xl border p-4">
-              <h2 className="font-semibold mb-2">Work Orders by Status</h2>
-              <ul className="space-y-1 text-sm">
-                <li>Open: <b>{workOrdersByStatus?.open ?? 0}</b></li>
-                <li>In Progress: <b>{workOrdersByStatus?.inProgress ?? 0}</b></li>
-                <li>On Hold: <b>{workOrdersByStatus?.onHold ?? 0}</b></li>
-                <li>Completed: <b>{workOrdersByStatus?.completed ?? 0}</b></li>
-              </ul>
-            </div>
+            <AssetsStatusChart data={assetsByStatus} />
           </CardBoundary>
           <CardBoundary>
-            <div className="rounded-xl border p-4">
-              <h2 className="font-semibold mb-2">Assets by Status</h2>
-              <ul className="space-y-1 text-sm">
-                <li>Active: <b>{assetsByStatus?.Active ?? 0}</b></li>
-                <li>Offline: <b>{assetsByStatus?.Offline ?? 0}</b></li>
-                <li>In Repair: <b>{assetsByStatus?.['In Repair'] ?? 0}</b></li>
-              </ul>
-            </div>
+            <CriticalAlerts alerts={criticalAlerts.slice(0, 8)} />
           </CardBoundary>
         </div>
-
-        {/* Upcoming maintenance & alerts */}
-        <div className="grid grid-cols-1 lg:grid-cols-2 gap-6">
+        <div className="grid grid-cols-1 gap-6">
           <CardBoundary>
-            <div className="rounded-xl border p-4">
-              <h2 className="font-semibold mb-2">Upcoming Maintenance</h2>
-              <ul className="space-y-2 text-sm">
-                {upcomingMaintenance.slice(0, 8).map((u) => (
-                  <li key={u.id} className="flex justify-between">
-                    <span>{u.assetName} — {u.type}</span>
-                    <span className="opacity-70">{u.date}</span>
-                  </li>
-                ))}
-                {upcomingMaintenance.length === 0 && <li className="opacity-70">No upcoming tasks</li>}
-              </ul>
-            </div>
+            <LowStockParts parts={lowStockParts.slice(0, 12)} />
           </CardBoundary>
-
-          <CardBoundary>
-            <div className="rounded-xl border p-4">
-              <h2 className="font-semibold mb-2">Critical Alerts</h2>
-              <ul className="space-y-2 text-sm">
-                {criticalAlerts.slice(0, 8).map((a) => (
-                  <li key={a.id} className="flex justify-between">
-                    <span>{a.assetName} — {a.issue}</span>
-                    <span className="opacity-70">{getTimeAgo(a.timestamp)}</span>
-                  </li>
-                ))}
-                {criticalAlerts.length === 0 && <li className="opacity-70">No critical alerts</li>}
-              </ul>
-            </div>
-          </CardBoundary>
-=======
-          <AssetsStatusChart data={assetsByStatus} />
-          <CriticalAlerts alerts={criticalAlerts.slice(0, 8)} />
-        </div>
-        <div className="grid grid-cols-1 gap-6">
-          <LowStockParts parts={lowStockParts.slice(0, 12)} />
->>>>>>> 27f6b5eb
         </div>
       </div>
     </Layout>
