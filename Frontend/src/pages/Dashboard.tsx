import React, { useState, useEffect } from 'react';
import { motion } from 'framer-motion';
import 'react-grid-layout/css/styles.css';
import 'react-resizable/css/styles.css';
import Layout from '../components/layout/Layout';
import { useAuthStore } from '../store/authStore';
import { useDashboardStore } from '../store/dashboardStore';
import { useNavigate } from 'react-router-dom';

import WorkOrdersChart from '../components/dashboard/WorkOrdersChart';
import UpcomingMaintenance from '../components/dashboard/UpcomingMaintenance';
import DashboardCard from '../components/dashboard/DashboardCard';
import { ErrorBoundary } from 'react-error-boundary';
import ErrorFallback from '../components/common/ErrorFallback';
import Card from '../components/common/Card';
import Badge from '../components/common/Badge';
import Button from '../components/common/Button';
import { AlertTriangle, ArrowRight, BarChart3, Clock, Filter, Calendar } from 'lucide-react';
 
import api from '../utils/api';
import useDashboardData from '../hooks/useDashboardData';
import { useSummary } from '../hooks/useSummaryData';
<<<<<<< HEAD
import { getChatSocket } from '../utils/chatSocket';

import type {
  Department,
  DashboardSummary,
  LowStockPart,
  LowStockPartResponse,
} from '../types';
=======
 import { getChatSocket } from '../utils/chatSocket';
 
import type { Department, DashboardSummary, Part } from '../types';
>>>>>>> 4bc16b35
import { useSocketStore } from '../store/socketStore';


// Utility function to format time ago
const getTimeAgo = (timestamp: string): string => {
  const now = new Date();
  const date = new Date(timestamp);
  const seconds = Math.floor((now.getTime() - date.getTime()) / 1000);

  if (seconds < 60) return 'just now';
  const minutes = Math.floor(seconds / 60);
  if (minutes < 60) return `${minutes}m ago`;
  const hours = Math.floor(minutes / 60);
  if (hours < 24) return `${hours}h ago`;
  const days = Math.floor(hours / 24);
  return `${days}d ago`;
};

const Dashboard: React.FC = () => {
  const user = useAuthStore((s) => s.user);
  const navigate = useNavigate();
 
  const connected = useSocketStore((s) => s.connected);
  const {
    selectedTimeframe,
    setSelectedTimeframe,
    selectedDepartment,
    setSelectedDepartment,
    selectedRole,
    setSelectedRole,
    dateRange,
    setDateRange,
    role,
    setRole,
  } = useDashboardStore();
  const [showFilters, setShowFilters] = useState(false);
  const [showDatePicker, setShowDatePicker] = useState(false);
  const {
    workOrdersByStatus,
    assetsByStatus,
    upcomingMaintenance,
    criticalAlerts,
    refresh,
    loading,
  } = useDashboardData(selectedRole);
  interface DashboardStats {
    totalAssets: number;
    activeWorkOrders: number;
    maintenanceCompliance: number;
    inventoryAlerts: number;
  }
  const [stats, setStats] = useState<DashboardStats>({
    totalAssets: 0,
    activeWorkOrders: 0,
    maintenanceCompliance: 0,
    inventoryAlerts: 0,
  });
<<<<<<< HEAD
  const [lowStockParts, setLowStockParts] = useState<LowStockPart[]>([]);
=======
  interface LowStockPart {
    id: string;
    name: string;
    quantity: number;
    reorderPoint: number;
  }
  const [lowStockParts, setLowStockParts] = useState<LowStockPart[]>([]);
  interface AnalyticsData {
    laborUtilization: number;
  }
  const [analytics, setAnalytics] = useState<AnalyticsData | null>(null);
>>>>>>> 4bc16b35
  const [departments, setDepartments] = useState<Department[]>([]);
  const [summary] = useSummary<DashboardSummary>(
    `/summary${selectedRole ? `?role=${selectedRole}` : ''}`,
    [selectedRole],
  );
<<<<<<< HEAD
  const [lowStock] = useSummary<LowStockPartResponse[]>(
=======
  const [lowStock] = useSummary<Part[]>(
>>>>>>> 4bc16b35
    `/summary/low-stock${selectedRole ? `?role=${selectedRole}` : ''}`,
    [selectedRole],
  );
  const [departmentsData] = useSummary<Department[]>(
    '/departments',
    [],
    { ttlMs: 60_000 },
  );

<<<<<<< HEAD
  const [analytics, setAnalytics] = useState<Record<string, unknown> | null>(
    null,
  );
=======
>>>>>>> 4bc16b35


  useEffect(() => {
    if (user?.role) {
      setRole(user.role);
      setSelectedRole(user.role);
    }
  }, [user, setRole, setSelectedRole]);

  useEffect(() => {
    if (departmentsData) setDepartments(departmentsData);
  }, [departmentsData]);

  useEffect(() => {
    const fetchAnalytics = async () => {
      try {
        const query = role ? `?role=${role}` : '';
        const res = await api.get<AnalyticsData>(`/reports/analytics${query}`);
        setAnalytics(res.data);
      } catch (err) {
        console.error('Error fetching analytics', err);
      }
    };
    fetchAnalytics();
  }, [role]);

  useEffect(() => {
    const mapped = Array.isArray(lowStock)
      ? lowStock.map<LowStockPart>((p) => ({
          id: p._id ?? p.id ?? '',
          name: p.name,
          quantity: p.quantity,
          reorderPoint: p.reorderThreshold ?? p.reorderPoint ?? 0,
        }))
      : [];
    setLowStockParts(mapped);
    setStats({
      totalAssets: summary?.totalAssets || 0,
      activeWorkOrders: summary?.activeWorkOrders || 0,
      maintenanceCompliance:
        summary && summary.totalWorkOrders > 0
          ? Math.round(
              (summary.completedWorkOrders / summary.totalWorkOrders) * 100,
            )
          : 0,
      inventoryAlerts: mapped.length,
    });
  }, [summary, lowStock]);

  useEffect(() => {
    const s = getChatSocket();

    const refreshAlerts = async () => {
      try {
        await refresh();
      } catch (err) {
        console.error('Failed to update critical alerts', err);
      }
    };

    const handleLowStockUpdate = (parts: LowStockPartResponse[]) => {
      const mapped = Array.isArray(parts)
        ? parts.map<LowStockPart>((p) => ({
            id: p._id ?? p.id ?? '',
            name: p.name,
            quantity: p.quantity,
            reorderPoint: p.reorderThreshold ?? p.reorderPoint ?? 0,
          }))
        : [];
      setLowStockParts(mapped);
      setStats((s) => ({ ...s, inventoryAlerts: mapped.length }));
    };

    const handlePmCompletionUpdate = (
      data: number | { maintenanceCompliance?: number },
    ) => {
      const value =
        typeof data === 'number'
          ? data
          : typeof data.maintenanceCompliance === 'number'
          ? data.maintenanceCompliance
          : 0;
      setStats((s) => ({ ...s, maintenanceCompliance: value }));
    };

    s.on('inventoryUpdated', refreshAlerts);
    s.on('workOrderUpdated', refreshAlerts);
    s.on('lowStockUpdated', handleLowStockUpdate);
    s.on('pmCompletionUpdated', handlePmCompletionUpdate);

    return () => {
      s.off('inventoryUpdated', refreshAlerts);
      s.off('workOrderUpdated', refreshAlerts);
      s.off('lowStockUpdated', handleLowStockUpdate);
      s.off('pmCompletionUpdated', handlePmCompletionUpdate);
    };
  }, [refresh]);


  const assetValues = Object.values(assetsByStatus || {});
  const totalAssetsCount = assetValues.reduce((sum, c) => sum + c, 0);
  const facilityUptime = totalAssetsCount
    ? ((assetsByStatus['Active'] / totalAssetsCount) * 100).toFixed(1)
    : '0';

  const handleTimeframeChange = (timeframe: 'day' | 'week' | 'month') => {
    setSelectedTimeframe(timeframe);
    refresh();
  };

  const handleDepartmentChange = (department: string) => {
    setSelectedDepartment(department);
    refresh();
  };

  const handleRoleChange = (role: string) => {
    setSelectedRole(role);
  };

  const handleDateRangeChange = (start: string, end: string) => {
    setDateRange({ start, end });
    refresh();
  };


  const handleAlertClick = (alertId: string) => {
    const alert = criticalAlerts.find((a) => a.id === alertId);
    if (alert) {
      if (alert.severity === 'critical') {
        navigate(`/assets/${alert.assetName.toLowerCase().replace(/\s+/g, '-')}`);
      } else {
        navigate('/maintenance');
      }
    }
  };

  const handleInventoryAlertClick = () => {
    navigate('/inventory');
  };

  const metricCards = [
    { title: 'Total Assets', value: stats.totalAssets, linkTo: '/assets' },
    { title: 'Work Orders', value: stats.activeWorkOrders, linkTo: '/work-orders' },
    {
      title: 'PM Compliance',
      value: `${stats.maintenanceCompliance}%`,
      linkTo: '/analytics',
    },
    { title: 'Inventory Alerts', value: stats.inventoryAlerts, linkTo: '/inventory' },
  ];

  return (
    <ErrorBoundary FallbackComponent={ErrorFallback}>
      <Layout title="Dashboard">
        <div className="space-y-6">
          <div className="flex flex-col sm:flex-row justify-between items-start sm:items-center gap-4">
            <div className="space-y-1">
              <h2 className="text-2xl font-bold text-neutral-900 dark:text-white">Welcome back, {user?.name}</h2>
              <p className="text-neutral-500 dark:text-neutral-400">Here's what's happening with your maintenance operations today.</p>
              <Badge
                text={connected ? 'Connected' : 'Disconnected'}
                size="sm"
                className={`${connected ? 'bg-success-100 text-success-700 dark:bg-success-900 dark:text-success-200' : 'bg-error-100 text-error-700 dark:bg-error-900 dark:text-error-200'} mt-1 inline-block`}
              />
            </div>
            <div className="flex flex-wrap items-center gap-2 sm:space-x-3">
              <div className="flex bg-white dark:bg-neutral-800 rounded-lg shadow-sm border border-neutral-200 dark:border-neutral-700">
                <button
                  onClick={() => handleTimeframeChange('day')}
                  className={`px-4 py-2 text-sm font-medium rounded-l-lg transition-colors ${selectedTimeframe === 'day'
                      ? 'bg-primary-100 dark:bg-primary-900 text-primary-900 dark:text-primary-100'
                      : 'text-neutral-600 dark:text-neutral-400 hover:bg-neutral-50 dark:hover:bg-neutral-700'
                    }`}
                >
                  Day
                </button>
                <button
                  onClick={() => handleTimeframeChange('week')}
                  className={`px-4 py-2 text-sm font-medium transition-colors ${selectedTimeframe === 'week'
                      ? 'bg-primary-100 dark:bg-primary-900 text-primary-900 dark:text-primary-100'
                      : 'text-neutral-600 dark:text-neutral-400 hover:bg-neutral-50 dark:hover:bg-neutral-700'
                    }`}
                >
                  Week
                </button>
                <button
                  onClick={() => handleTimeframeChange('month')}
                  className={`px-4 py-2 text-sm font-medium rounded-r-lg transition-colors ${selectedTimeframe === 'month'
                      ? 'bg-primary-100 dark:bg-primary-900 text-primary-900 dark:text-primary-100'
                      : 'text-neutral-600 dark:text-neutral-400 hover:bg-neutral-50 dark:hover:bg-neutral-700'
                    }`}
                >
                  Month
                </button>
              </div>

              <Button
                variant="outline"
                icon={<Calendar size={16} />}
                onClick={() => setShowDatePicker(!showDatePicker)}
              >
                Custom Range
              </Button>

              <Button
                variant="outline"
                icon={<Filter size={16} />}
                onClick={() => setShowFilters(!showFilters)}
              >
                Filters
              </Button>
            </div>
          </div>

          {showDatePicker && (
            <Card className="p-4">
              <div className="grid grid-cols-1 sm:grid-cols-2 gap-4">
                <div>
                  <label className="block text-sm font-medium text-neutral-900 dark:text-white mb-1">
                    Start Date
                  </label>
                  <input
                    type="date"
                    value={dateRange.start}
                    onChange={(e) => handleDateRangeChange(e.target.value, dateRange.end)}
                    className="w-full px-3 py-2 border border-neutral-300 dark:border-neutral-600 rounded-md bg-white dark:bg-neutral-800 text-neutral-900 dark:text-white"
                  />
                </div>
                <div>
                  <label className="block text-sm font-medium text-neutral-900 dark:text-white mb-1">
                    End Date
                  </label>
                  <input
                    type="date"
                    value={dateRange.end}
                    onChange={(e) => handleDateRangeChange(dateRange.start, e.target.value)}
                    className="w-full px-3 py-2 border border-neutral-300 dark:border-neutral-600 rounded-md bg-white dark:bg-neutral-800 text-neutral-900 dark:text-white"
                  />
                </div>
              </div>
            </Card>
          )}

          {showFilters && (
            <Card className="p-4">
              <div className="grid grid-cols-1 md:grid-cols-2 xl:grid-cols-4 gap-4">
                <div>
                  <label className="block text-sm font-medium text-neutral-900 dark:text-white mb-1">
                    Role
                  </label>
                  <select
                    className="w-full px-3 py-2 border border-neutral-300 dark:border-neutral-600 rounded-md bg-white dark:bg-neutral-800 text-neutral-900 dark:text-white"
                    value={selectedRole}
                    onChange={(e) => handleRoleChange(e.target.value)}
                  >
                    <option value="all">All Roles</option>
                    <option value="admin">Admin</option>
                    <option value="manager">Manager</option>
                    <option value="technician">Technician</option>
                    <option value="viewer">Viewer</option>
                  </select>
                </div>
                <div>
                  <label className="block text-sm font-medium text-neutral-900 dark:text-white mb-1">
                    Department
                  </label>
                  <select
                    className="w-full px-3 py-2 border border-neutral-300 dark:border-neutral-600 rounded-md bg-white dark:bg-neutral-800 text-neutral-900 dark:text-white"
                    value={selectedDepartment}
                    onChange={(e) => handleDepartmentChange(e.target.value)}
                  >
                    <option value="all">All Departments</option>
                    {departments.map((d) => (
                      <option key={d.id} value={d.id}>
                        {d.name}
                      </option>
                    ))}
                  </select>
                </div>

                <div>
                  <label className="block text-sm font-medium text-neutral-900 dark:text-white mb-1">
                    Status
                  </label>
                  <select
                    className="w-full px-3 py-2 border border-neutral-300 dark:border-neutral-600 rounded-md bg-white dark:bg-neutral-800 text-neutral-900 dark:text-white"
                  >
                    <option value="all">All Statuses</option>
                    <option value="Active">Active</option>
                    <option value="Offline">Offline</option>
                    <option value="In Repair">In Repair</option>
                  </select>
                </div>

                <div>
                  <label className="block text-sm font-medium text-neutral-900 dark:text-white mb-1">
                    Priority
                  </label>
                  <select
                    className="w-full px-3 py-2 border border-neutral-300 dark:border-neutral-600 rounded-md bg-white dark:bg-neutral-800 text-neutral-900 dark:text-white"
                  >
                    <option value="all">All Priorities</option>
                    <option value="critical">Critical</option>
                    <option value="high">High</option>
                    <option value="medium">Medium</option>
                    <option value="low">Low</option>
                  </select>
                </div>
              </div>
            </Card>
          )}


          {loading ? (
            <div className="grid grid-cols-1 sm:grid-cols-2 lg:grid-cols-4 gap-6">
              {[...Array(4)].map((_, i) => (
                <div
                  key={i}
                  className="h-[120px] rounded-lg bg-neutral-200 dark:bg-neutral-700 animate-pulse"
                />
              ))}
            </div>
          ) : (
            <div className="grid grid-cols-1 sm:grid-cols-2 lg:grid-cols-4 gap-6">
              {metricCards.map((card) => (
                <DashboardCard key={card.title} {...card} />
              ))}
            </div>
          )}

          <div className="mt-6">
            <div className="flex justify-end mb-2">
              <select
                value={role}
                onChange={(e) => setRole(e.target.value)}
                className="border border-neutral-300 rounded-md px-2 py-1 text-sm"
              >
                <option value="">All Roles</option>
                <option value="technician">Technician</option>
                <option value="manager">Manager</option>
                <option value="admin">Admin</option>
              </select>
            </div>
            {analytics && (
              <Card title="Labor Utilization">
                <p className="text-2xl font-semibold">
                  {analytics.laborUtilization.toFixed(1)}%
                </p>
              </Card>
            )}
          </div>

          <Card title="Quick Actions">
            <div className="flex flex-col sm:flex-row gap-3">
              <Button
                variant="primary"
                onClick={() => navigate('/work-orders/create')}
              >
                Create Work Order
              </Button>
              <Button
                variant="primary"
                onClick={() => navigate('/inventory/add')}
              >
                Add Inventory Part
              </Button>
              <Button
                variant="primary"
                onClick={() => navigate('/timesheets')}
              >
                Timesheets
              </Button>
            </div>
          </Card>

          <div className="grid grid-cols-1 md:grid-cols-2 xl:grid-cols-3 gap-6">
            <div key="workOrders">
              <motion.div layout transition={{ duration: 0.3 }}>
                <WorkOrdersChart data={workOrdersByStatus} />
              </motion.div>
            </div>

            <div key="assetPerformance">
              <motion.div layout transition={{ duration: 0.3 }}>
                <Card
                  title="Asset Performance"
                  subtitle="Assets by status"
                  headerActions={
                    <Button
                      variant="ghost"
                      size="sm"
                      icon={<BarChart3 size={16} />}
                      onClick={() => navigate('/analytics')}
                    >
                      Details
                    </Button>
                  }
                >
                  <div className="space-y-4">
                    {Object.entries(assetsByStatus || {}).map(([status, count]) => {
                      const percentage = totalAssetsCount
                        ? ((count / totalAssetsCount) * 100).toFixed(1)
                        : '0';
                      const colorMap: Record<string, string> = {
                        Active: 'bg-success-500',
                        Offline: 'bg-error-500',
                        'In Repair': 'bg-warning-500',
                      };
                      return (
                        <div key={status}>
                          <div className="flex justify-between mb-1">
                            <span className="text-sm font-medium text-neutral-900 dark:text-white">
                              {status}
                            </span>
                            <span className="text-sm font-medium text-neutral-900 dark:text-white">
                              {percentage}%
                            </span>
                          </div>
                          <div className="w-full bg-neutral-200 dark:bg-neutral-700 rounded-full h-2">
                            <div
                              className={`${colorMap[status]} h-2 rounded-full`}
                              style={{ width: `${percentage}%` }}
                            ></div>
                          </div>
                        </div>
                      );
                    })}
                  </div>

                  <div className="mt-6 pt-4 border-t border-neutral-200 dark:border-neutral-700">
                    <div className="flex items-center justify-between">
                      <div>
                        <p className="text-sm text-neutral-500 dark:text-neutral-400">Facility-Wide Uptime</p>
                        <p className="text-xl font-semibold text-neutral-900 dark:text-white">{facilityUptime}%</p>
                      </div>
                      <Button
                        variant="outline"
                        size="sm"
                        icon={<ArrowRight size={16} />}
                        iconPosition="right"
                        onClick={() => navigate('/assets')}
                      >
                        View All Assets
                      </Button>
                    </div>
                  </div>
                </Card>
              </motion.div>
            </div>

            <div key="upcoming">
              <motion.div layout transition={{ duration: 0.3 }}>
                {loading ? (
                  <Card title="Upcoming Maintenance" subtitle="Next scheduled maintenance activities">
                    <div className="space-y-4">
                      {[...Array(3)].map((_, i) => (
                        <div
                          key={i}
                          className="h-20 rounded-lg bg-neutral-200 dark:bg-neutral-700 animate-pulse"
                        />
                      ))}
                    </div>
                  </Card>
                ) : (
                  <UpcomingMaintenance maintenanceItems={upcomingMaintenance} />
                )}
              </motion.div>
            </div>

            <div key="critical">
              <motion.div layout transition={{ duration: 0.3 }}>
                {loading ? (
                  <Card title="Critical Alerts" subtitle="Issues requiring immediate attention">
                    <div className="space-y-4">
                      {[...Array(3)].map((_, i) => (
                        <div
                          key={i}
                          className="h-16 rounded-lg bg-neutral-200 dark:bg-neutral-700 animate-pulse"
                        />
                      ))}
                    </div>
                  </Card>
                ) : (
                  <Card
                    title="Critical Alerts"
                    subtitle="Issues requiring immediate attention"
                    headerActions={
                      <Button
                        variant="outline"
                        size="sm"
                        icon={<AlertTriangle size={16} />}
                      >
                        {criticalAlerts.length}
                      </Button>
                    }
                  >
                    <div className="space-y-4">
                      {criticalAlerts.map((alert) => (
                        <button
                          key={alert.id}
                          onClick={() => handleAlertClick(alert.id)}
                          className={`
                      w-full text-left p-4 rounded-lg border transition-colors duration-150
                      hover:bg-neutral-50 dark:hover:bg-neutral-800
                      ${alert.severity === 'critical'
                            ? 'bg-error-50 dark:bg-error-900/20 border-error-200 dark:border-error-800'
                            : 'bg-warning-50 dark:bg-warning-900/20 border-warning-200 dark:border-warning-800'}
                    `}
                        >
                          <div className="flex justify-between">
                            <h4 className="font-medium text-neutral-900 dark:text-white">{alert.assetName}</h4>
                            <Badge
                              text={alert.severity}
                              size="sm"
                              className={alert.severity === 'critical'
                                ? 'bg-error-100 dark:bg-error-900 text-error-700 dark:text-error-200'
                                : 'bg-warning-100 dark:bg-warning-900 text-warning-700 dark:text-warning-200'}
                            />
                          </div>
                          <p className="text-sm mt-1 text-neutral-700 dark:text-neutral-300">{alert.issue}</p>
                          <div className="flex items-center mt-3 text-sm text-neutral-500 dark:text-neutral-400">
                            <Clock size={14} className="mr-1" />
                            <span>{getTimeAgo(alert.timestamp)}</span>
                          </div>
                        </button>
                      ))}

                      {criticalAlerts.length === 0 && (
                        <div className="py-10 text-center">
                          <div className="inline-flex items-center justify-center w-16 h-16 rounded-full bg-success-100 dark:bg-success-900 mb-4">
                            <svg className="h-8 w-8 text-success-600 dark:text-success-400" fill="none" viewBox="0 0 24 24" stroke="currentColor">
                              <path strokeLinecap="round" strokeLinejoin="round" strokeWidth={2} d="M5 13l4 4L19 7" />
                            </svg>
                          </div>
                          <p className="text-success-700 dark:text-success-400 font-medium">No critical alerts at this time</p>
                        </div>
                      )}
                    </div>
                  </Card>
                )}
              </motion.div>
            </div>

            <div key="lowStock">
              <motion.div layout transition={{ duration: 0.3 }}>
                <Card
                  title="Parts Low in Stock"
                  subtitle="Inventory items below reorder point"
                >
                  <div className="space-y-3">
                    {lowStockParts.map((part) => {
                      const ratio = part.reorderPoint
                        ? (part.quantity / part.reorderPoint) * 100
                        : 0;
                      const level =
                        part.reorderPoint && part.quantity / part.reorderPoint <= 0.25
                          ? 'Critical'
                          : 'Low';
                      const badgeClass =
                        level === 'Critical'
                          ? 'bg-error-100 dark:bg-error-900 text-error-700 dark:text-error-200'
                          : 'bg-warning-100 dark:bg-warning-900 text-warning-700 dark:text-warning-200';
                      const qtyClass =
                        level === 'Critical'
                          ? 'text-error-600 dark:text-error-400'
                          : 'text-warning-700 dark:text-warning-400';
                      const barColor =
                        level === 'Critical' ? 'bg-error-500' : 'bg-warning-500';

                      return (
                        <button
                          key={part.id}
                          onClick={handleInventoryAlertClick}
                          className="w-full text-left p-3 border border-neutral-200 dark:border-neutral-700 rounded-lg hover:bg-neutral-50 dark:hover:bg-neutral-800 transition-colors duration-150"
                        >
                          <div className="flex justify-between">
                            <h4 className="font-medium text-neutral-900 dark:text-white">{part.name}</h4>
                            <Badge text={level} size="sm" className={badgeClass} />
                          </div>
                          <div className="mt-2 flex justify-between text-sm">
                            <span className="text-neutral-500 dark:text-neutral-400">
                              Current Stock: <strong className={qtyClass}>{part.quantity}</strong>
                            </span>
                            <span className="text-neutral-500 dark:text-neutral-400">
                              Reorder Point: <strong>{part.reorderPoint}</strong>
                            </span>
                          </div>
                          <div className="mt-3">
                            <div className="w-full bg-neutral-200 dark:bg-neutral-700 rounded-full h-1.5">
                              <div
                                className={`${barColor} h-1.5 rounded-full`}
                                style={{ width: `${Math.min(100, ratio)}%` }}
                              ></div>
                            </div>
                          </div>
                        </button>
                      );
                    })}

                    {lowStockParts.length === 0 && (
                      <div className="py-10 text-center">
                        <div className="inline-flex items-center justify-center w-16 h-16 rounded-full bg-success-100 dark:bg-success-900 mb-4">
                          <svg className="h-8 w-8 text-success-600 dark:text-success-400" fill="none" viewBox="0 0 24 24" stroke="currentColor">
                            <path strokeLinecap="round" strokeLinejoin="round" strokeWidth={2} d="M5 13l4 4L19 7" />
                          </svg>
                        </div>
                        <p className="text-success-700 dark:text-success-400 font-medium">No parts below threshold</p>
                      </div>
                    )}
                  </div>

 
                <div className="mt-4 pt-4 border-t border-neutral-200 dark:border-neutral-700">
                  <Button
                    variant="outline"
                    size="sm"
                    fullWidth
                    onClick={() => navigate('/inventory')}
                  >
                    Manage Inventory
                  </Button>
                </div>
              </Card>
            </motion.div>
          </div>
        </div>
      </div>
    </Layout>
    </ErrorBoundary>
  );
 
};

export default Dashboard;
<|MERGE_RESOLUTION|>--- conflicted
+++ resolved
@@ -1,767 +1,145 @@
-import React, { useState, useEffect } from 'react';
-import { motion } from 'framer-motion';
-import 'react-grid-layout/css/styles.css';
-import 'react-resizable/css/styles.css';
-import Layout from '../components/layout/Layout';
-import { useAuthStore } from '../store/authStore';
-import { useDashboardStore } from '../store/dashboardStore';
-import { useNavigate } from 'react-router-dom';
+import { useState, useCallback, useEffect } from 'react';
+import {
+  fetchAssetSummary,
+  fetchWorkOrderSummary,
+  fetchUpcomingMaintenance,
+  fetchCriticalAlerts,
+} from '../utils/api';
+import type {
+  StatusCountResponse,
+  UpcomingMaintenanceItem,
+  UpcomingMaintenanceResponse,
+  CriticalAlertItem,
+  CriticalAlertResponse,
+  WorkOrderStatus,
+  AssetStatus,
+} from '../types';
 
-import WorkOrdersChart from '../components/dashboard/WorkOrdersChart';
-import UpcomingMaintenance from '../components/dashboard/UpcomingMaintenance';
-import DashboardCard from '../components/dashboard/DashboardCard';
-import { ErrorBoundary } from 'react-error-boundary';
-import ErrorFallback from '../components/common/ErrorFallback';
-import Card from '../components/common/Card';
-import Badge from '../components/common/Badge';
-import Button from '../components/common/Button';
-import { AlertTriangle, ArrowRight, BarChart3, Clock, Filter, Calendar } from 'lucide-react';
- 
-import api from '../utils/api';
-import useDashboardData from '../hooks/useDashboardData';
-import { useSummary } from '../hooks/useSummaryData';
-<<<<<<< HEAD
-import { getChatSocket } from '../utils/chatSocket';
+interface WorkOrderStatusCounts {
+  open: number;
+  inProgress: number;
+  onHold: number;
+  completed: number;
+}
+interface AssetStatusCounts {
+  Active: number;
+  Offline: number;
+  'In Repair': number;
+}
 
-import type {
-  Department,
-  DashboardSummary,
-  LowStockPart,
-  LowStockPartResponse,
-} from '../types';
-=======
- import { getChatSocket } from '../utils/chatSocket';
- 
-import type { Department, DashboardSummary, Part } from '../types';
->>>>>>> 4bc16b35
-import { useSocketStore } from '../store/socketStore';
+const WO_KEYS: WorkOrderStatus[] = ['open', 'inProgress', 'onHold', 'completed'];
+const ASSET_KEYS: AssetStatus[] = ['Active', 'Offline', 'In Repair'];
 
+const isWorkOrderStatus = (k: unknown): k is keyof WorkOrderStatusCounts =>
+  typeof k === 'string' && (WO_KEYS as readonly string[]).includes(k);
 
-// Utility function to format time ago
-const getTimeAgo = (timestamp: string): string => {
-  const now = new Date();
-  const date = new Date(timestamp);
-  const seconds = Math.floor((now.getTime() - date.getTime()) / 1000);
+const isAssetStatus = (k: unknown): k is keyof AssetStatusCounts =>
+  typeof k === 'string' && (ASSET_KEYS as readonly string[]).includes(k);
 
-  if (seconds < 60) return 'just now';
-  const minutes = Math.floor(seconds / 60);
-  if (minutes < 60) return `${minutes}m ago`;
-  const hours = Math.floor(minutes / 60);
-  if (hours < 24) return `${hours}h ago`;
-  const days = Math.floor(hours / 24);
-  return `${days}d ago`;
-};
+const useDashboardData = (role?: string) => {
+  const [workOrdersByStatus, setWorkOrdersByStatus] = useState<WorkOrderStatusCounts>({
+    open: 0,
+    inProgress: 0,
+    onHold: 0,
+    completed: 0,
+  });
 
-const Dashboard: React.FC = () => {
-  const user = useAuthStore((s) => s.user);
-  const navigate = useNavigate();
- 
-  const connected = useSocketStore((s) => s.connected);
-  const {
-    selectedTimeframe,
-    setSelectedTimeframe,
-    selectedDepartment,
-    setSelectedDepartment,
-    selectedRole,
-    setSelectedRole,
-    dateRange,
-    setDateRange,
-    role,
-    setRole,
-  } = useDashboardStore();
-  const [showFilters, setShowFilters] = useState(false);
-  const [showDatePicker, setShowDatePicker] = useState(false);
-  const {
+  const [assetsByStatus, setAssetsByStatus] = useState<AssetStatusCounts>({
+    Active: 0,
+    Offline: 0,
+    'In Repair': 0,
+  });
+
+  const [upcomingMaintenance, setUpcomingMaintenance] = useState<UpcomingMaintenanceItem[]>([]);
+  const [criticalAlerts, setCriticalAlerts] = useState<CriticalAlertItem[]>([]);
+  const [loading, setLoading] = useState(true);
+
+  const refresh = useCallback(async () => {
+    setLoading(true);
+    try {
+      const params = role ? { role } : undefined;
+
+      const [assetSummaryData, workOrders, upcoming, alerts] = await Promise.all<
+        [
+          StatusCountResponse<AssetStatus>[],
+          StatusCountResponse<WorkOrderStatus>[],
+          UpcomingMaintenanceResponse[],
+          CriticalAlertResponse[],
+        ]
+      >([
+        fetchAssetSummary(params),
+        fetchWorkOrderSummary(params),
+        fetchUpcomingMaintenance(params),
+        fetchCriticalAlerts(params),
+      ]);
+
+      // Work order status counts
+      const nextWO: WorkOrderStatusCounts = { open: 0, inProgress: 0, onHold: 0, completed: 0 };
+      for (const w of workOrders ?? []) {
+        if (isWorkOrderStatus(w._id)) nextWO[w._id] = w.count ?? 0;
+      }
+      setWorkOrdersByStatus(nextWO);
+
+      // Asset status counts
+      const nextAsset: AssetStatusCounts = { Active: 0, Offline: 0, 'In Repair': 0 };
+      for (const a of assetSummaryData ?? []) {
+        if (isAssetStatus(a._id)) nextAsset[a._id] = a.count ?? 0;
+      }
+      setAssetsByStatus(nextAsset);
+
+      // Upcoming maintenance
+      setUpcomingMaintenance(
+        Array.isArray(upcoming)
+          ? upcoming.map<UpcomingMaintenanceItem>((t) => ({
+              id: t._id ?? t.id ?? '',
+              assetName: t.asset?.name || 'Unknown',
+              assetId: t.asset?._id ?? '',
+              date: t.nextDue,
+              type: t.type || 'preventive',
+              assignedTo: t.assignedTo || '',
+              estimatedDuration: t.estimatedDuration || 0,
+            }))
+          : [],
+      );
+
+      // Critical alerts
+      setCriticalAlerts(
+        Array.isArray(alerts)
+          ? alerts.map<CriticalAlertItem>((a) => ({
+              id: a._id ?? a.id ?? '',
+              assetName: a.asset?.name || 'Unknown',
+              severity: a.priority,
+              issue: a.description || a.title || '',
+              timestamp: a.createdAt,
+            }))
+          : [],
+      );
+    } catch (err) {
+      console.error('Failed to load summary data', err);
+    } finally {
+      setLoading(false);
+    }
+  }, [role]);
+
+  useEffect(() => {
+    let active = true;
+    (async () => {
+      await refresh();
+      if (!active) return;
+    })();
+    return () => {
+      active = false;
+    };
+  }, [refresh]);
+
+  return {
     workOrdersByStatus,
     assetsByStatus,
     upcomingMaintenance,
     criticalAlerts,
     refresh,
     loading,
-  } = useDashboardData(selectedRole);
-  interface DashboardStats {
-    totalAssets: number;
-    activeWorkOrders: number;
-    maintenanceCompliance: number;
-    inventoryAlerts: number;
-  }
-  const [stats, setStats] = useState<DashboardStats>({
-    totalAssets: 0,
-    activeWorkOrders: 0,
-    maintenanceCompliance: 0,
-    inventoryAlerts: 0,
-  });
-<<<<<<< HEAD
-  const [lowStockParts, setLowStockParts] = useState<LowStockPart[]>([]);
-=======
-  interface LowStockPart {
-    id: string;
-    name: string;
-    quantity: number;
-    reorderPoint: number;
-  }
-  const [lowStockParts, setLowStockParts] = useState<LowStockPart[]>([]);
-  interface AnalyticsData {
-    laborUtilization: number;
-  }
-  const [analytics, setAnalytics] = useState<AnalyticsData | null>(null);
->>>>>>> 4bc16b35
-  const [departments, setDepartments] = useState<Department[]>([]);
-  const [summary] = useSummary<DashboardSummary>(
-    `/summary${selectedRole ? `?role=${selectedRole}` : ''}`,
-    [selectedRole],
-  );
-<<<<<<< HEAD
-  const [lowStock] = useSummary<LowStockPartResponse[]>(
-=======
-  const [lowStock] = useSummary<Part[]>(
->>>>>>> 4bc16b35
-    `/summary/low-stock${selectedRole ? `?role=${selectedRole}` : ''}`,
-    [selectedRole],
-  );
-  const [departmentsData] = useSummary<Department[]>(
-    '/departments',
-    [],
-    { ttlMs: 60_000 },
-  );
-
-<<<<<<< HEAD
-  const [analytics, setAnalytics] = useState<Record<string, unknown> | null>(
-    null,
-  );
-=======
->>>>>>> 4bc16b35
-
-
-  useEffect(() => {
-    if (user?.role) {
-      setRole(user.role);
-      setSelectedRole(user.role);
-    }
-  }, [user, setRole, setSelectedRole]);
-
-  useEffect(() => {
-    if (departmentsData) setDepartments(departmentsData);
-  }, [departmentsData]);
-
-  useEffect(() => {
-    const fetchAnalytics = async () => {
-      try {
-        const query = role ? `?role=${role}` : '';
-        const res = await api.get<AnalyticsData>(`/reports/analytics${query}`);
-        setAnalytics(res.data);
-      } catch (err) {
-        console.error('Error fetching analytics', err);
-      }
-    };
-    fetchAnalytics();
-  }, [role]);
-
-  useEffect(() => {
-    const mapped = Array.isArray(lowStock)
-      ? lowStock.map<LowStockPart>((p) => ({
-          id: p._id ?? p.id ?? '',
-          name: p.name,
-          quantity: p.quantity,
-          reorderPoint: p.reorderThreshold ?? p.reorderPoint ?? 0,
-        }))
-      : [];
-    setLowStockParts(mapped);
-    setStats({
-      totalAssets: summary?.totalAssets || 0,
-      activeWorkOrders: summary?.activeWorkOrders || 0,
-      maintenanceCompliance:
-        summary && summary.totalWorkOrders > 0
-          ? Math.round(
-              (summary.completedWorkOrders / summary.totalWorkOrders) * 100,
-            )
-          : 0,
-      inventoryAlerts: mapped.length,
-    });
-  }, [summary, lowStock]);
-
-  useEffect(() => {
-    const s = getChatSocket();
-
-    const refreshAlerts = async () => {
-      try {
-        await refresh();
-      } catch (err) {
-        console.error('Failed to update critical alerts', err);
-      }
-    };
-
-    const handleLowStockUpdate = (parts: LowStockPartResponse[]) => {
-      const mapped = Array.isArray(parts)
-        ? parts.map<LowStockPart>((p) => ({
-            id: p._id ?? p.id ?? '',
-            name: p.name,
-            quantity: p.quantity,
-            reorderPoint: p.reorderThreshold ?? p.reorderPoint ?? 0,
-          }))
-        : [];
-      setLowStockParts(mapped);
-      setStats((s) => ({ ...s, inventoryAlerts: mapped.length }));
-    };
-
-    const handlePmCompletionUpdate = (
-      data: number | { maintenanceCompliance?: number },
-    ) => {
-      const value =
-        typeof data === 'number'
-          ? data
-          : typeof data.maintenanceCompliance === 'number'
-          ? data.maintenanceCompliance
-          : 0;
-      setStats((s) => ({ ...s, maintenanceCompliance: value }));
-    };
-
-    s.on('inventoryUpdated', refreshAlerts);
-    s.on('workOrderUpdated', refreshAlerts);
-    s.on('lowStockUpdated', handleLowStockUpdate);
-    s.on('pmCompletionUpdated', handlePmCompletionUpdate);
-
-    return () => {
-      s.off('inventoryUpdated', refreshAlerts);
-      s.off('workOrderUpdated', refreshAlerts);
-      s.off('lowStockUpdated', handleLowStockUpdate);
-      s.off('pmCompletionUpdated', handlePmCompletionUpdate);
-    };
-  }, [refresh]);
-
-
-  const assetValues = Object.values(assetsByStatus || {});
-  const totalAssetsCount = assetValues.reduce((sum, c) => sum + c, 0);
-  const facilityUptime = totalAssetsCount
-    ? ((assetsByStatus['Active'] / totalAssetsCount) * 100).toFixed(1)
-    : '0';
-
-  const handleTimeframeChange = (timeframe: 'day' | 'week' | 'month') => {
-    setSelectedTimeframe(timeframe);
-    refresh();
   };
-
-  const handleDepartmentChange = (department: string) => {
-    setSelectedDepartment(department);
-    refresh();
-  };
-
-  const handleRoleChange = (role: string) => {
-    setSelectedRole(role);
-  };
-
-  const handleDateRangeChange = (start: string, end: string) => {
-    setDateRange({ start, end });
-    refresh();
-  };
-
-
-  const handleAlertClick = (alertId: string) => {
-    const alert = criticalAlerts.find((a) => a.id === alertId);
-    if (alert) {
-      if (alert.severity === 'critical') {
-        navigate(`/assets/${alert.assetName.toLowerCase().replace(/\s+/g, '-')}`);
-      } else {
-        navigate('/maintenance');
-      }
-    }
-  };
-
-  const handleInventoryAlertClick = () => {
-    navigate('/inventory');
-  };
-
-  const metricCards = [
-    { title: 'Total Assets', value: stats.totalAssets, linkTo: '/assets' },
-    { title: 'Work Orders', value: stats.activeWorkOrders, linkTo: '/work-orders' },
-    {
-      title: 'PM Compliance',
-      value: `${stats.maintenanceCompliance}%`,
-      linkTo: '/analytics',
-    },
-    { title: 'Inventory Alerts', value: stats.inventoryAlerts, linkTo: '/inventory' },
-  ];
-
-  return (
-    <ErrorBoundary FallbackComponent={ErrorFallback}>
-      <Layout title="Dashboard">
-        <div className="space-y-6">
-          <div className="flex flex-col sm:flex-row justify-between items-start sm:items-center gap-4">
-            <div className="space-y-1">
-              <h2 className="text-2xl font-bold text-neutral-900 dark:text-white">Welcome back, {user?.name}</h2>
-              <p className="text-neutral-500 dark:text-neutral-400">Here's what's happening with your maintenance operations today.</p>
-              <Badge
-                text={connected ? 'Connected' : 'Disconnected'}
-                size="sm"
-                className={`${connected ? 'bg-success-100 text-success-700 dark:bg-success-900 dark:text-success-200' : 'bg-error-100 text-error-700 dark:bg-error-900 dark:text-error-200'} mt-1 inline-block`}
-              />
-            </div>
-            <div className="flex flex-wrap items-center gap-2 sm:space-x-3">
-              <div className="flex bg-white dark:bg-neutral-800 rounded-lg shadow-sm border border-neutral-200 dark:border-neutral-700">
-                <button
-                  onClick={() => handleTimeframeChange('day')}
-                  className={`px-4 py-2 text-sm font-medium rounded-l-lg transition-colors ${selectedTimeframe === 'day'
-                      ? 'bg-primary-100 dark:bg-primary-900 text-primary-900 dark:text-primary-100'
-                      : 'text-neutral-600 dark:text-neutral-400 hover:bg-neutral-50 dark:hover:bg-neutral-700'
-                    }`}
-                >
-                  Day
-                </button>
-                <button
-                  onClick={() => handleTimeframeChange('week')}
-                  className={`px-4 py-2 text-sm font-medium transition-colors ${selectedTimeframe === 'week'
-                      ? 'bg-primary-100 dark:bg-primary-900 text-primary-900 dark:text-primary-100'
-                      : 'text-neutral-600 dark:text-neutral-400 hover:bg-neutral-50 dark:hover:bg-neutral-700'
-                    }`}
-                >
-                  Week
-                </button>
-                <button
-                  onClick={() => handleTimeframeChange('month')}
-                  className={`px-4 py-2 text-sm font-medium rounded-r-lg transition-colors ${selectedTimeframe === 'month'
-                      ? 'bg-primary-100 dark:bg-primary-900 text-primary-900 dark:text-primary-100'
-                      : 'text-neutral-600 dark:text-neutral-400 hover:bg-neutral-50 dark:hover:bg-neutral-700'
-                    }`}
-                >
-                  Month
-                </button>
-              </div>
-
-              <Button
-                variant="outline"
-                icon={<Calendar size={16} />}
-                onClick={() => setShowDatePicker(!showDatePicker)}
-              >
-                Custom Range
-              </Button>
-
-              <Button
-                variant="outline"
-                icon={<Filter size={16} />}
-                onClick={() => setShowFilters(!showFilters)}
-              >
-                Filters
-              </Button>
-            </div>
-          </div>
-
-          {showDatePicker && (
-            <Card className="p-4">
-              <div className="grid grid-cols-1 sm:grid-cols-2 gap-4">
-                <div>
-                  <label className="block text-sm font-medium text-neutral-900 dark:text-white mb-1">
-                    Start Date
-                  </label>
-                  <input
-                    type="date"
-                    value={dateRange.start}
-                    onChange={(e) => handleDateRangeChange(e.target.value, dateRange.end)}
-                    className="w-full px-3 py-2 border border-neutral-300 dark:border-neutral-600 rounded-md bg-white dark:bg-neutral-800 text-neutral-900 dark:text-white"
-                  />
-                </div>
-                <div>
-                  <label className="block text-sm font-medium text-neutral-900 dark:text-white mb-1">
-                    End Date
-                  </label>
-                  <input
-                    type="date"
-                    value={dateRange.end}
-                    onChange={(e) => handleDateRangeChange(dateRange.start, e.target.value)}
-                    className="w-full px-3 py-2 border border-neutral-300 dark:border-neutral-600 rounded-md bg-white dark:bg-neutral-800 text-neutral-900 dark:text-white"
-                  />
-                </div>
-              </div>
-            </Card>
-          )}
-
-          {showFilters && (
-            <Card className="p-4">
-              <div className="grid grid-cols-1 md:grid-cols-2 xl:grid-cols-4 gap-4">
-                <div>
-                  <label className="block text-sm font-medium text-neutral-900 dark:text-white mb-1">
-                    Role
-                  </label>
-                  <select
-                    className="w-full px-3 py-2 border border-neutral-300 dark:border-neutral-600 rounded-md bg-white dark:bg-neutral-800 text-neutral-900 dark:text-white"
-                    value={selectedRole}
-                    onChange={(e) => handleRoleChange(e.target.value)}
-                  >
-                    <option value="all">All Roles</option>
-                    <option value="admin">Admin</option>
-                    <option value="manager">Manager</option>
-                    <option value="technician">Technician</option>
-                    <option value="viewer">Viewer</option>
-                  </select>
-                </div>
-                <div>
-                  <label className="block text-sm font-medium text-neutral-900 dark:text-white mb-1">
-                    Department
-                  </label>
-                  <select
-                    className="w-full px-3 py-2 border border-neutral-300 dark:border-neutral-600 rounded-md bg-white dark:bg-neutral-800 text-neutral-900 dark:text-white"
-                    value={selectedDepartment}
-                    onChange={(e) => handleDepartmentChange(e.target.value)}
-                  >
-                    <option value="all">All Departments</option>
-                    {departments.map((d) => (
-                      <option key={d.id} value={d.id}>
-                        {d.name}
-                      </option>
-                    ))}
-                  </select>
-                </div>
-
-                <div>
-                  <label className="block text-sm font-medium text-neutral-900 dark:text-white mb-1">
-                    Status
-                  </label>
-                  <select
-                    className="w-full px-3 py-2 border border-neutral-300 dark:border-neutral-600 rounded-md bg-white dark:bg-neutral-800 text-neutral-900 dark:text-white"
-                  >
-                    <option value="all">All Statuses</option>
-                    <option value="Active">Active</option>
-                    <option value="Offline">Offline</option>
-                    <option value="In Repair">In Repair</option>
-                  </select>
-                </div>
-
-                <div>
-                  <label className="block text-sm font-medium text-neutral-900 dark:text-white mb-1">
-                    Priority
-                  </label>
-                  <select
-                    className="w-full px-3 py-2 border border-neutral-300 dark:border-neutral-600 rounded-md bg-white dark:bg-neutral-800 text-neutral-900 dark:text-white"
-                  >
-                    <option value="all">All Priorities</option>
-                    <option value="critical">Critical</option>
-                    <option value="high">High</option>
-                    <option value="medium">Medium</option>
-                    <option value="low">Low</option>
-                  </select>
-                </div>
-              </div>
-            </Card>
-          )}
-
-
-          {loading ? (
-            <div className="grid grid-cols-1 sm:grid-cols-2 lg:grid-cols-4 gap-6">
-              {[...Array(4)].map((_, i) => (
-                <div
-                  key={i}
-                  className="h-[120px] rounded-lg bg-neutral-200 dark:bg-neutral-700 animate-pulse"
-                />
-              ))}
-            </div>
-          ) : (
-            <div className="grid grid-cols-1 sm:grid-cols-2 lg:grid-cols-4 gap-6">
-              {metricCards.map((card) => (
-                <DashboardCard key={card.title} {...card} />
-              ))}
-            </div>
-          )}
-
-          <div className="mt-6">
-            <div className="flex justify-end mb-2">
-              <select
-                value={role}
-                onChange={(e) => setRole(e.target.value)}
-                className="border border-neutral-300 rounded-md px-2 py-1 text-sm"
-              >
-                <option value="">All Roles</option>
-                <option value="technician">Technician</option>
-                <option value="manager">Manager</option>
-                <option value="admin">Admin</option>
-              </select>
-            </div>
-            {analytics && (
-              <Card title="Labor Utilization">
-                <p className="text-2xl font-semibold">
-                  {analytics.laborUtilization.toFixed(1)}%
-                </p>
-              </Card>
-            )}
-          </div>
-
-          <Card title="Quick Actions">
-            <div className="flex flex-col sm:flex-row gap-3">
-              <Button
-                variant="primary"
-                onClick={() => navigate('/work-orders/create')}
-              >
-                Create Work Order
-              </Button>
-              <Button
-                variant="primary"
-                onClick={() => navigate('/inventory/add')}
-              >
-                Add Inventory Part
-              </Button>
-              <Button
-                variant="primary"
-                onClick={() => navigate('/timesheets')}
-              >
-                Timesheets
-              </Button>
-            </div>
-          </Card>
-
-          <div className="grid grid-cols-1 md:grid-cols-2 xl:grid-cols-3 gap-6">
-            <div key="workOrders">
-              <motion.div layout transition={{ duration: 0.3 }}>
-                <WorkOrdersChart data={workOrdersByStatus} />
-              </motion.div>
-            </div>
-
-            <div key="assetPerformance">
-              <motion.div layout transition={{ duration: 0.3 }}>
-                <Card
-                  title="Asset Performance"
-                  subtitle="Assets by status"
-                  headerActions={
-                    <Button
-                      variant="ghost"
-                      size="sm"
-                      icon={<BarChart3 size={16} />}
-                      onClick={() => navigate('/analytics')}
-                    >
-                      Details
-                    </Button>
-                  }
-                >
-                  <div className="space-y-4">
-                    {Object.entries(assetsByStatus || {}).map(([status, count]) => {
-                      const percentage = totalAssetsCount
-                        ? ((count / totalAssetsCount) * 100).toFixed(1)
-                        : '0';
-                      const colorMap: Record<string, string> = {
-                        Active: 'bg-success-500',
-                        Offline: 'bg-error-500',
-                        'In Repair': 'bg-warning-500',
-                      };
-                      return (
-                        <div key={status}>
-                          <div className="flex justify-between mb-1">
-                            <span className="text-sm font-medium text-neutral-900 dark:text-white">
-                              {status}
-                            </span>
-                            <span className="text-sm font-medium text-neutral-900 dark:text-white">
-                              {percentage}%
-                            </span>
-                          </div>
-                          <div className="w-full bg-neutral-200 dark:bg-neutral-700 rounded-full h-2">
-                            <div
-                              className={`${colorMap[status]} h-2 rounded-full`}
-                              style={{ width: `${percentage}%` }}
-                            ></div>
-                          </div>
-                        </div>
-                      );
-                    })}
-                  </div>
-
-                  <div className="mt-6 pt-4 border-t border-neutral-200 dark:border-neutral-700">
-                    <div className="flex items-center justify-between">
-                      <div>
-                        <p className="text-sm text-neutral-500 dark:text-neutral-400">Facility-Wide Uptime</p>
-                        <p className="text-xl font-semibold text-neutral-900 dark:text-white">{facilityUptime}%</p>
-                      </div>
-                      <Button
-                        variant="outline"
-                        size="sm"
-                        icon={<ArrowRight size={16} />}
-                        iconPosition="right"
-                        onClick={() => navigate('/assets')}
-                      >
-                        View All Assets
-                      </Button>
-                    </div>
-                  </div>
-                </Card>
-              </motion.div>
-            </div>
-
-            <div key="upcoming">
-              <motion.div layout transition={{ duration: 0.3 }}>
-                {loading ? (
-                  <Card title="Upcoming Maintenance" subtitle="Next scheduled maintenance activities">
-                    <div className="space-y-4">
-                      {[...Array(3)].map((_, i) => (
-                        <div
-                          key={i}
-                          className="h-20 rounded-lg bg-neutral-200 dark:bg-neutral-700 animate-pulse"
-                        />
-                      ))}
-                    </div>
-                  </Card>
-                ) : (
-                  <UpcomingMaintenance maintenanceItems={upcomingMaintenance} />
-                )}
-              </motion.div>
-            </div>
-
-            <div key="critical">
-              <motion.div layout transition={{ duration: 0.3 }}>
-                {loading ? (
-                  <Card title="Critical Alerts" subtitle="Issues requiring immediate attention">
-                    <div className="space-y-4">
-                      {[...Array(3)].map((_, i) => (
-                        <div
-                          key={i}
-                          className="h-16 rounded-lg bg-neutral-200 dark:bg-neutral-700 animate-pulse"
-                        />
-                      ))}
-                    </div>
-                  </Card>
-                ) : (
-                  <Card
-                    title="Critical Alerts"
-                    subtitle="Issues requiring immediate attention"
-                    headerActions={
-                      <Button
-                        variant="outline"
-                        size="sm"
-                        icon={<AlertTriangle size={16} />}
-                      >
-                        {criticalAlerts.length}
-                      </Button>
-                    }
-                  >
-                    <div className="space-y-4">
-                      {criticalAlerts.map((alert) => (
-                        <button
-                          key={alert.id}
-                          onClick={() => handleAlertClick(alert.id)}
-                          className={`
-                      w-full text-left p-4 rounded-lg border transition-colors duration-150
-                      hover:bg-neutral-50 dark:hover:bg-neutral-800
-                      ${alert.severity === 'critical'
-                            ? 'bg-error-50 dark:bg-error-900/20 border-error-200 dark:border-error-800'
-                            : 'bg-warning-50 dark:bg-warning-900/20 border-warning-200 dark:border-warning-800'}
-                    `}
-                        >
-                          <div className="flex justify-between">
-                            <h4 className="font-medium text-neutral-900 dark:text-white">{alert.assetName}</h4>
-                            <Badge
-                              text={alert.severity}
-                              size="sm"
-                              className={alert.severity === 'critical'
-                                ? 'bg-error-100 dark:bg-error-900 text-error-700 dark:text-error-200'
-                                : 'bg-warning-100 dark:bg-warning-900 text-warning-700 dark:text-warning-200'}
-                            />
-                          </div>
-                          <p className="text-sm mt-1 text-neutral-700 dark:text-neutral-300">{alert.issue}</p>
-                          <div className="flex items-center mt-3 text-sm text-neutral-500 dark:text-neutral-400">
-                            <Clock size={14} className="mr-1" />
-                            <span>{getTimeAgo(alert.timestamp)}</span>
-                          </div>
-                        </button>
-                      ))}
-
-                      {criticalAlerts.length === 0 && (
-                        <div className="py-10 text-center">
-                          <div className="inline-flex items-center justify-center w-16 h-16 rounded-full bg-success-100 dark:bg-success-900 mb-4">
-                            <svg className="h-8 w-8 text-success-600 dark:text-success-400" fill="none" viewBox="0 0 24 24" stroke="currentColor">
-                              <path strokeLinecap="round" strokeLinejoin="round" strokeWidth={2} d="M5 13l4 4L19 7" />
-                            </svg>
-                          </div>
-                          <p className="text-success-700 dark:text-success-400 font-medium">No critical alerts at this time</p>
-                        </div>
-                      )}
-                    </div>
-                  </Card>
-                )}
-              </motion.div>
-            </div>
-
-            <div key="lowStock">
-              <motion.div layout transition={{ duration: 0.3 }}>
-                <Card
-                  title="Parts Low in Stock"
-                  subtitle="Inventory items below reorder point"
-                >
-                  <div className="space-y-3">
-                    {lowStockParts.map((part) => {
-                      const ratio = part.reorderPoint
-                        ? (part.quantity / part.reorderPoint) * 100
-                        : 0;
-                      const level =
-                        part.reorderPoint && part.quantity / part.reorderPoint <= 0.25
-                          ? 'Critical'
-                          : 'Low';
-                      const badgeClass =
-                        level === 'Critical'
-                          ? 'bg-error-100 dark:bg-error-900 text-error-700 dark:text-error-200'
-                          : 'bg-warning-100 dark:bg-warning-900 text-warning-700 dark:text-warning-200';
-                      const qtyClass =
-                        level === 'Critical'
-                          ? 'text-error-600 dark:text-error-400'
-                          : 'text-warning-700 dark:text-warning-400';
-                      const barColor =
-                        level === 'Critical' ? 'bg-error-500' : 'bg-warning-500';
-
-                      return (
-                        <button
-                          key={part.id}
-                          onClick={handleInventoryAlertClick}
-                          className="w-full text-left p-3 border border-neutral-200 dark:border-neutral-700 rounded-lg hover:bg-neutral-50 dark:hover:bg-neutral-800 transition-colors duration-150"
-                        >
-                          <div className="flex justify-between">
-                            <h4 className="font-medium text-neutral-900 dark:text-white">{part.name}</h4>
-                            <Badge text={level} size="sm" className={badgeClass} />
-                          </div>
-                          <div className="mt-2 flex justify-between text-sm">
-                            <span className="text-neutral-500 dark:text-neutral-400">
-                              Current Stock: <strong className={qtyClass}>{part.quantity}</strong>
-                            </span>
-                            <span className="text-neutral-500 dark:text-neutral-400">
-                              Reorder Point: <strong>{part.reorderPoint}</strong>
-                            </span>
-                          </div>
-                          <div className="mt-3">
-                            <div className="w-full bg-neutral-200 dark:bg-neutral-700 rounded-full h-1.5">
-                              <div
-                                className={`${barColor} h-1.5 rounded-full`}
-                                style={{ width: `${Math.min(100, ratio)}%` }}
-                              ></div>
-                            </div>
-                          </div>
-                        </button>
-                      );
-                    })}
-
-                    {lowStockParts.length === 0 && (
-                      <div className="py-10 text-center">
-                        <div className="inline-flex items-center justify-center w-16 h-16 rounded-full bg-success-100 dark:bg-success-900 mb-4">
-                          <svg className="h-8 w-8 text-success-600 dark:text-success-400" fill="none" viewBox="0 0 24 24" stroke="currentColor">
-                            <path strokeLinecap="round" strokeLinejoin="round" strokeWidth={2} d="M5 13l4 4L19 7" />
-                          </svg>
-                        </div>
-                        <p className="text-success-700 dark:text-success-400 font-medium">No parts below threshold</p>
-                      </div>
-                    )}
-                  </div>
-
- 
-                <div className="mt-4 pt-4 border-t border-neutral-200 dark:border-neutral-700">
-                  <Button
-                    variant="outline"
-                    size="sm"
-                    fullWidth
-                    onClick={() => navigate('/inventory')}
-                  >
-                    Manage Inventory
-                  </Button>
-                </div>
-              </Card>
-            </motion.div>
-          </div>
-        </div>
-      </div>
-    </Layout>
-    </ErrorBoundary>
-  );
- 
 };
 
-export default Dashboard;
+export default useDashboardData;