import React, { useEffect, useRef, useState } from 'react';
import Layout from '../components/layout/Layout';
import { useAuthStore } from '../store/authStore';
import { useDashboardStore } from '../store/dashboardStore';
import { useSocketStore } from '../store/socketStore';
import useDashboardData from '../hooks/useDashboardData';
import { useSummary } from '../hooks/useSummaryData';
import api from '../utils/api';
<<<<<<< HEAD
import { getChatSocket } from '../utils/chatSocket';
import { Responsive, WidthProvider, type Layouts } from 'react-grid-layout';
import DashboardStats from '../components/dashboard/DashboardStats';
import WorkOrdersChart from '../components/dashboard/WorkOrdersChart';
import UpcomingMaintenance from '../components/dashboard/UpcomingMaintenance';
=======
import FiltersBar from '../components/dashboard/FiltersBar';
import {
  getNotificationsSocket,
  closeNotificationsSocket,
  startNotificationsPoll,
  stopNotificationsPoll,
} from '../utils/notificationsSocket';
import { useNavigate } from 'react-router-dom';
>>>>>>> 8e6db390

import type {
  Department,
  DashboardSummary,
  LowStockPart,
  LowStockPartResponse,
} from '../types';

// time-ago helper
const getTimeAgo = (timestamp: string): string => {
  const now = new Date();
  const date = new Date(timestamp);
  const seconds = Math.floor((now.getTime() - date.getTime()) / 1000);
  if (seconds < 60) return 'just now';
  const minutes = Math.floor(seconds / 60);
  if (minutes < 60) return `${minutes}m ago`;
  const hours = Math.floor(minutes / 60);
  if (hours < 24) return `${hours}h ago`;
  const days = Math.floor(hours / 24);
  return `${days}d ago`;
};

const ResponsiveGridLayout = WidthProvider(Responsive);

const defaultLayouts: Layouts = {
  lg: [
    { i: 'stats', x: 0, y: 0, w: 12, h: 4 },
    { i: 'workOrders', x: 0, y: 4, w: 6, h: 8 },
    { i: 'maintenance', x: 6, y: 4, w: 6, h: 8 },
  ],
  md: [
    { i: 'stats', x: 0, y: 0, w: 10, h: 4 },
    { i: 'workOrders', x: 0, y: 4, w: 10, h: 8 },
    { i: 'maintenance', x: 0, y: 12, w: 10, h: 8 },
  ],
  sm: [
    { i: 'stats', x: 0, y: 0, w: 6, h: 4 },
    { i: 'workOrders', x: 0, y: 4, w: 6, h: 8 },
    { i: 'maintenance', x: 0, y: 12, w: 6, h: 8 },
  ],
};

const Dashboard: React.FC = () => {
  const user = useAuthStore((s) => s.user);
<<<<<<< HEAD
  const {
    selectedRole,
    selectedDepartment,
    setSelectedDepartment,
    layouts,
    setLayouts,
  } = useDashboardStore();
=======
  const { selectedRole, selectedDepartment, selectedTimeframe, customRange } =
    useDashboardStore((s) => ({
      selectedRole: s.selectedRole,
      selectedDepartment: s.selectedDepartment,
      selectedTimeframe: s.selectedTimeframe,
      customRange: s.customRange,
    }));
>>>>>>> 8e6db390
  const connected = useSocketStore((s) => s.connected);
  const navigate = useNavigate();

  const handleKeyDown = (path: string) => (e: React.KeyboardEvent) => {
    if (e.key === 'Enter' || e.key === ' ') {
      e.preventDefault();
      navigate(path);
    }
  };

  const [liveData, setLiveData] = useState(true);
  const pollActive = useRef(false);

  const {
    workOrdersByStatus,
    assetsByStatus,
    upcomingMaintenance,
    criticalAlerts,
    refresh,
    loading,
  } = useDashboardData(
    selectedRole,
    selectedDepartment,
    selectedTimeframe,
    customRange,
  );

  const [stats, setStats] = useState({
    totalAssets: 0,
    activeWorkOrders: 0,
    maintenanceCompliance: 0,
    inventoryAlerts: 0,
  });
  const [lowStockParts, setLowStockParts] = useState<LowStockPart[]>([]);
  const [departments, setDepartments] = useState<Department[]>([]);
<<<<<<< HEAD
  const [analytics, setAnalytics] = useState<any>(null);
  const [showFilters, setShowFilters] = useState(false);
  const [customize, setCustomize] = useState(false);
=======
  const [, setAnalytics] = useState<any | null>(null); // optional analytics state

  const buildQuery = () => {
    const params = new URLSearchParams();
    if (selectedDepartment !== 'all') params.append('department', selectedDepartment);
    if (selectedRole !== 'all') params.append('role', selectedRole);
    if (selectedTimeframe) {
      params.append('timeframe', selectedTimeframe);
      if (selectedTimeframe === 'custom') {
        params.append('start', customRange.start);
        params.append('end', customRange.end);
      }
    }
    const q = params.toString();
    return q ? `?${q}` : '';
  };

  const query = buildQuery();
>>>>>>> 8e6db390

  // summaries (auto-refetch when filters change)
  const [summary] = useSummary<DashboardSummary>(
    `/summary${query}`,
    [selectedDepartment, selectedRole, selectedTimeframe, customRange.start, customRange.end],
  );
  const [lowStock] = useSummary<LowStockPartResponse[]>(
    `/summary/low-stock${query}`,
    [selectedDepartment, selectedRole, selectedTimeframe, customRange.start, customRange.end],
  );
  const [departmentsData] = useSummary<Department[]>(
    '/summary/departments',
    [],
    { ttlMs: 60_000 },
  );

  // restore saved layout
  useEffect(() => {
    try {
      const stored = typeof window !== 'undefined' ? localStorage.getItem('dashboardLayoutV1') : null;
      if (stored) {
        setLayouts(JSON.parse(stored));
      } else {
        setLayouts(defaultLayouts);
      }
    } catch {
      setLayouts(defaultLayouts);
    }
  }, [setLayouts]);

  // map summaries to local state
  useEffect(() => {
    const mapped = Array.isArray(lowStock)
      ? lowStock.map((p) => ({
          id: p._id ?? p.id!,
          name: p.name,
          quantity: p.quantity,
          reorderPoint: p.reorderThreshold ?? p.reorderPoint ?? 0,
        }))
      : [];
    setLowStockParts(mapped);

    setStats({
      totalAssets: summary?.totalAssets || 0,
      activeWorkOrders: summary?.activeWorkOrders || 0,
      maintenanceCompliance:
        summary && summary.totalWorkOrders > 0
          ? Math.round((summary.completedWorkOrders / summary.totalWorkOrders) * 100)
          : 0,
      inventoryAlerts: mapped.length,
    });
  }, [summary, lowStock]);

  // departments list
  useEffect(() => {
    if (Array.isArray(departmentsData)) setDepartments(departmentsData);
  }, [departmentsData]);

  // analytics (optional)
  useEffect(() => {
    const fetchAnalytics = async () => {
      try {
        const res = await api.get(`/reports/analytics${buildQuery()}`);
        setAnalytics(res.data);
      } catch (err) {
        console.error('Error fetching analytics', err);
      }
    };
    fetchAnalytics();
    // eslint-disable-next-line react-hooks/exhaustive-deps
  }, [selectedDepartment, selectedRole, selectedTimeframe, customRange]);

  // socket-driven refresh
  useEffect(() => {
    if (!liveData) {
      closeNotificationsSocket();
      stopNotificationsPoll();
      pollActive.current = false;
      return;
    }

    const s = getNotificationsSocket();

    const doRefresh = async () => {
      try {
        await refresh();
      } catch (e) {
        console.error('refresh failed', e);
      }
    };

    const handleLowStockUpdate = (parts: LowStockPartResponse[]) => {
      const mapped = Array.isArray(parts)
        ? parts.map((p) => ({
            id: p._id ?? p.id!,
            name: p.name,
            quantity: p.quantity,
            reorderPoint: p.reorderThreshold ?? p.reorderPoint ?? 0,
          }))
        : [];
      setLowStockParts(mapped);
      setStats((prev) => ({ ...prev, inventoryAlerts: mapped.length }));
    };

    s.on('inventoryUpdated', doRefresh);
    s.on('workOrderUpdated', doRefresh);
    s.on('lowStockUpdated', handleLowStockUpdate);
    s.on('pmCompletionUpdated', (data: any) => {
      const value =
        typeof data === 'number'
          ? data
          : typeof data?.maintenanceCompliance === 'number'
          ? data.maintenanceCompliance
          : 0;
      setStats((prev) => ({ ...prev, maintenanceCompliance: value }));
    });
    s.on('notification', doRefresh);

    let timer: ReturnType<typeof setTimeout> | undefined;
    if (s.disconnected) {
      timer = setTimeout(() => {
        if (s.disconnected && !pollActive.current) {
          startNotificationsPoll(doRefresh);
          pollActive.current = true;
        }
      }, 10_000);
    }

    s.on('connect', () => {
      if (pollActive.current) {
        stopNotificationsPoll();
        pollActive.current = false;
      }
    });

    return () => {
      s.off('inventoryUpdated', doRefresh);
      s.off('workOrderUpdated', doRefresh);
      s.off('lowStockUpdated', handleLowStockUpdate);
      s.off('pmCompletionUpdated');
      s.off('notification', doRefresh);
      if (timer) clearTimeout(timer);
      stopNotificationsPoll();
      pollActive.current = false;
    };
  }, [refresh, connected, liveData]);

  const handleLayoutChange = (_: any, allLayouts: Layouts) => {
    setLayouts(allLayouts);
  };

  return (
    <Layout title="Dashboard">
      <div className="px-4 py-6 space-y-6">
        <div className="flex items-center justify-between">
          <h1 className="text-2xl font-semibold">Welcome{user?.name ? `, ${user.name}` : ''}</h1>
<<<<<<< HEAD
          <div className="flex items-center gap-4">
            <button
              type="button"
              onClick={() => setShowFilters((s) => !s)}
              className="px-3 py-1 text-sm border rounded-md"
            >
              Filters
            </button>
            <label className="flex items-center gap-2 text-sm">
              <input
                type="checkbox"
                checked={customize}
                onChange={() => setCustomize((c) => !c)}
              />
              Customize layout
            </label>
            {loading && <span className="text-sm opacity-70">Refreshing…</span>}
=======
          <div className="flex items-center gap-2">
            {loading && <span className="text-sm opacity-70">Refreshing…</span>}
            <button
              className="text-sm border px-2 py-1 rounded"
              onClick={() => setLiveData((v) => !v)}
            >
              {liveData ? 'Live On' : 'Live Off'}
            </button>
          </div>
        </div>

        <FiltersBar departments={departments} />

        {/* Top stats with keyboard-accessible navigation */}
        <div className="grid grid-cols-1 sm:grid-cols-2 lg:grid-cols-4 gap-4">
          <div
            role="button"
            tabIndex={0}
            onClick={() => navigate('/assets')}
            onKeyDown={handleKeyDown('/assets')}
            className="rounded-xl border p-4 cursor-pointer hover:bg-neutral-50"
          >
            <div className="text-sm opacity-70">Total Assets</div>
            <div className="text-2xl font-bold">{stats.totalAssets}</div>
          </div>
          <div
            role="button"
            tabIndex={0}
            onClick={() => navigate('/workorders?status=open')}
            onKeyDown={handleKeyDown('/workorders?status=open')}
            className="rounded-xl border p-4 cursor-pointer hover:bg-neutral-50"
          >
            <div className="text-sm opacity-70">Active Work Orders</div>
            <div className="text-2xl font-bold">{stats.activeWorkOrders}</div>
          </div>
          <div
            role="button"
            tabIndex={0}
            onClick={() => navigate('/workorders?status=completed')}
            onKeyDown={handleKeyDown('/workorders?status=completed')}
            className="rounded-xl border p-4 cursor-pointer hover:bg-neutral-50"
          >
            <div className="text-sm opacity-70">Maintenance Compliance</div>
            <div className="text-2xl font-bold">{stats.maintenanceCompliance}%</div>
          </div>
          <div
            role="button"
            tabIndex={0}
            onClick={() => navigate('/inventory?lowStock=true')}
            onKeyDown={handleKeyDown('/inventory?lowStock=true')}
            className="rounded-xl border p-4 cursor-pointer hover:bg-neutral-50"
          >
            <div className="text-sm opacity-70">Inventory Alerts</div>
            <div className="text-2xl font-bold">{stats.inventoryAlerts}</div>
          </div>
        </div>

        {/* Status summaries with keyboard-accessible list items */}
        <div className="grid grid-cols-1 lg-grid-cols-2 lg:grid-cols-2 gap-6">
          <div className="rounded-xl border p-4">
            <h2 className="font-semibold mb-2">Work Orders by Status</h2>
            <ul className="space-y-1 text-sm">
              <li
                role="button"
                tabIndex={0}
                onClick={() => navigate('/workorders?status=open')}
                onKeyDown={handleKeyDown('/workorders?status=open')}
                className="cursor-pointer flex justify-between rounded p-1 hover:bg-neutral-50"
              >
                <span>Open:</span> <b>{workOrdersByStatus?.open ?? 0}</b>
              </li>
              <li
                role="button"
                tabIndex={0}
                onClick={() => navigate('/workorders?status=in-progress')}
                onKeyDown={handleKeyDown('/workorders?status=in-progress')}
                className="cursor-pointer flex justify-between rounded p-1 hover:bg-neutral-50"
              >
                <span>In Progress:</span> <b>{workOrdersByStatus?.inProgress ?? 0}</b>
              </li>
              <li
                role="button"
                tabIndex={0}
                onClick={() => navigate('/workorders?status=on-hold')}
                onKeyDown={handleKeyDown('/workorders?status=on-hold')}
                className="cursor-pointer flex justify-between rounded p-1 hover:bg-neutral-50"
              >
                <span>On Hold:</span> <b>{workOrdersByStatus?.onHold ?? 0}</b>
              </li>
              <li
                role="button"
                tabIndex={0}
                onClick={() => navigate('/workorders?status=completed')}
                onKeyDown={handleKeyDown('/workorders?status=completed')}
                className="cursor-pointer flex justify-between rounded p-1 hover:bg-neutral-50"
              >
                <span>Completed:</span> <b>{workOrdersByStatus?.completed ?? 0}</b>
              </li>
            </ul>
          </div>

          <div className="rounded-xl border p-4">
            <h2 className="font-semibold mb-2">Assets by Status</h2>
            <ul className="space-y-1 text-sm">
              <li
                role="button"
                tabIndex={0}
                onClick={() => navigate('/assets?status=Active')}
                onKeyDown={handleKeyDown('/assets?status=Active')}
                className="cursor-pointer flex justify-between rounded p-1 hover:bg-neutral-50"
              >
                <span>Active:</span> <b>{assetsByStatus?.Active ?? 0}</b>
              </li>
              <li
                role="button"
                tabIndex={0}
                onClick={() => navigate('/assets?status=Offline')}
                onKeyDown={handleKeyDown('/assets?status=Offline')}
                className="cursor-pointer flex justify-between rounded p-1 hover:bg-neutral-50"
              >
                <span>Offline:</span> <b>{assetsByStatus?.Offline ?? 0}</b>
              </li>
              <li
                role="button"
                tabIndex={0}
                onClick={() => navigate('/assets?status=In%20Repair')}
                onKeyDown={handleKeyDown('/assets?status=In%20Repair')}
                className="cursor-pointer flex justify-between rounded p-1 hover:bg-neutral-50"
              >
                <span>In Repair:</span> <b>{assetsByStatus?.['In Repair'] ?? 0}</b>
              </li>
            </ul>
>>>>>>> 8e6db390
          </div>
        </div>

        {showFilters && (
          <div>
            <select
              value={selectedDepartment}
              onChange={(e) => setSelectedDepartment(e.target.value)}
              className="mt-2 p-2 border rounded-md"
            >
              <option value="all">All Departments</option>
              {departments.map((d) => (
                <option key={d.id} value={d.id}>
                  {d.name}
                </option>
              ))}
            </select>
          </div>
        )}

        <ResponsiveGridLayout
          className="layout"
          layouts={Object.keys(layouts).length ? layouts : defaultLayouts}
          cols={{ lg: 12, md: 10, sm: 6, xs: 4, xxs: 2 }}
          rowHeight={30}
          isDraggable={customize}
          isResizable={customize}
          onLayoutChange={handleLayoutChange}
        >
          <div key="stats" className="h-full">
            <DashboardStats stats={stats} />
          </div>
          <div key="workOrders" className="h-full">
            <WorkOrdersChart data={workOrdersByStatus} />
          </div>
          <div key="maintenance" className="h-full">
            <UpcomingMaintenance maintenanceItems={upcomingMaintenance} />
          </div>
        </ResponsiveGridLayout>
      </div>
    </Layout>
  );
};

export default Dashboard;<|MERGE_RESOLUTION|>--- conflicted
+++ resolved
@@ -6,13 +6,6 @@
 import useDashboardData from '../hooks/useDashboardData';
 import { useSummary } from '../hooks/useSummaryData';
 import api from '../utils/api';
-<<<<<<< HEAD
-import { getChatSocket } from '../utils/chatSocket';
-import { Responsive, WidthProvider, type Layouts } from 'react-grid-layout';
-import DashboardStats from '../components/dashboard/DashboardStats';
-import WorkOrdersChart from '../components/dashboard/WorkOrdersChart';
-import UpcomingMaintenance from '../components/dashboard/UpcomingMaintenance';
-=======
 import FiltersBar from '../components/dashboard/FiltersBar';
 import {
   getNotificationsSocket,
@@ -21,7 +14,11 @@
   stopNotificationsPoll,
 } from '../utils/notificationsSocket';
 import { useNavigate } from 'react-router-dom';
->>>>>>> 8e6db390
+
+import { Responsive, WidthProvider, type Layouts } from 'react-grid-layout';
+import DashboardStats from '../components/dashboard/DashboardStats';
+import WorkOrdersChart from '../components/dashboard/WorkOrdersChart';
+import UpcomingMaintenance from '../components/dashboard/UpcomingMaintenance';
 
 import type {
   Department,
@@ -66,32 +63,25 @@
 
 const Dashboard: React.FC = () => {
   const user = useAuthStore((s) => s.user);
-<<<<<<< HEAD
   const {
     selectedRole,
     selectedDepartment,
+    selectedTimeframe,
+    customRange,
     setSelectedDepartment,
     layouts,
     setLayouts,
-  } = useDashboardStore();
-=======
-  const { selectedRole, selectedDepartment, selectedTimeframe, customRange } =
-    useDashboardStore((s) => ({
-      selectedRole: s.selectedRole,
-      selectedDepartment: s.selectedDepartment,
-      selectedTimeframe: s.selectedTimeframe,
-      customRange: s.customRange,
-    }));
->>>>>>> 8e6db390
+  } = useDashboardStore((s) => ({
+    selectedRole: s.selectedRole,
+    selectedDepartment: s.selectedDepartment,
+    selectedTimeframe: s.selectedTimeframe,
+    customRange: s.customRange,
+    setSelectedDepartment: s.setSelectedDepartment,
+    layouts: s.layouts,
+    setLayouts: s.setLayouts,
+  }));
   const connected = useSocketStore((s) => s.connected);
   const navigate = useNavigate();
-
-  const handleKeyDown = (path: string) => (e: React.KeyboardEvent) => {
-    if (e.key === 'Enter' || e.key === ' ') {
-      e.preventDefault();
-      navigate(path);
-    }
-  };
 
   const [liveData, setLiveData] = useState(true);
   const pollActive = useRef(false);
@@ -118,12 +108,8 @@
   });
   const [lowStockParts, setLowStockParts] = useState<LowStockPart[]>([]);
   const [departments, setDepartments] = useState<Department[]>([]);
-<<<<<<< HEAD
-  const [analytics, setAnalytics] = useState<any>(null);
-  const [showFilters, setShowFilters] = useState(false);
+  const [analytics, setAnalytics] = useState<any | null>(null);
   const [customize, setCustomize] = useState(false);
-=======
-  const [, setAnalytics] = useState<any | null>(null); // optional analytics state
 
   const buildQuery = () => {
     const params = new URLSearchParams();
@@ -141,7 +127,6 @@
   };
 
   const query = buildQuery();
->>>>>>> 8e6db390
 
   // summaries (auto-refetch when filters change)
   const [summary] = useSummary<DashboardSummary>(
@@ -158,7 +143,7 @@
     { ttlMs: 60_000 },
   );
 
-  // restore saved layout
+  // restore saved layout (once)
   useEffect(() => {
     try {
       const stored = typeof window !== 'undefined' ? localStorage.getItem('dashboardLayoutV1') : null;
@@ -214,7 +199,7 @@
     // eslint-disable-next-line react-hooks/exhaustive-deps
   }, [selectedDepartment, selectedRole, selectedTimeframe, customRange]);
 
-  // socket-driven refresh
+  // socket-driven refresh with polling fallback
   useEffect(() => {
     if (!liveData) {
       closeNotificationsSocket();
@@ -291,6 +276,11 @@
 
   const handleLayoutChange = (_: any, allLayouts: Layouts) => {
     setLayouts(allLayouts);
+    try {
+      localStorage.setItem('dashboardLayoutV1', JSON.stringify(allLayouts));
+    } catch {
+      // ignore persistence errors
+    }
   };
 
   return (
@@ -298,15 +288,7 @@
       <div className="px-4 py-6 space-y-6">
         <div className="flex items-center justify-between">
           <h1 className="text-2xl font-semibold">Welcome{user?.name ? `, ${user.name}` : ''}</h1>
-<<<<<<< HEAD
           <div className="flex items-center gap-4">
-            <button
-              type="button"
-              onClick={() => setShowFilters((s) => !s)}
-              className="px-3 py-1 text-sm border rounded-md"
-            >
-              Filters
-            </button>
             <label className="flex items-center gap-2 text-sm">
               <input
                 type="checkbox"
@@ -316,9 +298,6 @@
               Customize layout
             </label>
             {loading && <span className="text-sm opacity-70">Refreshing…</span>}
-=======
-          <div className="flex items-center gap-2">
-            {loading && <span className="text-sm opacity-70">Refreshing…</span>}
             <button
               className="text-sm border px-2 py-1 rounded"
               onClick={() => setLiveData((v) => !v)}
@@ -329,146 +308,6 @@
         </div>
 
         <FiltersBar departments={departments} />
-
-        {/* Top stats with keyboard-accessible navigation */}
-        <div className="grid grid-cols-1 sm:grid-cols-2 lg:grid-cols-4 gap-4">
-          <div
-            role="button"
-            tabIndex={0}
-            onClick={() => navigate('/assets')}
-            onKeyDown={handleKeyDown('/assets')}
-            className="rounded-xl border p-4 cursor-pointer hover:bg-neutral-50"
-          >
-            <div className="text-sm opacity-70">Total Assets</div>
-            <div className="text-2xl font-bold">{stats.totalAssets}</div>
-          </div>
-          <div
-            role="button"
-            tabIndex={0}
-            onClick={() => navigate('/workorders?status=open')}
-            onKeyDown={handleKeyDown('/workorders?status=open')}
-            className="rounded-xl border p-4 cursor-pointer hover:bg-neutral-50"
-          >
-            <div className="text-sm opacity-70">Active Work Orders</div>
-            <div className="text-2xl font-bold">{stats.activeWorkOrders}</div>
-          </div>
-          <div
-            role="button"
-            tabIndex={0}
-            onClick={() => navigate('/workorders?status=completed')}
-            onKeyDown={handleKeyDown('/workorders?status=completed')}
-            className="rounded-xl border p-4 cursor-pointer hover:bg-neutral-50"
-          >
-            <div className="text-sm opacity-70">Maintenance Compliance</div>
-            <div className="text-2xl font-bold">{stats.maintenanceCompliance}%</div>
-          </div>
-          <div
-            role="button"
-            tabIndex={0}
-            onClick={() => navigate('/inventory?lowStock=true')}
-            onKeyDown={handleKeyDown('/inventory?lowStock=true')}
-            className="rounded-xl border p-4 cursor-pointer hover:bg-neutral-50"
-          >
-            <div className="text-sm opacity-70">Inventory Alerts</div>
-            <div className="text-2xl font-bold">{stats.inventoryAlerts}</div>
-          </div>
-        </div>
-
-        {/* Status summaries with keyboard-accessible list items */}
-        <div className="grid grid-cols-1 lg-grid-cols-2 lg:grid-cols-2 gap-6">
-          <div className="rounded-xl border p-4">
-            <h2 className="font-semibold mb-2">Work Orders by Status</h2>
-            <ul className="space-y-1 text-sm">
-              <li
-                role="button"
-                tabIndex={0}
-                onClick={() => navigate('/workorders?status=open')}
-                onKeyDown={handleKeyDown('/workorders?status=open')}
-                className="cursor-pointer flex justify-between rounded p-1 hover:bg-neutral-50"
-              >
-                <span>Open:</span> <b>{workOrdersByStatus?.open ?? 0}</b>
-              </li>
-              <li
-                role="button"
-                tabIndex={0}
-                onClick={() => navigate('/workorders?status=in-progress')}
-                onKeyDown={handleKeyDown('/workorders?status=in-progress')}
-                className="cursor-pointer flex justify-between rounded p-1 hover:bg-neutral-50"
-              >
-                <span>In Progress:</span> <b>{workOrdersByStatus?.inProgress ?? 0}</b>
-              </li>
-              <li
-                role="button"
-                tabIndex={0}
-                onClick={() => navigate('/workorders?status=on-hold')}
-                onKeyDown={handleKeyDown('/workorders?status=on-hold')}
-                className="cursor-pointer flex justify-between rounded p-1 hover:bg-neutral-50"
-              >
-                <span>On Hold:</span> <b>{workOrdersByStatus?.onHold ?? 0}</b>
-              </li>
-              <li
-                role="button"
-                tabIndex={0}
-                onClick={() => navigate('/workorders?status=completed')}
-                onKeyDown={handleKeyDown('/workorders?status=completed')}
-                className="cursor-pointer flex justify-between rounded p-1 hover:bg-neutral-50"
-              >
-                <span>Completed:</span> <b>{workOrdersByStatus?.completed ?? 0}</b>
-              </li>
-            </ul>
-          </div>
-
-          <div className="rounded-xl border p-4">
-            <h2 className="font-semibold mb-2">Assets by Status</h2>
-            <ul className="space-y-1 text-sm">
-              <li
-                role="button"
-                tabIndex={0}
-                onClick={() => navigate('/assets?status=Active')}
-                onKeyDown={handleKeyDown('/assets?status=Active')}
-                className="cursor-pointer flex justify-between rounded p-1 hover:bg-neutral-50"
-              >
-                <span>Active:</span> <b>{assetsByStatus?.Active ?? 0}</b>
-              </li>
-              <li
-                role="button"
-                tabIndex={0}
-                onClick={() => navigate('/assets?status=Offline')}
-                onKeyDown={handleKeyDown('/assets?status=Offline')}
-                className="cursor-pointer flex justify-between rounded p-1 hover:bg-neutral-50"
-              >
-                <span>Offline:</span> <b>{assetsByStatus?.Offline ?? 0}</b>
-              </li>
-              <li
-                role="button"
-                tabIndex={0}
-                onClick={() => navigate('/assets?status=In%20Repair')}
-                onKeyDown={handleKeyDown('/assets?status=In%20Repair')}
-                className="cursor-pointer flex justify-between rounded p-1 hover:bg-neutral-50"
-              >
-                <span>In Repair:</span> <b>{assetsByStatus?.['In Repair'] ?? 0}</b>
-              </li>
-            </ul>
->>>>>>> 8e6db390
-          </div>
-        </div>
-
-        {showFilters && (
-          <div>
-            <select
-              value={selectedDepartment}
-              onChange={(e) => setSelectedDepartment(e.target.value)}
-              className="mt-2 p-2 border rounded-md"
-            >
-              <option value="all">All Departments</option>
-              {departments.map((d) => (
-                <option key={d.id} value={d.id}>
-                  {d.name}
-                </option>
-              ))}
-            </select>
-          </div>
-        )}
 
         <ResponsiveGridLayout
           className="layout"
