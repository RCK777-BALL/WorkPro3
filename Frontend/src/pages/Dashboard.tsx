--- conflicted
+++ resolved
@@ -1,45 +1,25 @@
-<<<<<<< HEAD
-import React, { useState, useEffect } from 'react';
-import { motion } from 'framer-motion';
-import 'react-grid-layout/css/styles.css';
-import 'react-resizable/css/styles.css';
+import React, { useEffect, useState } from 'react';
 import Layout from '../components/layout/Layout';
 import { useAuthStore } from '../store/authStore';
 import { useDashboardStore } from '../store/dashboardStore';
-import { useNavigate } from 'react-router-dom';
-
-import WorkOrdersChart from '../components/dashboard/WorkOrdersChart';
-import UpcomingMaintenance from '../components/dashboard/UpcomingMaintenance';
-import DashboardCard from '../components/dashboard/DashboardCard';
-import { ErrorBoundary } from 'react-error-boundary';
-import ErrorFallback from '../components/common/ErrorFallback';
-import Card from '../components/common/Card';
-import Badge from '../components/common/Badge';
-import Button from '../components/common/Button';
-import { AlertTriangle, ArrowRight, BarChart3, Clock, Filter, Calendar } from 'lucide-react';
- 
-import api from '../utils/api';
+import { useSocketStore } from '../store/socketStore';
 import useDashboardData from '../hooks/useDashboardData';
 import { useSummary } from '../hooks/useSummaryData';
- import { getChatSocket } from '../utils/chatSocket';
- 
+import api from '../utils/api';
+import { getChatSocket } from '../utils/chatSocket';
+
 import type {
   Department,
   DashboardSummary,
   LowStockPart,
   LowStockPartResponse,
-  AnalyticsData,
-  DashboardStats,
 } from '../types';
-import { useSocketStore } from '../store/socketStore';
-
-
-// Utility function to format time ago
+
+// time-ago helper
 const getTimeAgo = (timestamp: string): string => {
   const now = new Date();
   const date = new Date(timestamp);
   const seconds = Math.floor((now.getTime() - date.getTime()) / 1000);
-
   if (seconds < 60) return 'just now';
   const minutes = Math.floor(seconds / 60);
   if (minutes < 60) return `${minutes}m ago`;
@@ -51,23 +31,9 @@
 
 const Dashboard: React.FC = () => {
   const user = useAuthStore((s) => s.user);
-  const navigate = useNavigate();
- 
+  const selectedRole = useDashboardStore((s) => s.selectedRole);
   const connected = useSocketStore((s) => s.connected);
-  const {
-    selectedTimeframe,
-    setSelectedTimeframe,
-    selectedDepartment,
-    setSelectedDepartment,
-    selectedRole,
-    setSelectedRole,
-    dateRange,
-    setDateRange,
-    role,
-    setRole,
-  } = useDashboardStore();
-  const [showFilters, setShowFilters] = useState(false);
-  const [showDatePicker, setShowDatePicker] = useState(false);
+
   const {
     workOrdersByStatus,
     assetsByStatus,
@@ -76,7 +42,8 @@
     refresh,
     loading,
   } = useDashboardData(selectedRole);
-  const [stats, setStats] = useState<DashboardStats>({
+
+  const [stats, setStats] = useState({
     totalAssets: 0,
     activeWorkOrders: 0,
     maintenanceCompliance: 0,
@@ -84,6 +51,9 @@
   });
   const [lowStockParts, setLowStockParts] = useState<LowStockPart[]>([]);
   const [departments, setDepartments] = useState<Department[]>([]);
+  const [analytics, setAnalytics] = useState<any>(null);
+
+  // summaries (auto-refetch when selectedRole changes)
   const [summary] = useSummary<DashboardSummary>(
     `/summary${selectedRole ? `?role=${selectedRole}` : ''}`,
     [selectedRole],
@@ -92,151 +62,10 @@
     `/summary/low-stock${selectedRole ? `?role=${selectedRole}` : ''}`,
     [selectedRole],
   );
-  const [departmentsData] = useSummary<Department[]>(
-    '/departments',
-    [],
-    { ttlMs: 60_000 },
-  );
-
-  const [analytics, setAnalytics] = useState<AnalyticsData | null>(null);
-=======
-import { useState, useCallback, useEffect } from 'react';
-import {
-  fetchAssetSummary,
-  fetchWorkOrderSummary,
-  fetchUpcomingMaintenance,
-  fetchCriticalAlerts,
-} from '../utils/api';
-import type {
-  StatusCountResponse,
-  UpcomingMaintenanceItem,
-  UpcomingMaintenanceResponse,
-  CriticalAlertItem,
-  CriticalAlertResponse,
-  WorkOrderStatus,
-  AssetStatus,
-} from '../types';
-
-interface WorkOrderStatusCounts {
-  open: number;
-  inProgress: number;
-  onHold: number;
-  completed: number;
-}
-interface AssetStatusCounts {
-  Active: number;
-  Offline: number;
-  'In Repair': number;
-}
-
-const WO_KEYS: WorkOrderStatus[] = ['open', 'inProgress', 'onHold', 'completed'];
-const ASSET_KEYS: AssetStatus[] = ['Active', 'Offline', 'In Repair'];
-
-const isWorkOrderStatus = (k: unknown): k is keyof WorkOrderStatusCounts =>
-  typeof k === 'string' && (WO_KEYS as readonly string[]).includes(k);
-
-const isAssetStatus = (k: unknown): k is keyof AssetStatusCounts =>
-  typeof k === 'string' && (ASSET_KEYS as readonly string[]).includes(k);
-
-const useDashboardData = (role?: string) => {
-  const [workOrdersByStatus, setWorkOrdersByStatus] = useState<WorkOrderStatusCounts>({
-    open: 0,
-    inProgress: 0,
-    onHold: 0,
-    completed: 0,
-  });
->>>>>>> fb78dae8
-
-  const [assetsByStatus, setAssetsByStatus] = useState<AssetStatusCounts>({
-    Active: 0,
-    Offline: 0,
-    'In Repair': 0,
-  });
-
-  const [upcomingMaintenance, setUpcomingMaintenance] = useState<UpcomingMaintenanceItem[]>([]);
-  const [criticalAlerts, setCriticalAlerts] = useState<CriticalAlertItem[]>([]);
-  const [loading, setLoading] = useState(true);
-
-  const refresh = useCallback(async () => {
-    setLoading(true);
-    try {
-      const params = role ? { role } : undefined;
-
-      const [assetSummaryData, workOrders, upcoming, alerts] = await Promise.all<
-        [
-          StatusCountResponse<AssetStatus>[],
-          StatusCountResponse<WorkOrderStatus>[],
-          UpcomingMaintenanceResponse[],
-          CriticalAlertResponse[],
-        ]
-      >([
-        fetchAssetSummary(params),
-        fetchWorkOrderSummary(params),
-        fetchUpcomingMaintenance(params),
-        fetchCriticalAlerts(params),
-      ]);
-
-      // Work order status counts
-      const nextWO: WorkOrderStatusCounts = { open: 0, inProgress: 0, onHold: 0, completed: 0 };
-      for (const w of workOrders ?? []) {
-        if (isWorkOrderStatus(w._id)) nextWO[w._id] = w.count ?? 0;
-      }
-      setWorkOrdersByStatus(nextWO);
-
-<<<<<<< HEAD
-  useEffect(() => {
-    const fetchAnalytics = async () => {
-      try {
-        const query = role ? `?role=${role}` : '';
-        const res = await api.get<AnalyticsData>(`/reports/analytics${query}`);
-        setAnalytics(res.data);
-      } catch (err) {
-        console.error('Error fetching analytics', err);
-=======
-      // Asset status counts
-      const nextAsset: AssetStatusCounts = { Active: 0, Offline: 0, 'In Repair': 0 };
-      for (const a of assetSummaryData ?? []) {
-        if (isAssetStatus(a._id)) nextAsset[a._id] = a.count ?? 0;
->>>>>>> fb78dae8
-      }
-      setAssetsByStatus(nextAsset);
-
-      // Upcoming maintenance
-      setUpcomingMaintenance(
-        Array.isArray(upcoming)
-          ? upcoming.map<UpcomingMaintenanceItem>((t) => ({
-              id: t._id ?? t.id ?? '',
-              assetName: t.asset?.name || 'Unknown',
-              assetId: t.asset?._id ?? '',
-              date: t.nextDue,
-              type: t.type || 'preventive',
-              assignedTo: t.assignedTo || '',
-              estimatedDuration: t.estimatedDuration || 0,
-            }))
-          : [],
-      );
-
-      // Critical alerts
-      setCriticalAlerts(
-        Array.isArray(alerts)
-          ? alerts.map<CriticalAlertItem>((a) => ({
-              id: a._id ?? a.id ?? '',
-              assetName: a.asset?.name || 'Unknown',
-              severity: a.priority,
-              issue: a.description || a.title || '',
-              timestamp: a.createdAt,
-            }))
-          : [],
-      );
-    } catch (err) {
-      console.error('Failed to load summary data', err);
-    } finally {
-      setLoading(false);
-    }
-  }, [role]);
-
-  useEffect(() => {
-<<<<<<< HEAD
+  const [departmentsData] = useSummary<Department[]>('/departments', [], { ttlMs: 60_000 });
+
+  // map summaries to local state
+  useEffect(() => {
     const mapped = Array.isArray(lowStock)
       ? lowStock.map((p) => ({
           id: p._id ?? p.id!,
@@ -246,28 +75,44 @@
         }))
       : [];
     setLowStockParts(mapped);
+
     setStats({
       totalAssets: summary?.totalAssets || 0,
       activeWorkOrders: summary?.activeWorkOrders || 0,
       maintenanceCompliance:
         summary && summary.totalWorkOrders > 0
-          ? Math.round(
-              (summary.completedWorkOrders / summary.totalWorkOrders) * 100,
-            )
+          ? Math.round((summary.completedWorkOrders / summary.totalWorkOrders) * 100)
           : 0,
       inventoryAlerts: mapped.length,
     });
   }, [summary, lowStock]);
 
-  useEffect(() => {
-    const s = getChatSocket();
-
-    const refreshAlerts = async () => {
+  // departments list
+  useEffect(() => {
+    if (Array.isArray(departmentsData)) setDepartments(departmentsData);
+  }, [departmentsData]);
+
+  // analytics (optional)
+  useEffect(() => {
+    const fetchAnalytics = async () => {
       try {
-        await refresh();
+        const query = selectedRole ? `?role=${selectedRole}` : '';
+        const res = await api.get(`/reports/analytics${query}`);
+        setAnalytics(res.data);
       } catch (err) {
-        console.error('Failed to update critical alerts', err);
+        console.error('Error fetching analytics', err);
       }
+    };
+    fetchAnalytics();
+  }, [selectedRole]);
+
+  // socket-driven refresh
+  useEffect(() => {
+    const s = getChatSocket?.();
+    if (!s) return;
+
+    const doRefresh = async () => {
+      try { await refresh(); } catch (e) { console.error('refresh failed', e); }
     };
 
     const handleLowStockUpdate = (parts: LowStockPartResponse[]) => {
@@ -280,44 +125,110 @@
           }))
         : [];
       setLowStockParts(mapped);
-      setStats((s) => ({ ...s, inventoryAlerts: mapped.length }));
-    };
-
-    const handlePmCompletionUpdate = (data: any) => {
+      setStats((prev) => ({ ...prev, inventoryAlerts: mapped.length }));
+    };
+
+    s.on('inventoryUpdated', doRefresh);
+    s.on('workOrderUpdated', doRefresh);
+    s.on('lowStockUpdated', handleLowStockUpdate);
+    s.on('pmCompletionUpdated', (data: any) => {
       const value =
         typeof data === 'number'
           ? data
           : typeof data?.maintenanceCompliance === 'number'
           ? data.maintenanceCompliance
           : 0;
-      setStats((s) => ({ ...s, maintenanceCompliance: value }));
-    };
-
-    s.on('inventoryUpdated', refreshAlerts);
-    s.on('workOrderUpdated', refreshAlerts);
-    s.on('lowStockUpdated', handleLowStockUpdate);
-    s.on('pmCompletionUpdated', handlePmCompletionUpdate);
-
-=======
-    let active = true;
-    (async () => {
-      await refresh();
-      if (!active) return;
-    })();
->>>>>>> fb78dae8
+      setStats((prev) => ({ ...prev, maintenanceCompliance: value }));
+    });
+
     return () => {
-      active = false;
-    };
-  }, [refresh]);
-
-  return {
-    workOrdersByStatus,
-    assetsByStatus,
-    upcomingMaintenance,
-    criticalAlerts,
-    refresh,
-    loading,
-  };
+      s.off('inventoryUpdated', doRefresh);
+      s.off('workOrderUpdated', doRefresh);
+      s.off('lowStockUpdated', handleLowStockUpdate);
+      s.off('pmCompletionUpdated');
+    };
+  }, [refresh, connected]);
+
+  return (
+    <Layout title="Dashboard">
+      <div className="px-4 py-6 space-y-6">
+        <div className="flex items-baseline justify-between">
+          <h1 className="text-2xl font-semibold">Welcome{user?.name ? `, ${user.name}` : ''}</h1>
+          {loading && <span className="text-sm opacity-70">Refreshing…</span>}
+        </div>
+
+        {/* Top stats */}
+        <div className="grid grid-cols-1 sm:grid-cols-2 lg:grid-cols-4 gap-4">
+          <div className="rounded-xl border p-4">
+            <div className="text-sm opacity-70">Total Assets</div>
+            <div className="text-2xl font-bold">{stats.totalAssets}</div>
+          </div>
+          <div className="rounded-xl border p-4">
+            <div className="text-sm opacity-70">Active Work Orders</div>
+            <div className="text-2xl font-bold">{stats.activeWorkOrders}</div>
+          </div>
+          <div className="rounded-xl border p-4">
+            <div className="text-sm opacity-70">Maintenance Compliance</div>
+            <div className="text-2xl font-bold">{stats.maintenanceCompliance}%</div>
+          </div>
+          <div className="rounded-xl border p-4">
+            <div className="text-sm opacity-70">Inventory Alerts</div>
+            <div className="text-2xl font-bold">{stats.inventoryAlerts}</div>
+          </div>
+        </div>
+
+        {/* Status summaries */}
+        <div className="grid grid-cols-1 lg:grid-cols-2 gap-6">
+          <div className="rounded-xl border p-4">
+            <h2 className="font-semibold mb-2">Work Orders by Status</h2>
+            <ul className="space-y-1 text-sm">
+              <li>Open: <b>{workOrdersByStatus.open}</b></li>
+              <li>In Progress: <b>{workOrdersByStatus.inProgress}</b></li>
+              <li>On Hold: <b>{workOrdersByStatus.onHold}</b></li>
+              <li>Completed: <b>{workOrdersByStatus.completed}</b></li>
+            </ul>
+          </div>
+          <div className="rounded-xl border p-4">
+            <h2 className="font-semibold mb-2">Assets by Status</h2>
+            <ul className="space-y-1 text-sm">
+              <li>Active: <b>{assetsByStatus.Active}</b></li>
+              <li>Offline: <b>{assetsByStatus.Offline}</b></li>
+              <li>In Repair: <b>{assetsByStatus['In Repair']}</b></li>
+            </ul>
+          </div>
+        </div>
+
+        {/* Upcoming maintenance & alerts */}
+        <div className="grid grid-cols-1 lg:grid-cols-2 gap-6">
+          <div className="rounded-xl border p-4">
+            <h2 className="font-semibold mb-2">Upcoming Maintenance</h2>
+            <ul className="space-y-2 text-sm">
+              {upcomingMaintenance.slice(0, 8).map((u) => (
+                <li key={u.id} className="flex justify-between">
+                  <span>{u.assetName} — {u.type}</span>
+                  <span className="opacity-70">{u.date}</span>
+                </li>
+              ))}
+              {upcomingMaintenance.length === 0 && <li className="opacity-70">No upcoming tasks</li>}
+            </ul>
+          </div>
+
+          <div className="rounded-xl border p-4">
+            <h2 className="font-semibold mb-2">Critical Alerts</h2>
+            <ul className="space-y-2 text-sm">
+              {criticalAlerts.slice(0, 8).map((a) => (
+                <li key={a.id} className="flex justify-between">
+                  <span>{a.assetName} — {a.issue}</span>
+                  <span className="opacity-70">{getTimeAgo(a.timestamp)}</span>
+                </li>
+              ))}
+              {criticalAlerts.length === 0 && <li className="opacity-70">No critical alerts</li>}
+            </ul>
+          </div>
+        </div>
+      </div>
+    </Layout>
+  );
 };
 
-export default useDashboardData;+export default Dashboard;