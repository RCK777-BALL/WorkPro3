--- conflicted
+++ resolved
@@ -1,10 +1,15 @@
-<<<<<<< HEAD
-import React, { useState } from 'react';
+import React, { useEffect, useState } from 'react';
 import { Link, useNavigate } from 'react-router-dom';
 import { useAuth } from '../context/AuthContext';
 import api from '../utils/api';
 
+type BeforeInstallPromptEvent = Event & {
+  prompt: () => Promise<void>;
+  userChoice: Promise<{ outcome: 'accepted' | 'dismissed'; platform: string }>;
+};
+
 const LoginPage: React.FC = () => {
+  // Auth & MFA state
   const [email, setEmail] = useState('');
   const [password, setPassword] = useState('');
   const [error, setError] = useState('');
@@ -12,6 +17,28 @@
   const [mfaUser, setMfaUser] = useState<string | null>(null);
   const navigate = useNavigate();
   const { setUser } = useAuth();
+
+  // PWA install prompt state
+  const [installEvent, setInstallEvent] = useState<BeforeInstallPromptEvent | null>(null);
+  const [showInstall, setShowInstall] = useState(false);
+
+  useEffect(() => {
+    const handler = (e: Event) => {
+      e.preventDefault();
+      setInstallEvent(e as BeforeInstallPromptEvent);
+      setShowInstall(true);
+    };
+    window.addEventListener('beforeinstallprompt', handler as EventListener);
+    return () => window.removeEventListener('beforeinstallprompt', handler as EventListener);
+  }, []);
+
+  const promptInstall = async () => {
+    if (!installEvent) return;
+    await installEvent.prompt();
+    await installEvent.userChoice;
+    setInstallEvent(null);
+    setShowInstall(false);
+  };
 
   const handleLogin = async (e: React.FormEvent) => {
     e.preventDefault();
@@ -45,87 +72,6 @@
   };
 
   return (
-    <div className="min-h-screen flex items-center justify-center bg-gray-100">
-      <div className="space-y-4">
-        {!mfaUser ? (
-          <form onSubmit={handleLogin} className="space-y-4">
-            <h2 className="text-xl font-bold">Login</h2>
-            <input
-              type="email"
-              placeholder="Email"
-              value={email}
-              onChange={(e) => setEmail(e.target.value)}
-              className="w-full p-2 border rounded"
-              autoComplete="email"
-            />
-            <input
-              type="password"
-              placeholder="Password"
-              value={password}
-              onChange={(e) => setPassword(e.target.value)}
-              className="w-full p-2 border rounded"
-              autoComplete="current-password"
-            />
-            {error && <div className="text-red-500">{error}</div>}
-            <button type="submit" className="bg-blue-600 text-white px-4 py-2 rounded">
-              Login
-            </button>
-            <div className="flex flex-col space-y-2">
-              <a href="/api/auth/oauth/google" className="text-blue-600">Login with Google</a>
-              <a href="/api/auth/oauth/github" className="text-blue-600">Login with GitHub</a>
-            </div>
-          </form>
-        ) : (
-          <form onSubmit={handleVerify} className="space-y-4">
-            <h2 className="text-xl font-bold">MFA Verification</h2>
-            <input
-              type="text"
-              placeholder="One-time code"
-              value={code}
-              onChange={(e) => setCode(e.target.value)}
-              className="w-full p-2 border rounded"
-            />
-            {error && <div className="text-red-500">{error}</div>}
-            <button type="submit" className="bg-blue-600 text-white px-4 py-2 rounded">
-              Verify
-            </button>
-          </form>
-        )}
-        <div className="flex justify-between text-sm">
-          <Link to="/register" className="text-blue-600">
-            Register
-          </Link>
-          <Link to="/forgot-password" className="text-blue-600">
-            Forgot Password?
-          </Link>
-=======
-import React, { useEffect, useState } from 'react';
-import { Link } from 'react-router-dom';
-import LoginForm from '../components/auth/LoginForm';
-
-const LoginPage: React.FC = () => {
-  const [installEvent, setInstallEvent] = useState<any>(null);
-  const [showInstall, setShowInstall] = useState(false);
-
-  useEffect(() => {
-    const handler = (e: Event) => {
-      e.preventDefault();
-      setInstallEvent(e);
-      setShowInstall(true);
-    };
-    window.addEventListener('beforeinstallprompt', handler as EventListener);
-    return () => window.removeEventListener('beforeinstallprompt', handler as EventListener);
-  }, []);
-
-  const promptInstall = async () => {
-    if (!installEvent) return;
-    installEvent.prompt();
-    await installEvent.userChoice;
-    setInstallEvent(null);
-    setShowInstall(false);
-  };
-
-  return (
     <div className="min-h-screen flex items-center justify-center bg-gray-100 p-4">
       <div className="space-y-4 w-full max-w-md">
         {showInstall && (
@@ -138,11 +84,70 @@
             </button>
           </div>
         )}
-        <LoginForm />
+
+        {!mfaUser ? (
+          <form onSubmit={handleLogin} className="space-y-4 bg-white p-6 rounded shadow">
+            <h2 className="text-xl font-bold">Login</h2>
+            <input
+              type="email"
+              placeholder="Email"
+              value={email}
+              onChange={(e) => setEmail(e.target.value)}
+              className="w-full p-2 border rounded"
+              autoComplete="email"
+              required
+            />
+            <input
+              type="password"
+              placeholder="Password"
+              value={password}
+              onChange={(e) => setPassword(e.target.value)}
+              className="w-full p-2 border rounded"
+              autoComplete="current-password"
+              required
+            />
+            {error && <div className="text-red-500">{error}</div>}
+            <button type="submit" className="bg-blue-600 text-white px-4 py-2 rounded w-full">
+              Login
+            </button>
+
+            {/* OAuth shortcuts */}
+            <div className="flex flex-col space-y-2 pt-2">
+              <a href="/api/auth/oauth/google" className="text-blue-600">
+                Login with Google
+              </a>
+              <a href="/api/auth/oauth/github" className="text-blue-600">
+                Login with GitHub
+              </a>
+            </div>
+          </form>
+        ) : (
+          <form onSubmit={handleVerify} className="space-y-4 bg-white p-6 rounded shadow">
+            <h2 className="text-xl font-bold">MFA Verification</h2>
+            <input
+              type="text"
+              placeholder="One-time code"
+              value={code}
+              onChange={(e) => setCode(e.target.value)}
+              className="w-full p-2 border rounded"
+              inputMode="numeric"
+              autoComplete="one-time-code"
+              required
+            />
+            {error && <div className="text-red-500">{error}</div>}
+            <button type="submit" className="bg-blue-600 text-white px-4 py-2 rounded w-full">
+              Verify
+            </button>
+          </form>
+        )}
+
         <div className="flex justify-between text-sm">
-          <Link to="/register" className="text-blue-600">Register</Link>
-          <Link to="/forgot-password" className="text-blue-600">Forgot Password?</Link>
->>>>>>> 336a8fd2
+          <Link to="/register" className="text-blue-600">
+            Register
+          </Link>
+          <Link to="/forgot-password" className="text-blue-600">
+            Forgot Password?
+          </Link>
         </div>
       </div>
     </div>
