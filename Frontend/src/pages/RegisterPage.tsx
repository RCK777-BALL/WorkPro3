import React, { useEffect, useState } from 'react';
import { Link, useNavigate } from 'react-router-dom';
import { useTranslation } from 'react-i18next';
import api from '../utils/api';

const RegisterPage: React.FC = () => {
  const navigate = useNavigate();
  const { t } = useTranslation();
  const [form, setForm] = useState({
    name: '',
    email: '',
    password: '',
    tenantId: '',
    employeeId: '',
  });
  const [error, setError] = useState('');
  const [installEvent, setInstallEvent] = useState<any>(null);
  const [showInstall, setShowInstall] = useState(false);

  useEffect(() => {
    const handler = (e: Event) => {
      e.preventDefault();
      setInstallEvent(e);
      setShowInstall(true);
    };
    window.addEventListener('beforeinstallprompt', handler as EventListener);
    return () => window.removeEventListener('beforeinstallprompt', handler as EventListener);
  }, []);

  const promptInstall = async () => {
    if (!installEvent) return;
    installEvent.prompt();
    await installEvent.userChoice;
    setInstallEvent(null);
    setShowInstall(false);
  };

  const handleChange = (e: React.ChangeEvent<HTMLInputElement>) => {
    setForm({ ...form, [e.target.name]: e.target.value });
  };

  const handleSubmit = async (e: React.FormEvent) => {
    e.preventDefault();
    setError('');
    try {
      await api.post('/auth/register', form);
      navigate('/login');
    } catch (err) {
      console.error(err);
      setError(t('auth.registrationFailed'));
    }
  };

  return (
    <div className="min-h-screen flex items-center justify-center bg-gray-100 p-4">
      <form onSubmit={handleSubmit} className="max-w-md w-full space-y-4">
<<<<<<< HEAD
        <h2 className="text-xl font-bold">{t('auth.register')}</h2>
=======
        {showInstall && (
          <div className="flex justify-center">
            <button
              onClick={promptInstall}
              type="button"
              className="mb-4 px-4 py-2 rounded bg-blue-600 text-white"
            >
              Install App
            </button>
          </div>
        )}
        <h2 className="text-xl font-bold">Register</h2>
>>>>>>> b3c0f798
        <input
          type="text"
          name="name"
          placeholder={t('auth.name')}
          value={form.name}
          onChange={handleChange}
          className="w-full p-2 border rounded"
        />
        <input
          type="email"
          name="email"
          placeholder={t('auth.email')}
          value={form.email}
          onChange={handleChange}
          className="w-full p-2 border rounded"
          autoComplete="email"
        />
        <input
          type="password"
          name="password"
          placeholder={t('auth.password')}
          value={form.password}
          onChange={handleChange}
          className="w-full p-2 border rounded"
          autoComplete="new-password"
        />
        <input
          type="text"
          name="tenantId"
          placeholder={t('auth.tenantId')}
          value={form.tenantId}
          onChange={handleChange}
          className="w-full p-2 border rounded"
        />
        <input
          type="text"
          name="employeeId"
          placeholder={t('auth.employeeId')}
          value={form.employeeId}
          onChange={handleChange}
          className="w-full p-2 border rounded"
        />
        {error && <div className="text-red-500">{error}</div>}
        <button type="submit" className="bg-blue-600 text-white px-4 py-2 rounded w-full">
          {t('auth.register')}
        </button>
        <p className="text-sm text-center">
          {t('auth.alreadyHaveAccount')}{' '}
          <Link to="/login" className="text-blue-600">{t('auth.login')}</Link>
        </p>
      </form>
    </div>
  );
};

export default RegisterPage;<|MERGE_RESOLUTION|>--- conflicted
+++ resolved
@@ -3,9 +3,15 @@
 import { useTranslation } from 'react-i18next';
 import api from '../utils/api';
 
+type BeforeInstallPromptEvent = Event & {
+  prompt: () => Promise<void>;
+  userChoice: Promise<{ outcome: 'accepted' | 'dismissed'; platform: string }>;
+};
+
 const RegisterPage: React.FC = () => {
   const navigate = useNavigate();
   const { t } = useTranslation();
+
   const [form, setForm] = useState({
     name: '',
     email: '',
@@ -14,13 +20,13 @@
     employeeId: '',
   });
   const [error, setError] = useState('');
-  const [installEvent, setInstallEvent] = useState<any>(null);
+  const [installEvent, setInstallEvent] = useState<BeforeInstallPromptEvent | null>(null);
   const [showInstall, setShowInstall] = useState(false);
 
   useEffect(() => {
     const handler = (e: Event) => {
       e.preventDefault();
-      setInstallEvent(e);
+      setInstallEvent(e as BeforeInstallPromptEvent);
       setShowInstall(true);
     };
     window.addEventListener('beforeinstallprompt', handler as EventListener);
@@ -29,7 +35,7 @@
 
   const promptInstall = async () => {
     if (!installEvent) return;
-    installEvent.prompt();
+    await installEvent.prompt();
     await installEvent.userChoice;
     setInstallEvent(null);
     setShowInstall(false);
@@ -47,59 +53,61 @@
       navigate('/login');
     } catch (err) {
       console.error(err);
-      setError(t('auth.registrationFailed'));
+      setError(t('auth.registrationFailed', 'Registration failed'));
     }
   };
 
   return (
     <div className="min-h-screen flex items-center justify-center bg-gray-100 p-4">
-      <form onSubmit={handleSubmit} className="max-w-md w-full space-y-4">
-<<<<<<< HEAD
-        <h2 className="text-xl font-bold">{t('auth.register')}</h2>
-=======
+      <form onSubmit={handleSubmit} className="max-w-md w-full space-y-4 bg-white p-6 rounded shadow">
         {showInstall && (
           <div className="flex justify-center">
             <button
               onClick={promptInstall}
               type="button"
-              className="mb-4 px-4 py-2 rounded bg-blue-600 text-white"
+              className="mb-2 px-4 py-2 rounded bg-blue-600 text-white"
             >
-              Install App
+              {t('app.install', 'Install App')}
             </button>
           </div>
         )}
-        <h2 className="text-xl font-bold">Register</h2>
->>>>>>> b3c0f798
+
+        <h2 className="text-xl font-bold">{t('auth.register', 'Register')}</h2>
+
         <input
           type="text"
           name="name"
-          placeholder={t('auth.name')}
+          placeholder={t('auth.name', 'Name')}
           value={form.name}
           onChange={handleChange}
           className="w-full p-2 border rounded"
+          autoComplete="name"
+          required
         />
         <input
           type="email"
           name="email"
-          placeholder={t('auth.email')}
+          placeholder={t('auth.email', 'Email')}
           value={form.email}
           onChange={handleChange}
           className="w-full p-2 border rounded"
           autoComplete="email"
+          required
         />
         <input
           type="password"
           name="password"
-          placeholder={t('auth.password')}
+          placeholder={t('auth.password', 'Password')}
           value={form.password}
           onChange={handleChange}
           className="w-full p-2 border rounded"
           autoComplete="new-password"
+          required
         />
         <input
           type="text"
           name="tenantId"
-          placeholder={t('auth.tenantId')}
+          placeholder={t('auth.tenantId', 'Tenant ID')}
           value={form.tenantId}
           onChange={handleChange}
           className="w-full p-2 border rounded"
@@ -107,18 +115,23 @@
         <input
           type="text"
           name="employeeId"
-          placeholder={t('auth.employeeId')}
+          placeholder={t('auth.employeeId', 'Employee ID')}
           value={form.employeeId}
           onChange={handleChange}
           className="w-full p-2 border rounded"
         />
+
         {error && <div className="text-red-500">{error}</div>}
+
         <button type="submit" className="bg-blue-600 text-white px-4 py-2 rounded w-full">
-          {t('auth.register')}
+          {t('auth.register', 'Register')}
         </button>
+
         <p className="text-sm text-center">
-          {t('auth.alreadyHaveAccount')}{' '}
-          <Link to="/login" className="text-blue-600">{t('auth.login')}</Link>
+          {t('auth.alreadyHaveAccount', 'Already have an account?')}{' '}
+          <Link to="/login" className="text-blue-600">
+            {t('auth.login', 'Login')}
+          </Link>
         </p>
       </form>
     </div>
