--- conflicted
+++ resolved
@@ -53,7 +53,6 @@
 export interface DepartmentHierarchy extends Department {
   lines: LineWithStations[];
 }
-
 
 export interface WorkOrder {
   /** Unique identifier */
@@ -158,13 +157,7 @@
 export interface PMTask {
   id: string;
   title: string;
-  frequency:
-    | 'daily'
-    | 'weekly'
-    | 'monthly'
-    | 'quarterly'
-    | 'biannually'
-    | 'annually';
+  frequency: 'daily' | 'weekly' | 'monthly' | 'quarterly' | 'biannually' | 'annually';
   active: boolean;
   lastRun?: string;
   nextDue?: string;
@@ -229,7 +222,6 @@
   avatar?: string;
 }
 
-
 export interface TeamMember {
   id: string;
   name: string;
@@ -243,10 +235,7 @@
   avatar?: string;
 }
 
-<<<<<<< HEAD
 /** Raw response shape returned by the API for team members */
-=======
->>>>>>> 4bc16b35
 export interface TeamMemberResponse {
   _id?: string;
   id?: string;
@@ -256,14 +245,10 @@
   department?: string;
   employeeId?: string;
   managerId?: string | null;
-<<<<<<< HEAD
   /** Some endpoints may return this field instead of managerId */
-=======
->>>>>>> 4bc16b35
   reportsTo?: string | null;
   avatar?: string;
 }
-
 
 export interface AuthUser {
   id: string;
@@ -314,17 +299,12 @@
   overduePmTasks: number;
 }
 
-<<<<<<< HEAD
 /** Generic status/count pair used in dashboard summaries */
-export interface StatusCount {
-=======
 export interface StatusCountResponse {
->>>>>>> 4bc16b35
   _id: string;
   count: number;
 }
 
-<<<<<<< HEAD
 /** Response shape returned by the low stock endpoint */
 export interface LowStockPartResponse {
   _id?: string;
@@ -347,23 +327,14 @@
 export interface UpcomingMaintenanceResponse {
   _id?: string;
   id?: string;
-  asset?: { name?: string; _id?: string };
-=======
-export interface UpcomingMaintenanceResponse {
-  _id?: string;
-  id?: string;
   asset?: { _id?: string; name?: string };
->>>>>>> 4bc16b35
   nextDue: string;
   type?: string;
   assignedTo?: string;
   estimatedDuration?: number;
 }
 
-<<<<<<< HEAD
 /** State shape for upcoming maintenance tasks used in the dashboard */
-=======
->>>>>>> 4bc16b35
 export interface UpcomingMaintenanceItem {
   id: string;
   assetName: string;
@@ -374,10 +345,7 @@
   estimatedDuration: number;
 }
 
-<<<<<<< HEAD
 /** Response shape for critical alert items */
-=======
->>>>>>> 4bc16b35
 export interface CriticalAlertResponse {
   _id?: string;
   id?: string;
@@ -388,10 +356,7 @@
   createdAt: string;
 }
 
-<<<<<<< HEAD
 /** State shape for critical alerts displayed on the dashboard */
-=======
->>>>>>> 4bc16b35
 export interface CriticalAlertItem {
   id: string;
   assetName: string;
@@ -400,7 +365,6 @@
   timestamp: string;
 }
 
-
 export interface Timesheet {
   id: string;
   date: string;
