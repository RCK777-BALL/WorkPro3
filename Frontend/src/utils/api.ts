import axios from "axios";

import type {
  AuthUser,
  DashboardSummary,
  Line,
  Station,
  Department,
  NotificationType,
  Member,
  Message,
  Channel,
<<<<<<< HEAD
  StatusCount,
  UpcomingMaintenanceResponse,
  CriticalAlertResponse,
  LowStockPartResponse,
=======
  StatusCountResponse,
  UpcomingMaintenanceResponse,
  CriticalAlertResponse,
  Part,
>>>>>>> 4bc16b35
} from "../types";

const baseURL = import.meta.env.VITE_API_URL ?? 'http://localhost:5010/api';

const api = axios.create({
  baseURL,
  withCredentials: true,
});

api.interceptors.request.use((config) => {
  const userStr = localStorage.getItem("user");
  if (userStr) {
    try {
      const { token, tenantId } = JSON.parse(userStr) as AuthUser;
      if (token) {
        config.headers = config.headers ?? {};
        (config.headers as any).Authorization = `Bearer ${token}`;
      }
      if (tenantId) {
        config.headers = config.headers ?? {};
        (config.headers as any)["x-tenant-id"] = tenantId;
      }
    } catch {
      // ignore parse errors
    }
  }
  return config;
});

api.interceptors.response.use(
  (response) => response,
  async (error) => {
    if (
      error.response?.status === 401 &&
      error.config?.url !== "/auth/logout" &&
      error.config?.url !== "/auth/login"
    ) {
      try {
        await api.post("/auth/logout");
      } catch {
        // ignore
      } finally {
        if (typeof window !== "undefined") {
          localStorage.removeItem("user");
          localStorage.removeItem("auth-storage");
          window.location.href = "/login";
        }
      }
    }
    return Promise.reject(error);
  },
);

export const fetchSummary = (params?: Record<string, unknown>) =>
  api.get<DashboardSummary>("/summary", { params }).then((res) => res.data);
<<<<<<< HEAD
export const fetchAssetSummary = <T = StatusCount[]>(
  params?: Record<string, unknown>,
) => api.get<T>("/summary/assets", { params }).then((res) => res.data);
export const fetchWorkOrderSummary = <T = StatusCount[]>(
  params?: Record<string, unknown>,
) => api.get<T>("/summary/workorders", { params }).then((res) => res.data);
export const fetchUpcomingMaintenance = <T = UpcomingMaintenanceResponse[]>(
  params?: Record<string, unknown>,
) =>
  api
    .get<T>("/summary/upcoming-maintenance", { params })
    .then((res) => res.data);
export const fetchCriticalAlerts = <T = CriticalAlertResponse[]>(
  params?: Record<string, unknown>,
) => api.get<T>("/summary/critical-alerts", { params }).then((res) => res.data);
export const fetchLowStock = <T = LowStockPartResponse[]>(
  params?: Record<string, unknown>,
) => api.get<T>("/summary/low-stock", { params }).then((res) => res.data);

export const fetchNotifications = (params?: Record<string, unknown>) =>
=======
export const fetchAssetSummary = (params?: Record<string, any>) =>
  api
    .get<StatusCountResponse[]>("/summary/assets", { params })
    .then((res) => res.data);
export const fetchWorkOrderSummary = (params?: Record<string, any>) =>
  api
    .get<StatusCountResponse[]>("/summary/workorders", { params })
    .then((res) => res.data);
export const fetchUpcomingMaintenance = (params?: Record<string, any>) =>
  api
    .get<UpcomingMaintenanceResponse[]>("/summary/upcoming-maintenance", { params })
    .then((res) => res.data);
export const fetchCriticalAlerts = (params?: Record<string, any>) =>
  api
    .get<CriticalAlertResponse[]>("/summary/critical-alerts", { params })
    .then((res) => res.data);
export const fetchLowStock = (params?: Record<string, any>) =>
  api
    .get<Part[]>("/summary/low-stock", { params })
    .then((res) => res.data);

export const fetchNotifications = (params?: Record<string, any>) =>
>>>>>>> 4bc16b35
  api
    .get<NotificationType[]>("/notifications", { params })
    .then((res) => res.data);

export const updateNotification = (
  id: string,
  data: Partial<NotificationType>,
) => api.put<NotificationType>(`/notifications/${id}`, data).then((res) => res.data);

export const fetchDepartments = () =>
  api
    .get<Department[]>("/departments")
    .then((res) =>
      (res.data as unknown[]).map((d: any) => ({ id: (d as any)._id ?? (d as any).id, name: (d as any).name })),
    );

export const getLines = () => api.get<Line[]>("/lines").then((res) => res.data);

export const getStationsByLine = (lineId: string) =>
  api.get<Station[]>(`/stations/line/${lineId}`).then((res) => res.data);

export const searchAssets = (q: string) =>
  api.get("/assets/search", { params: { q } }).then((res) => res.data);

export const searchParts = (q: string) =>
  api.get("/inventory/search", { params: { q } }).then((res) => res.data);
// Notifications
export const getNotifications = () =>
  api.get<NotificationType[]>("/notifications").then((res) => res.data);

export const createNotification = (payload: Partial<NotificationType>) =>
  api.post<NotificationType>("/notifications", payload).then((res) => res.data);

export const markNotificationRead = (id: string) =>
  api
    .patch<NotificationType>(`/notifications/${id}/read`)
    .then((res) => res.data);

// Channels
export const listChannels = (params?: Record<string, unknown>) =>
  api.get<Channel[]>("/channels", { params }).then((res) => res.data);

export const createChannel = (payload: Partial<Channel>) =>
  api.post<Channel>("/channels", payload).then((res) => res.data);

export const togglePin = (id: string) =>
  api.post<Channel>(`/channels/${id}/pin`).then((res) => res.data);

export const toggleMute = (id: string) =>
  api.post<Channel>(`/channels/${id}/mute`).then((res) => res.data);

export const getChannelMembers = (channelId: string) =>
  api.get<Member[]>(`/channels/${channelId}/members`).then((res) => res.data);

export const addMembers = (channelId: string, members: string[]) =>
  api
    .post<Channel>(`/channels/${channelId}/members`, { members })
    .then((res) => res.data);

export const removeMember = (channelId: string, memberId: string) =>
  api
    .delete<Channel>(`/channels/${channelId}/members/${memberId}`)
    .then((res) => res.data);

// Messages
export const listMessages = (
  channelId: string,
  params?: Record<string, unknown>,
) =>
  api
    .get<Message[]>(`/channels/${channelId}/messages`, { params })
    .then((res) => res.data);

export const sendMessage = (
  channelId: string,
  payload: Partial<Message>,
) =>
  api
    .post<Message>(`/channels/${channelId}/messages`, payload)
    .then((res) => res.data);

export const reactMessage = (
  channelId: string,
  messageId: string,
  reaction: { emoji: string },
) =>
  api
    .post<Message>(
      `/channels/${channelId}/messages/${messageId}/reactions`,
      reaction,
    )
    .then((res) => res.data);

export const markMessageRead = (channelId: string, messageId: string) =>
  api
    .post<Message>(
      `/channels/${channelId}/messages/${messageId}/read`,
    )
    .then((res) => res.data);

export const searchMessages = (channelId: string, q: string) =>
  api
    .get<Message[]>(`/channels/${channelId}/messages/search`, {
      params: { q },
    })
    .then((res) => res.data);

export default api;<|MERGE_RESOLUTION|>--- conflicted
+++ resolved
@@ -10,20 +10,13 @@
   Member,
   Message,
   Channel,
-<<<<<<< HEAD
-  StatusCount,
+  StatusCountResponse,
   UpcomingMaintenanceResponse,
   CriticalAlertResponse,
   LowStockPartResponse,
-=======
-  StatusCountResponse,
-  UpcomingMaintenanceResponse,
-  CriticalAlertResponse,
-  Part,
->>>>>>> 4bc16b35
 } from "../types";
 
-const baseURL = import.meta.env.VITE_API_URL ?? 'http://localhost:5010/api';
+const baseURL = import.meta.env.VITE_API_URL ?? "http://localhost:5010/api";
 
 const api = axios.create({
   baseURL,
@@ -35,14 +28,9 @@
   if (userStr) {
     try {
       const { token, tenantId } = JSON.parse(userStr) as AuthUser;
-      if (token) {
-        config.headers = config.headers ?? {};
-        (config.headers as any).Authorization = `Bearer ${token}`;
-      }
-      if (tenantId) {
-        config.headers = config.headers ?? {};
-        (config.headers as any)["x-tenant-id"] = tenantId;
-      }
+      config.headers = config.headers ?? {};
+      if (token) (config.headers as any).Authorization = `Bearer ${token}`;
+      if (tenantId) (config.headers as any)["x-tenant-id"] = tenantId;
     } catch {
       // ignore parse errors
     }
@@ -74,80 +62,42 @@
   },
 );
 
+// ----- Summary endpoints -----
 export const fetchSummary = (params?: Record<string, unknown>) =>
   api.get<DashboardSummary>("/summary", { params }).then((res) => res.data);
-<<<<<<< HEAD
-export const fetchAssetSummary = <T = StatusCount[]>(
-  params?: Record<string, unknown>,
-) => api.get<T>("/summary/assets", { params }).then((res) => res.data);
-export const fetchWorkOrderSummary = <T = StatusCount[]>(
-  params?: Record<string, unknown>,
-) => api.get<T>("/summary/workorders", { params }).then((res) => res.data);
-export const fetchUpcomingMaintenance = <T = UpcomingMaintenanceResponse[]>(
-  params?: Record<string, unknown>,
-) =>
-  api
-    .get<T>("/summary/upcoming-maintenance", { params })
-    .then((res) => res.data);
-export const fetchCriticalAlerts = <T = CriticalAlertResponse[]>(
-  params?: Record<string, unknown>,
-) => api.get<T>("/summary/critical-alerts", { params }).then((res) => res.data);
-export const fetchLowStock = <T = LowStockPartResponse[]>(
-  params?: Record<string, unknown>,
-) => api.get<T>("/summary/low-stock", { params }).then((res) => res.data);
 
-export const fetchNotifications = (params?: Record<string, unknown>) =>
-=======
-export const fetchAssetSummary = (params?: Record<string, any>) =>
+export const fetchAssetSummary = (params?: Record<string, unknown>) =>
   api
     .get<StatusCountResponse[]>("/summary/assets", { params })
     .then((res) => res.data);
-export const fetchWorkOrderSummary = (params?: Record<string, any>) =>
+
+export const fetchWorkOrderSummary = (params?: Record<string, unknown>) =>
   api
     .get<StatusCountResponse[]>("/summary/workorders", { params })
     .then((res) => res.data);
-export const fetchUpcomingMaintenance = (params?: Record<string, any>) =>
+
+export const fetchUpcomingMaintenance = (params?: Record<string, unknown>) =>
   api
     .get<UpcomingMaintenanceResponse[]>("/summary/upcoming-maintenance", { params })
     .then((res) => res.data);
-export const fetchCriticalAlerts = (params?: Record<string, any>) =>
+
+export const fetchCriticalAlerts = (params?: Record<string, unknown>) =>
   api
     .get<CriticalAlertResponse[]>("/summary/critical-alerts", { params })
     .then((res) => res.data);
-export const fetchLowStock = (params?: Record<string, any>) =>
+
+export const fetchLowStock = (params?: Record<string, unknown>) =>
   api
-    .get<Part[]>("/summary/low-stock", { params })
+    .get<LowStockPartResponse[]>("/summary/low-stock", { params })
     .then((res) => res.data);
 
-export const fetchNotifications = (params?: Record<string, any>) =>
->>>>>>> 4bc16b35
-  api
-    .get<NotificationType[]>("/notifications", { params })
-    .then((res) => res.data);
+// ----- Notifications -----
+export const fetchNotifications = (params?: Record<string, unknown>) =>
+  api.get<NotificationType[]>("/notifications", { params }).then((res) => res.data);
 
-export const updateNotification = (
-  id: string,
-  data: Partial<NotificationType>,
-) => api.put<NotificationType>(`/notifications/${id}`, data).then((res) => res.data);
+export const updateNotification = (id: string, data: Partial<NotificationType>) =>
+  api.put<NotificationType>(`/notifications/${id}`, data).then((res) => res.data);
 
-export const fetchDepartments = () =>
-  api
-    .get<Department[]>("/departments")
-    .then((res) =>
-      (res.data as unknown[]).map((d: any) => ({ id: (d as any)._id ?? (d as any).id, name: (d as any).name })),
-    );
-
-export const getLines = () => api.get<Line[]>("/lines").then((res) => res.data);
-
-export const getStationsByLine = (lineId: string) =>
-  api.get<Station[]>(`/stations/line/${lineId}`).then((res) => res.data);
-
-export const searchAssets = (q: string) =>
-  api.get("/assets/search", { params: { q } }).then((res) => res.data);
-
-export const searchParts = (q: string) =>
-  api.get("/inventory/search", { params: { q } }).then((res) => res.data);
-// Notifications
 export const getNotifications = () =>
   api.get<NotificationType[]>("/notifications").then((res) => res.data);
 
@@ -155,11 +105,30 @@
   api.post<NotificationType>("/notifications", payload).then((res) => res.data);
 
 export const markNotificationRead = (id: string) =>
-  api
-    .patch<NotificationType>(`/notifications/${id}/read`)
-    .then((res) => res.data);
+  api.patch<NotificationType>(`/notifications/${id}/read`).then((res) => res.data);
 
-// Channels
+// ----- Org data -----
+export const fetchDepartments = () =>
+  api.get<Department[]>("/departments").then((res) =>
+    (res.data as unknown[]).map((d: any) => ({
+      id: (d as any)._id ?? (d as any).id,
+      name: (d as any).name,
+    })),
+  );
+
+export const getLines = () => api.get<Line[]>("/lines").then((res) => res.data);
+
+export const getStationsByLine = (lineId: string) =>
+  api.get<Station[]>(`/stations/line/${lineId}`).then((res) => res.data);
+
+// ----- Search -----
+export const searchAssets = (q: string) =>
+  api.get("/assets/search", { params: { q } }).then((res) => res.data);
+
+export const searchParts = (q: string) =>
+  api.get("/inventory/search", { params: { q } }).then((res) => res.data);
+
+// ----- Channels & Messages -----
 export const listChannels = (params?: Record<string, unknown>) =>
   api.get<Channel[]>("/channels", { params }).then((res) => res.data);
 
@@ -176,56 +145,29 @@
   api.get<Member[]>(`/channels/${channelId}/members`).then((res) => res.data);
 
 export const addMembers = (channelId: string, members: string[]) =>
-  api
-    .post<Channel>(`/channels/${channelId}/members`, { members })
-    .then((res) => res.data);
+  api.post<Channel>(`/channels/${channelId}/members`, { members }).then((res) => res.data);
 
 export const removeMember = (channelId: string, memberId: string) =>
-  api
-    .delete<Channel>(`/channels/${channelId}/members/${memberId}`)
-    .then((res) => res.data);
+  api.delete<Channel>(`/channels/${channelId}/members/${memberId}`).then((res) => res.data);
 
 // Messages
-export const listMessages = (
-  channelId: string,
-  params?: Record<string, unknown>,
-) =>
+export const listMessages = (channelId: string, params?: Record<string, unknown>) =>
+  api.get<Message[]>(`/channels/${channelId}/messages`, { params }).then((res) => res.data);
+
+export const sendMessage = (channelId: string, payload: Partial<Message>) =>
+  api.post<Message>(`/channels/${channelId}/messages`, payload).then((res) => res.data);
+
+export const reactMessage = (channelId: string, messageId: string, reaction: { emoji: string }) =>
   api
-    .get<Message[]>(`/channels/${channelId}/messages`, { params })
-    .then((res) => res.data);
-
-export const sendMessage = (
-  channelId: string,
-  payload: Partial<Message>,
-) =>
-  api
-    .post<Message>(`/channels/${channelId}/messages`, payload)
-    .then((res) => res.data);
-
-export const reactMessage = (
-  channelId: string,
-  messageId: string,
-  reaction: { emoji: string },
-) =>
-  api
-    .post<Message>(
-      `/channels/${channelId}/messages/${messageId}/reactions`,
-      reaction,
-    )
+    .post<Message>(`/channels/${channelId}/messages/${messageId}/reactions`, reaction)
     .then((res) => res.data);
 
 export const markMessageRead = (channelId: string, messageId: string) =>
-  api
-    .post<Message>(
-      `/channels/${channelId}/messages/${messageId}/read`,
-    )
-    .then((res) => res.data);
+  api.post<Message>(`/channels/${channelId}/messages/${messageId}/read`).then((res) => res.data);
 
 export const searchMessages = (channelId: string, q: string) =>
   api
-    .get<Message[]>(`/channels/${channelId}/messages/search`, {
-      params: { q },
-    })
+    .get<Message[]>(`/channels/${channelId}/messages/search`, { params: { q } })
     .then((res) => res.data);
 
 export default api;