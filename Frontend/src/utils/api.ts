import axios from "axios";

import type {
  AuthUser,
  DashboardSummary,
  Line,
  Station,
  Department,
  NotificationType,
  Member,
  Message,
  Channel,
<<<<<<< HEAD
  SummaryCountResponse,
=======
  StatusCountResponse,
>>>>>>> fb78dae8
  UpcomingMaintenanceResponse,
  CriticalAlertResponse,
  LowStockPartResponse,
} from "../types";

const baseURL = import.meta.env.VITE_API_URL ?? "http://localhost:5010/api";

const api = axios.create({
  baseURL,
  withCredentials: true,
});

api.interceptors.request.use((config) => {
  const userStr = localStorage.getItem("user");
  if (userStr) {
    try {
      const { token, tenantId } = JSON.parse(userStr) as AuthUser;
      config.headers = config.headers ?? {};
      if (token) (config.headers as any).Authorization = `Bearer ${token}`;
      if (tenantId) (config.headers as any)["x-tenant-id"] = tenantId;
    } catch {
      // ignore parse errors
    }
  }
  return config;
});

api.interceptors.response.use(
  (response) => response,
  async (error) => {
    if (
      error.response?.status === 401 &&
      error.config?.url !== "/auth/logout" &&
      error.config?.url !== "/auth/login"
    ) {
      try {
        await api.post("/auth/logout");
      } catch {
        // ignore
      } finally {
        if (typeof window !== "undefined") {
          localStorage.removeItem("user");
          localStorage.removeItem("auth-storage");
          window.location.href = "/login";
        }
      }
    }
    return Promise.reject(error);
  },
);

// ----- Summary endpoints -----
export const fetchSummary = (params?: Record<string, unknown>) =>
  api.get<DashboardSummary>("/summary", { params }).then((res) => res.data);
<<<<<<< HEAD
export const fetchAssetSummary = (params?: Record<string, any>) =>
  api
    .get<SummaryCountResponse[]>("/summary/assets", { params })
    .then((res) => res.data);
export const fetchWorkOrderSummary = (params?: Record<string, any>) =>
  api
    .get<SummaryCountResponse[]>("/summary/workorders", { params })
    .then((res) => res.data);
export const fetchUpcomingMaintenance = (params?: Record<string, any>) =>
  api
    .get<UpcomingMaintenanceResponse[]>("/summary/upcoming-maintenance", { params })
    .then((res) => res.data);
export const fetchCriticalAlerts = (params?: Record<string, any>) =>
  api
    .get<CriticalAlertResponse[]>("/summary/critical-alerts", { params })
    .then((res) => res.data);
export const fetchLowStock = (params?: Record<string, any>) =>
  api
    .get<LowStockPartResponse[]>("/summary/low-stock", { params })
    .then((res) => res.data);

export const fetchNotifications = (params?: Record<string, any>) =>
=======

export const fetchAssetSummary = (params?: Record<string, unknown>) =>
>>>>>>> fb78dae8
  api
    .get<StatusCountResponse[]>("/summary/assets", { params })
    .then((res) => res.data);

export const fetchWorkOrderSummary = (params?: Record<string, unknown>) =>
  api
    .get<StatusCountResponse[]>("/summary/workorders", { params })
    .then((res) => res.data);

export const fetchUpcomingMaintenance = (params?: Record<string, unknown>) =>
  api
    .get<UpcomingMaintenanceResponse[]>("/summary/upcoming-maintenance", { params })
    .then((res) => res.data);

export const fetchCriticalAlerts = (params?: Record<string, unknown>) =>
  api
    .get<CriticalAlertResponse[]>("/summary/critical-alerts", { params })
    .then((res) => res.data);

export const fetchLowStock = (params?: Record<string, unknown>) =>
  api
    .get<LowStockPartResponse[]>("/summary/low-stock", { params })
    .then((res) => res.data);

// ----- Notifications -----
export const fetchNotifications = (params?: Record<string, unknown>) =>
  api.get<NotificationType[]>("/notifications", { params }).then((res) => res.data);

export const updateNotification = (id: string, data: Partial<NotificationType>) =>
  api.put<NotificationType>(`/notifications/${id}`, data).then((res) => res.data);

export const getNotifications = () =>
  api.get<NotificationType[]>("/notifications").then((res) => res.data);

export const createNotification = (payload: Partial<NotificationType>) =>
  api.post<NotificationType>("/notifications", payload).then((res) => res.data);

export const markNotificationRead = (id: string) =>
  api.patch<NotificationType>(`/notifications/${id}/read`).then((res) => res.data);

// ----- Org data -----
export const fetchDepartments = () =>
  api.get<Department[]>("/departments").then((res) =>
    (res.data as unknown[]).map((d: any) => ({
      id: (d as any)._id ?? (d as any).id,
      name: (d as any).name,
    })),
  );

export const getLines = () => api.get<Line[]>("/lines").then((res) => res.data);

export const getStationsByLine = (lineId: string) =>
  api.get<Station[]>(`/stations/line/${lineId}`).then((res) => res.data);

// ----- Search -----
export const searchAssets = (q: string) =>
  api.get("/assets/search", { params: { q } }).then((res) => res.data);

export const searchParts = (q: string) =>
  api.get("/inventory/search", { params: { q } }).then((res) => res.data);

// ----- Channels & Messages -----
export const listChannels = (params?: Record<string, unknown>) =>
  api.get<Channel[]>("/channels", { params }).then((res) => res.data);

export const createChannel = (payload: Partial<Channel>) =>
  api.post<Channel>("/channels", payload).then((res) => res.data);

export const togglePin = (id: string) =>
  api.post<Channel>(`/channels/${id}/pin`).then((res) => res.data);

export const toggleMute = (id: string) =>
  api.post<Channel>(`/channels/${id}/mute`).then((res) => res.data);

export const getChannelMembers = (channelId: string) =>
  api.get<Member[]>(`/channels/${channelId}/members`).then((res) => res.data);

export const addMembers = (channelId: string, members: string[]) =>
  api.post<Channel>(`/channels/${channelId}/members`, { members }).then((res) => res.data);

export const removeMember = (channelId: string, memberId: string) =>
  api.delete<Channel>(`/channels/${channelId}/members/${memberId}`).then((res) => res.data);

// Messages
export const listMessages = (channelId: string, params?: Record<string, unknown>) =>
  api.get<Message[]>(`/channels/${channelId}/messages`, { params }).then((res) => res.data);

export const sendMessage = (channelId: string, payload: Partial<Message>) =>
  api.post<Message>(`/channels/${channelId}/messages`, payload).then((res) => res.data);

export const reactMessage = (channelId: string, messageId: string, reaction: { emoji: string }) =>
  api
    .post<Message>(`/channels/${channelId}/messages/${messageId}/reactions`, reaction)
    .then((res) => res.data);

export const markMessageRead = (channelId: string, messageId: string) =>
  api.post<Message>(`/channels/${channelId}/messages/${messageId}/read`).then((res) => res.data);

export const searchMessages = (channelId: string, q: string) =>
  api
    .get<Message[]>(`/channels/${channelId}/messages/search`, { params: { q } })
    .then((res) => res.data);

export default api;<|MERGE_RESOLUTION|>--- conflicted
+++ resolved
@@ -10,11 +10,7 @@
   Member,
   Message,
   Channel,
-<<<<<<< HEAD
-  SummaryCountResponse,
-=======
   StatusCountResponse,
->>>>>>> fb78dae8
   UpcomingMaintenanceResponse,
   CriticalAlertResponse,
   LowStockPartResponse,
@@ -69,33 +65,8 @@
 // ----- Summary endpoints -----
 export const fetchSummary = (params?: Record<string, unknown>) =>
   api.get<DashboardSummary>("/summary", { params }).then((res) => res.data);
-<<<<<<< HEAD
-export const fetchAssetSummary = (params?: Record<string, any>) =>
-  api
-    .get<SummaryCountResponse[]>("/summary/assets", { params })
-    .then((res) => res.data);
-export const fetchWorkOrderSummary = (params?: Record<string, any>) =>
-  api
-    .get<SummaryCountResponse[]>("/summary/workorders", { params })
-    .then((res) => res.data);
-export const fetchUpcomingMaintenance = (params?: Record<string, any>) =>
-  api
-    .get<UpcomingMaintenanceResponse[]>("/summary/upcoming-maintenance", { params })
-    .then((res) => res.data);
-export const fetchCriticalAlerts = (params?: Record<string, any>) =>
-  api
-    .get<CriticalAlertResponse[]>("/summary/critical-alerts", { params })
-    .then((res) => res.data);
-export const fetchLowStock = (params?: Record<string, any>) =>
-  api
-    .get<LowStockPartResponse[]>("/summary/low-stock", { params })
-    .then((res) => res.data);
-
-export const fetchNotifications = (params?: Record<string, any>) =>
-=======
 
 export const fetchAssetSummary = (params?: Record<string, unknown>) =>
->>>>>>> fb78dae8
   api
     .get<StatusCountResponse[]>("/summary/assets", { params })
     .then((res) => res.data);
