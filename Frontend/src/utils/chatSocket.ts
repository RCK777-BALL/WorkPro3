--- conflicted
+++ resolved
@@ -4,7 +4,6 @@
   closeNotificationsSocket as baseCloseSocket,
 } from './notificationsSocket';
 import { useSocketStore } from '../store/socketStore';
-import { endpoints } from './env';
 
 let wiredListeners = false;
 
@@ -12,13 +11,6 @@
 export function getChatSocket(): Socket {
   const socket = baseGetSocket();
 
-<<<<<<< HEAD
-  socket = io(endpoints.httpOrigin, {
-    path: endpoints.socketPath,
-    transports: ['websocket', 'polling'],
-    withCredentials: true,
-  });
-=======
   // Wire store connectivity listeners once
   if (!wiredListeners) {
     const { setConnected } = useSocketStore.getState();
@@ -30,7 +22,6 @@
 
   return socket;
 }
->>>>>>> 6813edfb
 
 /** Closes the socket and resets connectivity state. */
 export function closeChatSocket(): void {
