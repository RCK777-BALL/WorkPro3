--- conflicted
+++ resolved
@@ -4,15 +4,6 @@
   wsPath: import.meta.env.VITE_WS_PATH ?? '/socket.io',
 };
 
-<<<<<<< HEAD
-export const config = {
-  apiUrl: getEnvVar('VITE_API_URL'),
-};
-
-export const endpoints = {
-  httpOrigin: getEnvVar('VITE_HTTP_ORIGIN') ?? '',
-  socketPath: getEnvVar('VITE_SOCKET_PATH') ?? '/ws/notifications',
-=======
 function stripApiSuffix(url: string) {
   try {
     const u = new URL(url);
@@ -27,5 +18,9 @@
   httpOrigin: stripApiSuffix(config.apiUrl),
   socketOrigin: (config.wsUrl ?? stripApiSuffix(config.apiUrl)).replace(/^http/, 'ws'),
   socketPath: config.wsPath,
->>>>>>> 6813edfb
+};
+
+export const endpoints = {
+  httpOrigin: getEnvVar('VITE_HTTP_ORIGIN') ?? '',
+  socketPath: getEnvVar('VITE_SOCKET_PATH') ?? '/ws/notifications',
 };