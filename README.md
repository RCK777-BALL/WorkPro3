# WorkPro

This repository contains a small full‑stack app split into two folders:

- **Backend** – Express API server with a MongoDB database and Socket.IO.
- **Frontend** – React client built with Vite.

## Project structure

```
WorkPro/
 Backend/   Express API and tests
  Frontend/  React client and tests
  playground-1.mongodb.js  Sample MongoDB script
```

Run `npm install` inside each folder before development. Node modules are
not committed to the repository.

## Backend setup

1. `cd Backend`
2. Copy `Backend/.env.example` to `.env`:
   ```bash
   cp .env.example .env
   ```
<<<<<<< HEAD
   Update the required environment variables such as `MONGO_URI`, `JWT_SECRET`,
   and `CORS_ORIGIN`. The example connection string uses
   `mongodb://localhost:27017/platinum_cmms`.
=======
   Define the required `JWT_SECRET` variable. Other options like `MONGO_URI`
   or `CORS_ORIGIN` are optional and default to
   `mongodb://localhost:27017/platinum_cmms` and `http://localhost:5173`
   respectively.
>>>>>>> da9c00b8
3. Seed the database with a tenant and admin account:
   ```bash
   npm run seed:admin
   ```
4. Install dependencies with `npm install`.
5. Start the development server:
   ```bash
   npm run dev
   ```
   The server expects a running MongoDB instance. Override `MONGO_URI` if your
   database is not at the default location.

## Frontend setup

1. `cd Frontend`
2. Copy `Frontend/.env.example` to `.env` and update `VITE_API_URL`,
<<<<<<< HEAD
   `VITE_WS_URL`, and `VITE_WS_PATH`.
=======
   `VITE_WS_URL`, `VITE_SOCKET_PATH` and the Supabase variables (`VITE_SUPABASE_URL`,
   `VITE_SUPABASE_ANON_KEY`).
>>>>>>> da9c00b8
3. Install dependencies with `npm install`.
4. Run the development server:
   ```bash
   npm run dev
   ```
   The app will open at [http://localhost:5173](http://localhost:5173).

### Offline mode

If `VITE_WS_URL` or `VITE_SOCKET_PATH` is empty, or the browser is offline, work order updates are
queued in `localStorage` under `offline-queue`. Once the WebSocket defined by `VITE_WS_URL` and `VITE_SOCKET_PATH` is restored, the queue is flushed and the requests are sent to the API.

## Docker development

The project includes Dockerfiles for the backend and frontend. Before starting
the stack, define `JWT_SECRET` in your environment or in a `.env` file so Docker
Compose can pass it to the backend container:

```bash
echo "JWT_SECRET=change_me" > .env
docker compose up --build
```

The API is available at `http://localhost:5010` and the web client at
`http://localhost:5173`.

### Kubernetes manifests

Sample manifests live in the `k8s/` folder. Create a secret containing
`JWT_SECRET` before applying the manifests:

```bash
kubectl create secret generic jwt-secret --from-literal=JWT_SECRET=change_me
kubectl apply -f k8s/
```

This will deploy the backend, frontend and ingress resources.

## Running tests

- **Backend**: `cd Backend && npm test`
- **Frontend unit tests**: `cd Frontend && npm run test`
- **Frontend e2e tests**: `cd Frontend && npm run test:e2e`

Both test suites use Vitest and enforce a minimum of 80% code coverage. Backend
tests spin up a temporary MongoDB using `mongodb-memory-server`, which
downloads a MongoDB binary the first time it runs. Make sure network access is
allowed when running the tests for the first time or the download will fail.
See [Backend/tests/README.md](Backend/tests/README.md) for more details about
the download requirement. All pull requests must have a green CI run before
they can be merged. The testing matrix and workflow are described in
[docs/testing.md](docs/testing.md).

## Offline queue

The frontend stores any API requests made while offline in local storage. When
the browser regains connectivity, the queued requests are automatically sent
using the browser's `online` event even if the WebSocket defined by `VITE_WS_URL` and `VITE_SOCKET_PATH` fails to reconnect.

## License

This project is licensed under the [MIT License](LICENSE).


## Dashboard Acceptance Tests

- Real numbers load with API running.
- Live Data ON updates KPIs within 5 s on backend changes.
- Socket outage triggers polling within 10 s.
- Live Data OFF disables socket and polling.
- CSV/PDF export produces correct files.
- Layout customization persists after reload.
- Drill-through links apply correct filters.<|MERGE_RESOLUTION|>--- conflicted
+++ resolved
@@ -24,16 +24,10 @@
    ```bash
    cp .env.example .env
    ```
-<<<<<<< HEAD
-   Update the required environment variables such as `MONGO_URI`, `JWT_SECRET`,
+    Update the required environment variables such as `MONGO_URI`, `JWT_SECRET`,
    and `CORS_ORIGIN`. The example connection string uses
    `mongodb://localhost:27017/platinum_cmms`.
-=======
-   Define the required `JWT_SECRET` variable. Other options like `MONGO_URI`
-   or `CORS_ORIGIN` are optional and default to
-   `mongodb://localhost:27017/platinum_cmms` and `http://localhost:5173`
-   respectively.
->>>>>>> da9c00b8
+ 
 3. Seed the database with a tenant and admin account:
    ```bash
    npm run seed:admin
@@ -50,12 +44,8 @@
 
 1. `cd Frontend`
 2. Copy `Frontend/.env.example` to `.env` and update `VITE_API_URL`,
-<<<<<<< HEAD
-   `VITE_WS_URL`, and `VITE_WS_PATH`.
-=======
-   `VITE_WS_URL`, `VITE_SOCKET_PATH` and the Supabase variables (`VITE_SUPABASE_URL`,
-   `VITE_SUPABASE_ANON_KEY`).
->>>>>>> da9c00b8
+    `VITE_WS_URL`, and `VITE_WS_PATH`.
+ 
 3. Install dependencies with `npm install`.
 4. Run the development server:
    ```bash
