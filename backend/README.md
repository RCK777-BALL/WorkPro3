# backend

This folder contains the Express API server. Vite is installed only for
bundling tests with Vitest and is not required to run the server in production.

## Development

Install dependencies and run the server with ts-node:

```bash
npm install
npm run dev
```

### Audit logging

All controllers that modify data must record an entry using `writeAuditLog`.
Provide `tenantId`, `userId`, `action`, `entityType`, and `entityId` along
with optional `before` and `after` snapshots of the entity. These logs are
stored in the `audit_logs` collection and enable traceability for create,
update, and delete operations.

### Type definitions

The project augments Express types to include a `tenantId` field and optional `siteId` on `Request`. The definitions live in `types/express/index.d.ts`. If you modify the TypeScript configuration, ensure
`"**/*.d.ts"` files remain included so these augmentations are recognized. After
editing the type files, restart the TypeScript server (VS Code: Command Palette
→ "TypeScript: Restart TS Server"), rebuild, and run the development server:

```bash
npx tsc -p .
npm run dev
```

Incoming JSON request bodies are limited to **1 MB**. Adjust the limit by editing the `express.json` configuration in `server.ts` if your application requires larger payloads.
Requests to `/api` are protected by a general rate limiter. The department endpoints now fall under this limiter.
The server connects to MongoDB using the `MONGO_URI` environment variable. This variable is used consistently across the codebase and example configuration files. The server also starts a Socket.IO server on the same HTTP port. Clients can listen for real-time updates using the following events:

- `workOrderUpdated`
- `inventoryUpdated`

The backend queues these events using Kafka so that high-volume updates do not overload Socket.IO. The topics used are:

- `workOrderUpdates`
- `inventoryUpdates`

The internal consumer subscribed to these topics broadcasts each message to connected WebSocket clients using the event names listed above.

If Kafka is unavailable or explicitly disabled, messages are retained in an in-memory buffer with backpressure protection. The
producer and consumer expose health data via `/api/status`, and the buffering logic retries sends with exponential backoff to
preserve ordering and at-least-once delivery. When the retry budget is exhausted, the event is logged as a dead-letter for
operational follow-up. Topic names and queue sizing are configurable through environment variables so non-Kafka deployments can
disable the broker and still rely on the in-process buffer.

## Seeding data

Run `npm run seed` to populate the database with sample records. Run `npm run seed:admin` to create a tenant and admin account if the database has no users. Both scripts create the admin user `admin@example.com` with the default password `admin123`. Set the `ADMIN_DEFAULT_PASSWORD` environment variable to override this password when running the scripts.

Ensure the tenant and admin are created before running the main seed script. After users and departments are seeded, the script also adds three notifications (critical, warning, and info) linked to the seeded tenant.

To seed only departments for a specific tenant, use:

```bash
npx ts-node --files scripts/seedDepartments.ts
```

This script reads `SEED_TENANT_ID` (and optional `SEED_SITE_ID`) from the environment and inserts a few sample department documents.


### Seeded employees

Running the seed script adds a small reporting hierarchy of example users:

| Name | Role | Email | Employee ID | Reports To |
| --- | --- | --- | --- | --- |
| Admin | admin | admin@example.com | ADM001 | – |
| Department Leader | manager | department.leader@example.com | DL001 | Admin |
| Area Leader | manager | area.leader@example.com | AL001 | Department Leader |
| Team Leader | manager | team.leader@example.com | TL001 | Area Leader |
| Team Member One | technician | member.one@example.com | TM001 | Team Leader |
| Team Member Two | technician | member.two@example.com | TM002 | Team Leader |
| Team Member Three | technician | member.three@example.com | TM003 | Team Leader |

 

## Authentication

User sessions rely on a JWT stored in the `token` cookie. Clients must include
this cookie on each request so the `requireAuth` middleware can verify the
session. The cookie is issued with `HttpOnly` and `SameSite=Strict` flags to
mitigate cross-site request forgery, and when `NODE_ENV` is set to `production`
the `Secure` flag is also enabled so it is only sent over HTTPS connections.
Ensure cookies are enabled in your HTTP client or browser.

### Local login

`POST /api/auth/login`

Authenticate with an email and password.

**Payload**

```json
{
  "email": "user@example.com",
  "password": "secret"
}
```

**Response**

Successful login returns a JWT and user object and also sets the `token` cookie:

```json
{
  "token": "<JWT>",
  "user": { "_id": "<userId>", "email": "user@example.com" }
}
```

If multi‑factor authentication is enabled for the account the server instead responds with:

```json
{
  "mfaRequired": true,
  "userId": "<userId>"
}
```

### Registration

`POST /api/auth/register`

Create a new account.

**Payload**

```json
{
  "name": "User Name",
  "email": "user@example.com",
  "password": "secret",
  "tenantId": "<tenantId>",
  "employeeId": "EMP001"
}
```

**Response**

```json
{ "message": "User registered successfully" }
```

### OAuth login

`GET /api/auth/oauth/:provider`

Initiate OAuth authentication with a third‑party provider (`google` or `github`).
The user is redirected to the provider’s login page. After approval the provider calls:

`GET /api/auth/oauth/:provider/callback`

The callback issues a JWT and redirects the user back to the frontend with the token and email in the query string:

```
http://localhost:5173/login?token=<JWT>&email=user%40example.com
```

> **Tip:** Azure AD and Google Workspace users can be automatically mapped to
> tenants and sites by configuring `AZURE_AD_TENANT_MAP` and
> `GOOGLE_WORKSPACE_DOMAIN_MAP`. Each entry uses the format
> `<externalId>=<tenantId>[:siteId]` and multiple entries are separated by commas.

### OIDC login

`GET /api/auth/oidc/:provider`

Initiate OpenID Connect authentication (`okta` or `azure`). An optional `tenant` query parameter can be supplied.

`GET /api/auth/oidc/:provider/callback`

The callback behaves like the OAuth flow and redirects back to the frontend with a signed token.

<<<<<<< HEAD
`GET /api/auth/oidc/:provider/metadata`

Returns the issuer, token endpoints, and callback path for configured OIDC providers. Set `ENABLE_OIDC=true` and define
`OKTA_*`/`AZURE_*` secrets (or `OIDC_CUSTOM_*`) to register providers.

### SAML metadata and placeholders

`GET /api/auth/saml/:tenantId/metadata`

Serves an XML descriptor using tenant-specific identity provider configuration and stored certificates. Requires
`ENABLE_SAML=true` and optionally persisted records in `IdentityProviderConfig`.

`POST /api/auth/saml/:tenantId/acs`

Accepts assertions and echoes the RelayState and SAMLResponse for integration testing.

`GET /api/auth/saml/:tenantId/redirect`

Placeholder endpoint for initiating SP-initiated flows. Use the `redirect` query string parameter to test return URLs.
=======
### Single sign-on configuration

Set `ENABLE_OIDC` or `ENABLE_SAML` to `true` to expose SSO endpoints without enabling them globally. Per-tenant settings are
stored in the `identityproviderconfigs` collection with the `IdentityProviderConfig` model, allowing you to persist issuer
identifiers, metadata URLs or XML, ACS/redirect URIs, and PEM-encoded signing certificates.

SAML metadata and placeholders live under `/api/sso/tenants/:tenantId/saml/*`:

- `GET /api/sso/tenants/:tenantId/saml/metadata` returns stored entity IDs, ACS URLs, metadata XML, and certificates.
- `GET /api/sso/tenants/:tenantId/saml/redirect` is a redirect placeholder for IdP-initiated flows.
- `POST /api/sso/tenants/:tenantId/saml/acs` is a stub Assertion Consumer Service endpoint ready for integration.

OIDC tenants can expose discovery-like data via `GET /api/sso/tenants/:tenantId/oidc/metadata`, which returns issuer,
client ID, redirect URI, and metadata URL details.

### SCIM stubs

To integrate external identity systems, set `ENABLE_SCIM=true` and provide a shared secret in `SCIM_BEARER_TOKEN`. The
SCIM router currently implements guarded placeholders:

- `GET /api/scim/Users` and `GET /api/scim/Groups` return empty list responses when authenticated with the bearer token.
- `POST /api/scim/Users` and `POST /api/scim/Groups` accept payloads and respond with `202 Accepted` while provisioning
  logic is wired in.
>>>>>>> 446948cb

### Multi‑factor authentication

`POST /api/auth/mfa/setup`

Generate a secret for time‑based one‑time password (TOTP) MFA.

**Payload**

```json
{ "userId": "<userId>" }
```

**Response**

```json
{ "secret": "<base32>", "token": "123456" }
```

### SCIM stubs

Set `ENABLE_SCIM=true` and `SCIM_BEARER_TOKEN=<token>` to expose `/api/scim/v2/Users` and `/api/scim/v2/Groups`. Requests
must include `Authorization: Bearer <token>` and currently return empty resources with 202 responses for create calls to help
wire up provisioning flows safely.

`POST /api/auth/mfa/verify`

Verify the MFA token and complete authentication.

**Payload**

```json
{ "userId": "<userId>", "token": "123456" }
```

**Response**

```json
{
  "token": "<JWT>",
  "user": { "_id": "<userId>", "email": "user@example.com" }
}
```

## Summary Endpoints

The `/api/summary` routes provide dashboard data:

- `GET /api/summary` – overall counts of assets and work orders.
- `GET /api/summary/assets` – asset count grouped by status.
- `GET /api/summary/workorders` – work order count grouped by status.
- `GET /api/summary/upcoming-maintenance` – PM tasks due in the next 7 days.
- `GET /api/summary/critical-alerts` – open work orders with critical priority.
- `GET /api/summary/low-stock` – inventory items at or below the reorder threshold.

## Inventory Endpoints

The `/api/inventory` routes manage spare parts and supplies:

- `GET /api/inventory` – list all inventory items.
- `GET /api/inventory/low-stock` – items at or below the reorder threshold.
- `GET /api/inventory/:id` – fetch a single item.
- `POST /api/inventory` – create a new item.
- `PUT /api/inventory/:id` – update an item.
- `DELETE /api/inventory/:id` – remove an item.

## Inventory payload

Requests to `POST /api/inventory` accept the following JSON fields. All values
are optional unless otherwise noted:

- `name` (required) – item name
- `description` – details about the part
- `partNumber` – manufacturer or internal SKU
- `quantity` – current stock level
- `unit` – unit of measure
- `location` – where the part is stored
- `minThreshold` – minimum on‑hand quantity
- `reorderThreshold` – reorder point used by the low stock route
- `lastRestockDate` – ISO date string of the last restock
- `vendor` – ID of the vendor supplying the part
- `asset` – ID of the related asset

Example request using a bearer token for authentication:

```bash
curl -X POST "$VITE_API_URL/api/inventory" \
  -H "Authorization: Bearer <JWT>" \
  -H "Content-Type: application/json" \
  -d '{
    "name": "Bearing",
    "description": "Spare bearing for conveyor",
    "partNumber": "BRG-1001",
    "quantity": 50,
    "unit": "pcs",
    "location": "Aisle 2 Bin 5",
    "minThreshold": 10,
    "reorderThreshold": 20,
    "lastRestockDate": "2023-08-31",
    "vendor": "<vendorId>",
    "asset": "<assetId>"
  }'
```

## Department payload

Requests to `/api/departments` expect a nested JSON body containing lines
and stations. Only the following fields are validated:

- `name` for the department itself
- `lines[].name`
- `lines[].stations[].name`

## Environment variables

Configuration is loaded from a `.env` file in this folder. The root
`.env.sample` file shows all available variables. Each option is described
below along with its default value if one exists.

| Variable | Purpose | Default |
| --- | --- | --- |
| `MONGO_URI` | MongoDB connection string. | `mongodb://localhost:27017/workpro` |
| `PORT` | HTTP port the server listens on. | `5010` |
| `NODE_ENV` | Environment name controlling secure cookies when `COOKIE_SECURE` is unset. | `development` |
| `JWT_SECRET` | Secret key used to sign JWT tokens. Required for authentication. | *(none)* |
| `CORS_ORIGIN` | Allowed origins for CORS, comma separated. | `http://localhost:5173` |
| `PM_SCHEDULER_CRON` | Cron expression controlling the PM scheduler. | `*/5 * * * *` |
| `PM_SCHEDULER_TASK` | Path to the task module run on each scheduler tick. | `./tasks/PMSchedulerTask` |
| `LABOR_RATE` | Hourly labor rate used for cost calculations. | `50` |
| `SMTP_HOST` | SMTP server hostname for email notifications. | *(none)* |
| `SMTP_PORT` | SMTP server port. | `587` |
| `SMTP_USER` | Username for SMTP authentication. | *(none)* |
| `SMTP_PASS` | Password for SMTP authentication. | *(none)* |
| `SMTP_FROM` | Default from address for outgoing mail. | value of `SMTP_USER` |
| `COOKIE_SECURE` | Set to `'true'` to always send cookies with the `Secure` flag, or `'false'` to disable it. Defaults to `NODE_ENV === 'production'`. | *(unset)* |
 
| `KAFKA_BROKERS` | Comma-separated Kafka brokers used for the event queue. | *(none)* |
| `KAFKA_CLIENT_ID` | Client id for the Kafka connection. | `cmms-backend` |
| `KAFKA_GROUP_ID` | Consumer group id for the Socket.IO broadcaster. | `cmms-backend-group` |
| `KAFKA_WORK_ORDER_TOPIC` | Topic name used for work order updates. | `workOrderUpdates` |
| `KAFKA_INVENTORY_TOPIC` | Topic name used for inventory updates. | `inventoryUpdates` |
| `MESSAGING_DISABLED` | Set to `true` to bypass Kafka and rely solely on the in-memory buffer. | `false` |
| `MESSAGING_QUEUE_LIMIT` | Maximum buffered events before backpressure drops the oldest payloads to a dead-letter log. | `1000` |
| `MESSAGING_MAX_ATTEMPTS` | Retry attempts before dead-lettering a message. | `5` |
| `MESSAGING_RETRY_BACKOFF_MS` | Base backoff in milliseconds between retry attempts (multiplied by the attempt count). | `500` |
| `SEED_TENANT_ID` | Tenant id used when running the seed scripts. | *(generated)* |
| `DEFAULT_TENANT_ID` | Tenant id assigned to new users and records when none is provided. | *(none)* |
| `ADMIN_DEFAULT_PASSWORD` | Password assigned to the seeded admin user. | `admin123` |

Authentication will fail if `JWT_SECRET` is not defined. Generate a random
value with:

```bash
node -e "console.log(require('crypto').randomBytes(32).toString('hex'))"
```
 <|MERGE_RESOLUTION|>--- conflicted
+++ resolved
@@ -181,27 +181,6 @@
 
 The callback behaves like the OAuth flow and redirects back to the frontend with a signed token.
 
-<<<<<<< HEAD
-`GET /api/auth/oidc/:provider/metadata`
-
-Returns the issuer, token endpoints, and callback path for configured OIDC providers. Set `ENABLE_OIDC=true` and define
-`OKTA_*`/`AZURE_*` secrets (or `OIDC_CUSTOM_*`) to register providers.
-
-### SAML metadata and placeholders
-
-`GET /api/auth/saml/:tenantId/metadata`
-
-Serves an XML descriptor using tenant-specific identity provider configuration and stored certificates. Requires
-`ENABLE_SAML=true` and optionally persisted records in `IdentityProviderConfig`.
-
-`POST /api/auth/saml/:tenantId/acs`
-
-Accepts assertions and echoes the RelayState and SAMLResponse for integration testing.
-
-`GET /api/auth/saml/:tenantId/redirect`
-
-Placeholder endpoint for initiating SP-initiated flows. Use the `redirect` query string parameter to test return URLs.
-=======
 ### Single sign-on configuration
 
 Set `ENABLE_OIDC` or `ENABLE_SAML` to `true` to expose SSO endpoints without enabling them globally. Per-tenant settings are
@@ -225,7 +204,6 @@
 - `GET /api/scim/Users` and `GET /api/scim/Groups` return empty list responses when authenticated with the bearer token.
 - `POST /api/scim/Users` and `POST /api/scim/Groups` accept payloads and respond with `202 Accepted` while provisioning
   logic is wired in.
->>>>>>> 446948cb
 
 ### Multi‑factor authentication
 
