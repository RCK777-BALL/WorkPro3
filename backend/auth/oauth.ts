--- conflicted
+++ resolved
@@ -3,11 +3,14 @@
  */
 
 import type { Request } from 'express';
-<<<<<<< HEAD
-import passport from 'passport';
-import type { Profile as OAuthProfile, VerifyCallback } from 'passport-oauth2';
-import { Strategy as GoogleStrategy, type StrategyOptions as GoogleStrategyOptions } from 'passport-google-oauth20';
-import { Strategy as GitHubStrategy, type StrategyOptions as GitHubStrategyOptions } from 'passport-github2';
+import {
+  Strategy as GoogleStrategy,
+  type StrategyOptions as GoogleStrategyOptions,
+} from 'passport-google-oauth20';
+import {
+  Strategy as GithubStrategy,
+  type StrategyOptions as GithubStrategyOptions,
+} from 'passport-github2';
 
 /**
  * IMPORTANT:
@@ -25,36 +28,12 @@
  */
 
 // ---- Types ----
-=======
-import {
-  Strategy as GoogleStrategy,
-  type StrategyOptions as GoogleStrategyOptions,
-} from 'passport-google-oauth20';
-import {
-  Strategy as GithubStrategy,
-  type StrategyOptions as GithubStrategyOptions,
-} from 'passport-github2';
-
-import type { OAuthProvider } from '../config/oauthScopes';
-import { resolveTenantContext } from './tenantContext';
-
-export type { OAuthProvider } from '../config/oauthScopes';
-
-type OAuthProfile = PassportProfile & {
-  emails?: Array<{ value?: string }>;
-  _json?: Record<string, unknown>;
-};
->>>>>>> fa6f40a8
 
 type OAuthVerifier = (
-<<<<<<< HEAD
-  req: Request,
-  accessToken: string,
-  refreshToken: string,
-  profileOrParams: unknown,
-  maybeProfileOrDone: unknown,
-  maybeDone?: unknown
-) => void;
+  ...args:
+    | [Request, string, string, OAuthProfile, DoneCallback]
+    | [Request, string, string, Record<string, unknown>, OAuthProfile, DoneCallback]
+) => void | Promise<void>;
 
 /**
  * Normalize both possible Passport verify callback signatures:
@@ -74,12 +53,6 @@
 };
 
 // ---- Your user lookup / create logic (YOU plug this into your project) ----
-=======
-  ...args:
-    | [Request, string, string, OAuthProfile, DoneCallback]
-    | [Request, string, string, Record<string, unknown>, OAuthProfile, DoneCallback]
-) => void | Promise<void>;
->>>>>>> fa6f40a8
 
 // Shape returned to Passport. Replace with your real User type if you have one.
 export type OAuthUser = {
@@ -121,9 +94,6 @@
     const { profile, done, params } = normalizeOAuthArgs(profileOrParams, maybeProfileOrDone, maybeDone);
 
     try {
-<<<<<<< HEAD
-      const user = await findOrCreateOAuthUser({
-=======
       const profile = (typeof args[4] === 'function' ? args[3] : args[4]) as OAuthProfile;
       const done =
         typeof args[4] === 'function'
@@ -142,7 +112,6 @@
       }
 
       const tenantContext = await resolveTenantContext({
->>>>>>> fa6f40a8
         provider,
         accessToken,
         refreshToken,
@@ -161,21 +130,6 @@
     }
   };
 
-<<<<<<< HEAD
-// ---- Strategy setup ----
-
-export function setupOAuthStrategies(): void {
-  // GOOGLE
-  const googleClientID = process.env.GOOGLE_CLIENT_ID;
-  const googleClientSecret = process.env.GOOGLE_CLIENT_SECRET;
-  const googleCallbackURL = process.env.GOOGLE_CALLBACK_URL;
-
-  if (googleClientID && googleClientSecret && googleCallbackURL) {
-    const googleOptions: GoogleStrategyOptions = {
-      clientID: googleClientID,
-      clientSecret: googleClientSecret,
-      callbackURL: googleCallbackURL,
-=======
 export const configureOAuth = () => {
   const googleId = process.env.GOOGLE_CLIENT_ID;
   const googleSecret = process.env.GOOGLE_CLIENT_SECRET;
@@ -184,7 +138,6 @@
       clientID: googleId,
       clientSecret: googleSecret,
       callbackURL: '/api/auth/oauth/google/callback',
->>>>>>> fa6f40a8
       passReqToCallback: true,
     };
 
@@ -192,18 +145,6 @@
     passport.use(new GoogleStrategy(googleOptions, oauthVerifier('google') as any));
   }
 
-<<<<<<< HEAD
-  // GITHUB
-  const githubClientID = process.env.GITHUB_CLIENT_ID;
-  const githubClientSecret = process.env.GITHUB_CLIENT_SECRET;
-  const githubCallbackURL = process.env.GITHUB_CALLBACK_URL;
-
-  if (githubClientID && githubClientSecret && githubCallbackURL) {
-    const githubOptions: GitHubStrategyOptions = {
-      clientID: githubClientID,
-      clientSecret: githubClientSecret,
-      callbackURL: githubCallbackURL,
-=======
   const githubId = process.env.GITHUB_CLIENT_ID;
   const githubSecret = process.env.GITHUB_CLIENT_SECRET;
   if (githubId && githubSecret) {
@@ -211,7 +152,6 @@
       clientID: githubId,
       clientSecret: githubSecret,
       callbackURL: '/api/auth/oauth/github/callback',
->>>>>>> fa6f40a8
       passReqToCallback: true,
     };
 
