/*
 * SPDX-License-Identifier: MIT
 */

import { Request, Response, NextFunction } from 'express';
import { Parser as Json2csvParser } from 'json2csv';
import PDFDocument from 'pdfkit';
import {
  getKPIs,
  getTrendDatasets,
  type AnalyticsFilters,
  type KPIResult,
  type TrendResult,
} from '../services/analytics';
import { escapeXml } from '../utils/escapeXml';
import { sendResponse } from '../utils/sendResponse';

<<<<<<< HEAD
function parseList(param?: string | string[]): string[] | undefined {
  if (!param) return undefined;
  const values = Array.isArray(param) ? param : param.split(',');
  const trimmed = values.map((value) => value.trim()).filter(Boolean);
  return trimmed.length ? trimmed : undefined;
}

function parseFilters(req: Request): AnalyticsFilters {
  const filters: AnalyticsFilters = {};
  if (typeof req.query.startDate === 'string') {
    const start = new Date(req.query.startDate);
    if (!Number.isNaN(start.getTime())) filters.startDate = start;
  }
  if (typeof req.query.endDate === 'string') {
    const end = new Date(req.query.endDate);
    if (!Number.isNaN(end.getTime())) filters.endDate = end;
  }
  const assetIds = parseList(req.query.assetIds);
  if (assetIds) filters.assetIds = assetIds;
  const siteIds = parseList(req.query.siteIds);
  if (siteIds) filters.siteIds = siteIds;
  return filters;
}

function flattenKpiForExport(data: KPIResult) {
  return {
    mttr: data.mttr,
    mtbf: data.mtbf,
    backlog: data.backlog,
    availability: data.availability,
    performance: data.performance,
    quality: data.quality,
    oee: data.oee,
    energyTotalKwh: data.energy.totalKwh,
    energyAveragePerHour: data.energy.averagePerHour,
    energyPerAsset: JSON.stringify(data.energy.perAsset),
    energyPerSite: JSON.stringify(data.energy.perSite),
    downtimeTotalMinutes: data.downtime.totalMinutes,
    downtimeReasons: JSON.stringify(data.downtime.reasons),
    benchmarksAssets: JSON.stringify(data.benchmarks.assets),
    benchmarksSites: JSON.stringify(data.benchmarks.sites),
    rangeStart: data.range.start ?? null,
    rangeEnd: data.range.end ?? null,
  };
}

function mergeTrendResult(data: TrendResult): Array<Record<string, number | string>> {
  const map = new Map<string, Record<string, number | string>>();
  const assign = (key: string, points: { period: string; value: number }[]) => {
    points.forEach((point) => {
      const entry = map.get(point.period) ?? { period: point.period };
      entry[key] = point.value;
      map.set(point.period, entry);
    });
  };
  assign('oee', data.oee);
  assign('availability', data.availability);
  assign('performance', data.performance);
  assign('quality', data.quality);
  assign('energy', data.energy);
  assign('downtime', data.downtime);
  return Array.from(map.values()).sort((a, b) => (a.period < b.period ? -1 : 1));
}

export const kpiJson = async (req: Request, res: Response, next: NextFunction): Promise<void> => {
  try {
    const filters = parseFilters(req);
    const data = await getKPIs(req.tenantId!, filters);
=======
 export const kpiJson = async (req: Request, res: Response, next: NextFunction): Promise<void> => {

  try {
    const typeFilter = typeof req.query.type === 'string' ? req.query.type : undefined;
    const data = await getKPIs(req.tenantId!, typeFilter);
>>>>>>> 86ebe961
    sendResponse(res, data);
  } catch (err) {
    next(err);
  }
};

<<<<<<< HEAD
export const kpiCsv = async (req: Request, res: Response, next: NextFunction): Promise<void> => {
  try {
    const filters = parseFilters(req);
    const data = await getKPIs(req.tenantId!, filters);
=======
 export const kpiCsv = async (req: Request, res: Response, next: NextFunction): Promise<void> => {

  try {
    const typeFilter = typeof req.query.type === 'string' ? req.query.type : undefined;
    const data = await getKPIs(req.tenantId!, typeFilter);
>>>>>>> 86ebe961
    const parser = new Json2csvParser();
    const csv = parser.parse([flattenKpiForExport(data)]);
    res.header('Content-Type', 'text/csv');
    res.attachment('kpis.csv');
    res.send(csv);
  } catch (err) {
    next(err);
  }
};

<<<<<<< HEAD
export const kpiXlsx = async (req: Request, res: Response, next: NextFunction): Promise<void> => {
  try {
    const filters = parseFilters(req);
    const data = await getKPIs(req.tenantId!, filters);
    const flat = flattenKpiForExport(data);
    const rows = Object.entries(flat)
=======
 export const kpiXlsx = async (req: Request, res: Response, next: NextFunction): Promise<void> => {

  try {
    const typeFilter = typeof req.query.type === 'string' ? req.query.type : undefined;
    const data = await getKPIs(req.tenantId!, typeFilter);
    const rows = Object.entries(data)
>>>>>>> 86ebe961
      .map(
        ([k, v]) =>
          `<Row><Cell><Data ss:Type="String">${escapeXml(k)}</Data></Cell><Cell><Data ss:Type="String">${escapeXml(String(v))}</Data></Cell></Row>`,
      )
      .join('');
    const xml = `<?xml version="1.0"?>\n<Workbook xmlns="urn:schemas-microsoft-com:office:spreadsheet" xmlns:ss="urn:schemas-microsoft-com:office:spreadsheet"><Worksheet ss:Name="KPIs"><Table><Row><Cell><Data ss:Type="String">Metric</Data></Cell><Cell><Data ss:Type="String">Value</Data></Cell></Row>${rows}</Table></Worksheet></Workbook>`;
    res.header('Content-Type', 'application/vnd.openxmlformats-officedocument.spreadsheetml.sheet');
    res.attachment('kpis.xlsx');
    res.send(xml);
  } catch (err) {
    next(err);
  }
};

<<<<<<< HEAD
export const kpiPdf = async (req: Request, res: Response, next: NextFunction): Promise<void> => {
  try {
    const filters = parseFilters(req);
    const data = await getKPIs(req.tenantId!, filters);
=======
 export const kpiPdf = async (req: Request, res: Response, next: NextFunction): Promise<void> => {

  try {
    const typeFilter = typeof req.query.type === 'string' ? req.query.type : undefined;
    const data = await getKPIs(req.tenantId!, typeFilter);
>>>>>>> 86ebe961
    const doc = new PDFDocument();
    res.setHeader('Content-Type', 'application/pdf');
    res.setHeader('Content-Disposition', 'attachment; filename=kpis.pdf');
    doc.pipe(res);
    doc.fontSize(18).text('Analytics KPIs', { align: 'center' });
    doc.moveDown();
    doc.fontSize(12).text(`MTTR: ${data.mttr.toFixed(2)} h`);
    doc.text(`MTBF: ${data.mtbf.toFixed(2)} h`);
    doc.text(`Backlog: ${data.backlog}`);
    doc.moveDown();
    doc.text(`Availability: ${(data.availability * 100).toFixed(1)} %`);
    doc.text(`Performance: ${(data.performance * 100).toFixed(1)} %`);
    doc.text(`Quality: ${(data.quality * 100).toFixed(1)} %`);
    doc.text(`OEE: ${(data.oee * 100).toFixed(1)} %`);
    doc.moveDown();
    doc.text(`Energy (kWh): ${data.energy.totalKwh.toFixed(2)}`);
    doc.text(`Energy avg (kWh/h): ${data.energy.averagePerHour.toFixed(2)}`);
    doc.moveDown();
    doc.text('Downtime reasons:');
    data.downtime.reasons.slice(0, 10).forEach((item) => {
      doc.text(` • ${item.reason}: ${item.minutes.toFixed(1)} min`);
    });
    doc.end();
  } catch (err) {
    next(err);
  }
};

export const trendJson = async (req: Request, res: Response, next: NextFunction): Promise<void> => {
  try {
    const filters = parseFilters(req);
    const data = await getTrendDatasets(req.tenantId!, filters);
    sendResponse(res, data);
  } catch (err) {
    next(err);
  }
};

export const trendCsv = async (req: Request, res: Response, next: NextFunction): Promise<void> => {
  try {
    const filters = parseFilters(req);
    const data = await getTrendDatasets(req.tenantId!, filters);
    const parser = new Json2csvParser();
    const csv = parser.parse(mergeTrendResult(data));
    res.header('Content-Type', 'text/csv');
    res.attachment('trends.csv');
    res.send(csv);
  } catch (err) {
    next(err);
  }
};

export const trendPdf = async (req: Request, res: Response, next: NextFunction): Promise<void> => {
  try {
    const filters = parseFilters(req);
    const data = await getTrendDatasets(req.tenantId!, filters);
    const merged = mergeTrendResult(data);
    const doc = new PDFDocument({ margin: 40 });
    res.setHeader('Content-Type', 'application/pdf');
    res.setHeader('Content-Disposition', 'attachment; filename=trends.pdf');
    doc.pipe(res);
    doc.fontSize(18).text('Analytics Trends', { align: 'center' });
    doc.moveDown();
    merged.forEach((row) => {
      const { period, oee, availability, performance, quality, energy, downtime } = row;
      doc.fontSize(12).text(`Period: ${period}`);
      doc.text(`  OEE: ${((oee as number) ?? 0).toFixed(2)}`);
      doc.text(`  Availability: ${((availability as number) ?? 0).toFixed(2)}`);
      doc.text(`  Performance: ${((performance as number) ?? 0).toFixed(2)}`);
      doc.text(`  Quality: ${((quality as number) ?? 0).toFixed(2)}`);
      doc.text(`  Energy (kWh): ${((energy as number) ?? 0).toFixed(2)}`);
      doc.text(`  Downtime (min): ${((downtime as number) ?? 0).toFixed(2)}`);
      doc.moveDown();
    });
    doc.end();
  } catch (err) {
    next(err);
  }
};

export default {
  kpiJson,
  kpiCsv,
  kpiXlsx,
  kpiPdf,
  trendJson,
  trendCsv,
  trendPdf,
};<|MERGE_RESOLUTION|>--- conflicted
+++ resolved
@@ -15,7 +15,6 @@
 import { escapeXml } from '../utils/escapeXml';
 import { sendResponse } from '../utils/sendResponse';
 
-<<<<<<< HEAD
 function parseList(param?: string | string[]): string[] | undefined {
   if (!param) return undefined;
   const values = Array.isArray(param) ? param : param.split(',');
@@ -84,31 +83,18 @@
   try {
     const filters = parseFilters(req);
     const data = await getKPIs(req.tenantId!, filters);
-=======
- export const kpiJson = async (req: Request, res: Response, next: NextFunction): Promise<void> => {
-
-  try {
-    const typeFilter = typeof req.query.type === 'string' ? req.query.type : undefined;
-    const data = await getKPIs(req.tenantId!, typeFilter);
->>>>>>> 86ebe961
+
     sendResponse(res, data);
   } catch (err) {
     next(err);
   }
 };
 
-<<<<<<< HEAD
 export const kpiCsv = async (req: Request, res: Response, next: NextFunction): Promise<void> => {
   try {
     const filters = parseFilters(req);
     const data = await getKPIs(req.tenantId!, filters);
-=======
- export const kpiCsv = async (req: Request, res: Response, next: NextFunction): Promise<void> => {
-
-  try {
-    const typeFilter = typeof req.query.type === 'string' ? req.query.type : undefined;
-    const data = await getKPIs(req.tenantId!, typeFilter);
->>>>>>> 86ebe961
+
     const parser = new Json2csvParser();
     const csv = parser.parse([flattenKpiForExport(data)]);
     res.header('Content-Type', 'text/csv');
@@ -119,21 +105,13 @@
   }
 };
 
-<<<<<<< HEAD
 export const kpiXlsx = async (req: Request, res: Response, next: NextFunction): Promise<void> => {
   try {
     const filters = parseFilters(req);
     const data = await getKPIs(req.tenantId!, filters);
     const flat = flattenKpiForExport(data);
     const rows = Object.entries(flat)
-=======
- export const kpiXlsx = async (req: Request, res: Response, next: NextFunction): Promise<void> => {
-
-  try {
-    const typeFilter = typeof req.query.type === 'string' ? req.query.type : undefined;
-    const data = await getKPIs(req.tenantId!, typeFilter);
-    const rows = Object.entries(data)
->>>>>>> 86ebe961
+
       .map(
         ([k, v]) =>
           `<Row><Cell><Data ss:Type="String">${escapeXml(k)}</Data></Cell><Cell><Data ss:Type="String">${escapeXml(String(v))}</Data></Cell></Row>`,
@@ -148,18 +126,10 @@
   }
 };
 
-<<<<<<< HEAD
 export const kpiPdf = async (req: Request, res: Response, next: NextFunction): Promise<void> => {
   try {
     const filters = parseFilters(req);
     const data = await getKPIs(req.tenantId!, filters);
-=======
- export const kpiPdf = async (req: Request, res: Response, next: NextFunction): Promise<void> => {
-
-  try {
-    const typeFilter = typeof req.query.type === 'string' ? req.query.type : undefined;
-    const data = await getKPIs(req.tenantId!, typeFilter);
->>>>>>> 86ebe961
     const doc = new PDFDocument();
     res.setHeader('Content-Type', 'application/pdf');
     res.setHeader('Content-Disposition', 'attachment; filename=kpis.pdf');
