<<<<<<< HEAD
=======
import { Request, Response, NextFunction } from 'express';
>>>>>>> bc94a21d
import mongoose from 'mongoose';
import Asset from '../models/Asset';
import { validationResult } from 'express-validator';
import logger from '../utils/logger';
import { filterFields } from '../utils/filterFields';

const assetCreateFields = [
  'name',
  'type',
  'location',
  'departmentId',
  'status',
  'serialNumber',
  'description',
  'modelName',
  'manufacturer',
  'purchaseDate',
  'installationDate',
  'lineId',
  'stationId',
  'siteId',
  'criticality',
  'documents',
];

const assetUpdateFields = [...assetCreateFields];

export const getAllAssets = async (
  req: Request,
  res: Response,
  next: NextFunction,
) => {
  try {
    const filter: any = { tenantId: req.tenantId };
    if (req.siteId) filter.siteId = req.siteId;

    const assets = await Asset.find(filter);
    return res.json(assets);
  } catch (err) {
    next(err);
    return;
  }
};

export const getAssetById = async (
  req: Request,
  res: Response,
  next: NextFunction,
) => {
  try {
    if (!mongoose.Types.ObjectId.isValid(req.params.id)) {
      return res.status(400).json({ message: 'Invalid ID' });
    }
    const filter: any = { _id: req.params.id, tenantId: req.tenantId };
    if (req.siteId) filter.siteId = req.siteId;

    const asset = await Asset.findOne(filter);
    if (!asset) {
      return res.status(404).json({ message: 'Not found' });
    }
    return res.json(asset);
  } catch (err) {
    next(err);
    return;
  }
};

export const createAsset = async (
  req: Request,
  res: Response,
  next: NextFunction,
) => {
  logger.debug('createAsset body:', req.body);
  logger.debug('createAsset files:', (req as any).files);

  const files = (req as any).files as
    | Array<{ originalname?: string; mimetype?: string; size?: number }>
    | undefined;
  if (!files || files.length === 0) {
    logger.debug('No files uploaded for asset');
  }

  const { user, tenantId: reqTenantId } = req;
  const resolvedTenantId = reqTenantId || user?.tenantId;
  if (!resolvedTenantId) {
    return res.status(400).json({ message: 'Tenant ID is required' });
  }

  if (!req.body.name) {
    return res.status(400).json({ message: 'name is required' });
  }

  try {
    const errors = validationResult(req as any);
    if (!errors.isEmpty()) {
      return res.status(400).json({ errors: errors.array() });
    }

    const tenantId = resolvedTenantId;

    const payload: any = filterFields(req.body, assetCreateFields);
    payload.tenantId = tenantId;
    if (req.siteId && !payload.siteId) payload.siteId = req.siteId;

    const newAsset = await Asset.create(payload);
    const assetObj = newAsset.toObject();
    const response = { ...assetObj, tenantId: assetObj.tenantId.toString() };

    return res.status(201).json(response);
  } catch (err) {
    next(err);
    return;
  }
};

export const updateAsset = async (
  req: Request,
  res: Response,
  next: NextFunction,
) => {
  logger.debug('updateAsset body:', req.body);
  logger.debug('updateAsset files:', (req as any).files);

  const files = (req as any).files as
    | Array<{ originalname?: string; mimetype?: string; size?: number }>
    | undefined;
  if (!files || files.length === 0) {
    logger.debug('No files uploaded for asset update');
  }

  const { user, tenantId: reqTenantId } = req;
  const tenantId = reqTenantId || user?.tenantId;
  if (!tenantId) {
    return res.status(400).json({ message: 'Tenant ID is required' });
  }

  try {
     if (!mongoose.Types.ObjectId.isValid(req.params.id)) {
      return res.status(400).json({ message: 'Invalid ID' });
    }
    const errors = validationResult(req);
 
    if (!errors.isEmpty()) {
      return res.status(400).json({ errors: errors.array() });
    }

    const filter: any = { _id: req.params.id, tenantId };
    if (req.siteId) filter.siteId = req.siteId;
     const update = filterFields(req.body, assetUpdateFields);
    const asset = await Asset.findOneAndUpdate(filter, update, {
      new: true,
      runValidators: true,
    });
    if (!asset) return res.status(404).json({ message: 'Not found' });
    res.json(asset);
 
  } catch (err) {
    next(err);
    return;
  }
};

export const deleteAsset = async (
  req: Request,
  res: Response,
  next: NextFunction,
) => {
  try {
    if (!mongoose.Types.ObjectId.isValid(req.params.id)) {
      return res.status(400).json({ message: 'Invalid ID' });
    }
    const filter: any = { _id: req.params.id, tenantId: req.tenantId };
    if (req.siteId) filter.siteId = req.siteId;

    const asset = await Asset.findOneAndDelete(filter);
    if (!asset) {
      return res.status(404).json({ message: 'Not found' });
    }
    return res.json({ message: 'Deleted successfully' });
  } catch (err) {
    next(err);
    return;
  }
};

export const searchAssets = async (
  req: Request,
  res: Response,
  next: NextFunction,
) => {
  try {
    const q = (req.query.q as string) || '';
    const regex = new RegExp(q, 'i');

    const filter: any = { name: { $regex: regex }, tenantId: req.tenantId };
    if (req.siteId) filter.siteId = req.siteId;

    const assets = await Asset.find(filter).limit(10);
    return res.json(assets);
  } catch (err) {
    next(err);
    return;
  }
};<|MERGE_RESOLUTION|>--- conflicted
+++ resolved
@@ -1,7 +1,4 @@
-<<<<<<< HEAD
-=======
-import { Request, Response, NextFunction } from 'express';
->>>>>>> bc94a21d
+ 
 import mongoose from 'mongoose';
 import Asset from '../models/Asset';
 import { validationResult } from 'express-validator';
