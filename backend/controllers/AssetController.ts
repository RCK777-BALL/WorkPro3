--- conflicted
+++ resolved
@@ -129,26 +129,14 @@
 
     const filter: any = { _id: req.params.id, tenantId };
     if (req.siteId) filter.siteId = req.siteId;
-<<<<<<< HEAD
-    const update = filterFields(req.body, assetUpdateFields);
+     const update = filterFields(req.body, assetUpdateFields);
     const asset = await Asset.findOneAndUpdate(filter, update, {
       new: true,
       runValidators: true,
     });
     if (!asset) return res.status(404).json({ message: 'Not found' });
     res.json(asset);
-=======
-
-    const asset = await Asset.findOneAndUpdate(filter, req.body, {
-      new: true,
-      runValidators: true,
-    });
-
-    if (!asset) {
-      return res.status(404).json({ message: 'Not found' });
-    }
-    return res.json(asset);
->>>>>>> 1d74bd3a
+ 
   } catch (err) {
     next(err);
     return;
