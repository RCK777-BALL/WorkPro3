--- conflicted
+++ resolved
@@ -95,14 +95,11 @@
   }
 
   try {
-<<<<<<< HEAD
-    if (!mongoose.Types.ObjectId.isValid(req.params.id)) {
+     if (!mongoose.Types.ObjectId.isValid(req.params.id)) {
       return res.status(400).json({ message: 'Invalid ID' });
     }
     const errors = validationResult(req);
-=======
-    const errors = validationResult(req as any);
->>>>>>> 4a52bc9f
+ 
     if (!errors.isEmpty()) {
       return res.status(400).json({ errors: errors.array() });
     }
