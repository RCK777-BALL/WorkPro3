--- conflicted
+++ resolved
@@ -13,12 +13,8 @@
 import logger from '../utils/logger';
 import { filterFields } from '../utils/filterFields';
 import { writeAuditLog } from '../utils/audit';
-<<<<<<< HEAD
-import { sendResponse } from '../utils/sendResponse';
-=======
 import { toEntityId } from '../utils/ids';
 
->>>>>>> cef5f1d3
 
 const assetCreateFields = [
   'name', 'type', 'location', 'departmentId', 'status', 'serialNumber',
@@ -92,13 +88,6 @@
 
   const tenantId = req.tenantId;
   if (!tenantId) {
-<<<<<<< HEAD
-    return sendResponse(res, null, 'Tenant ID required', 400);
-  }
-
-  if (!req.body.name) {
-    return sendResponse(res, null, 'name is required', 400);
-=======
     sendResponse(res, null, 'Tenant ID required', 400);
     return;
   }
@@ -106,17 +95,12 @@
   if (!req.body.name) {
     sendResponse(res, null, 'name is required', 400);
     return;
->>>>>>> cef5f1d3
   }
 
   try {
     const errors = validationResult(req as any);
     if (!errors.isEmpty()) {
-<<<<<<< HEAD
-      sendResponse(res, null, { errors: errors.array() as ValidationError[]  }, 400);
-=======
       sendResponse(res, null, errors.array() as ValidationError[], 400);
->>>>>>> cef5f1d3
       return;
     }
 
@@ -166,39 +150,24 @@
 
   const tenantId = req.tenantId;
   if (!tenantId) {
-<<<<<<< HEAD
-    return sendResponse(res, null, 'Tenant ID required', 400);
-=======
     sendResponse(res, null, 'Tenant ID required', 400);
     return;
->>>>>>> cef5f1d3
   }
 
   try {
     const id = req.params.id;
     if (!id) {
-<<<<<<< HEAD
-      return sendResponse(res, null, 'ID is required', 400);
-    }
-    if (!mongoose.Types.ObjectId.isValid(id)) {
-      return sendResponse(res, null, 'Invalid ID', 400);
-=======
       sendResponse(res, null, 'ID is required', 400);
       return;
     }
     if (!mongoose.Types.ObjectId.isValid(id)) {
       sendResponse(res, null, 'Invalid ID', 400);
       return;
->>>>>>> cef5f1d3
     }
     const errors = validationResult(req as any);
 
     if (!errors.isEmpty()) {
-<<<<<<< HEAD
-      sendResponse(res, null, { errors: errors.array() as ValidationError[]  }, 400);
-=======
       sendResponse(res, null, errors.array() as ValidationError[], 400);
->>>>>>> cef5f1d3
       return;
     }
 
@@ -243,16 +212,6 @@
   try {
     const tenantId = req.tenantId;
     if (!tenantId) {
-<<<<<<< HEAD
-      return sendResponse(res, null, 'Tenant ID required', 400);
-    }
-    const id = req.params.id;
-    if (!id) {
-      return sendResponse(res, null, 'ID is required', 400);
-    }
-    if (!mongoose.Types.ObjectId.isValid(id)) {
-      return sendResponse(res, null, 'Invalid ID', 400);
-=======
       sendResponse(res, null, 'Tenant ID required', 400);
       return;
     }
@@ -264,7 +223,6 @@
     if (!mongoose.Types.ObjectId.isValid(id)) {
       sendResponse(res, null, 'Invalid ID', 400);
       return;
->>>>>>> cef5f1d3
     }
     const filter: any = { _id: id, tenantId };
     if (req.siteId) filter.siteId = req.siteId;
