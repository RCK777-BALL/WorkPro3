/*
 * SPDX-License-Identifier: MIT
 */

import Channel, { ChannelDocument } from '../models/Channel';
import ChatMessage, { ChatMessageDocument } from '../models/ChatMessage';
import type { AuthedRequestHandler } from '../types/http';
import { resolveUserAndTenant } from './chat/utils';
<<<<<<< HEAD
=======
import { sendResponse } from '../utils/sendResponse';
>>>>>>> 8d5a1ecc

// Channel controllers
export const getChannels: AuthedRequestHandler = async (req, res, next) => {
  try {
    const ids = resolveUserAndTenant(req, res);
    if (!ids) return;
    const { userId, tenantId } = ids;
    const channels: ChannelDocument[] = await Channel.find({
      tenantId,
      isDirect: false,
      members: userId,
    }).sort({ name: 1 });
    sendResponse(res, channels);
    return;
  } catch (err) {
    next(err);
    return;
  }
};

export const createChannel: AuthedRequestHandler = async (req, res, next) => {
  try {
    const ids = resolveUserAndTenant(req, res);
    if (!ids) return;
    const { userId, tenantId } = ids;
    const { name, description, members = [] } = req.body;
    const channel: ChannelDocument = await Channel.create({
      name,
      description,
      members: Array.from(new Set([userId, ...members])),
      createdBy: userId,
      tenantId,
      isDirect: false,
    });
    sendResponse(res, channel, null, 201);
    return;
  } catch (err) {
    next(err);
    return;
  }
};

export const updateChannel: AuthedRequestHandler = async (req, res, next) => {
  try {
    const ids = resolveUserAndTenant(req, res);
    if (!ids) return;
    const { userId, tenantId } = ids;
    const { name, description, members } = req.body;
    const update: Partial<{ name: string; description?: string; members?: string[] }> = {};
    if (name !== undefined) update.name = name;
    if (description !== undefined) update.description = description;
    if (members !== undefined) update.members = members;
    const channel: ChannelDocument | null = await Channel.findOneAndUpdate(
      {
        _id: req.params.channelId,
        tenantId,
        isDirect: false,
        members: userId,
      },
      update,
      { new: true }
    );
    if (!channel) {
      sendResponse(res, null, 'Not found', 404);
      return;
    }
    sendResponse(res, channel);
    return;
  } catch (err) {
    next(err);
    return;
  }
};

export const deleteChannel: AuthedRequestHandler = async (req, res, next) => {
  try {
    const ids = resolveUserAndTenant(req, res, { requireUser: false });
    if (!ids) return;
    const { tenantId } = ids;
    await Channel.findOneAndDelete({
      _id: req.params.channelId,
      tenantId,
      isDirect: false,
    });
    await ChatMessage.deleteMany({ channelId: req.params.channelId });
    sendResponse(res, { message: 'Deleted successfully' });
    return;
  } catch (err) {
    next(err);
    return;
  }
};

export const getChannelMessages: AuthedRequestHandler = async (req, res, next) => {
  try {
    const messages: ChatMessageDocument[] = await ChatMessage.find({ channelId: req.params.channelId }).sort({ createdAt: 1 });
    sendResponse(res, messages);
    return;
  } catch (err) {
    next(err);
    return;
  }
};

export const sendChannelMessage: AuthedRequestHandler = async (req, res, next) => {
  try {
    const ids = resolveUserAndTenant(req, res, { requireTenant: false });
    if (!ids) return;
    const { userId } = ids;
    const { content } = req.body;
    const message: ChatMessageDocument = await ChatMessage.create({
      channelId: req.params.channelId,
      sender: userId,
      content,
    });
    sendResponse(res, message, null, 201);
    return;
  } catch (err) {
    next(err);
    return;
  }
};

// Message controllers shared between channel and direct messages
export const updateMessage: AuthedRequestHandler = async (req, res, next) => {
  try {
    const ids = resolveUserAndTenant(req, res, { requireTenant: false });
    if (!ids) return;
    const { userId } = ids;
    const message: ChatMessageDocument | null = await ChatMessage.findOneAndUpdate(
      { _id: req.params.messageId, sender: userId },
      { content: req.body.content, updatedAt: new Date() },
      { new: true }
    );
    if (!message) {
      sendResponse(res, null, 'Not found', 404);
      return;
    }
    sendResponse(res, message);
    return;
  } catch (err) {
    next(err);
    return;
  }
};

export const deleteMessage: AuthedRequestHandler = async (req, res, next) => {
  try {
    const ids = resolveUserAndTenant(req, res, { requireTenant: false });
    if (!ids) return;
    const { userId } = ids;
    await ChatMessage.findOneAndDelete({ _id: req.params.messageId, sender: userId });
    sendResponse(res, { message: 'Deleted successfully' });
    return;
  } catch (err) {
    next(err);
    return;
  }
};

// Direct message controllers
export const getDirectMessages: AuthedRequestHandler = async (req, res, next) => {
  try {
    const ids = resolveUserAndTenant(req, res);
    if (!ids) return;
    const { userId, tenantId } = ids;
    const channels: ChannelDocument[] = await Channel.find({
      tenantId,
      isDirect: true,
      members: userId,
    });
    sendResponse(res, channels);
    return;
  } catch (err) {
    next(err);
    return;
  }
};

export const createDirectMessage: AuthedRequestHandler = async (req, res, next) => {
  try {
    const ids = resolveUserAndTenant(req, res);
    if (!ids) return;
    const { userId, tenantId } = ids;
    const otherId = req.body.userId;
    const members = [userId, otherId];
    const existing: ChannelDocument | null = await Channel.findOne({
      tenantId,
      isDirect: true,
      members: { $all: members },
    });
    if (existing) {
      sendResponse(res, existing);
      return;
    }
    const channel: ChannelDocument = await Channel.create({
      name: '',
      isDirect: true,
      members,
      createdBy: userId!,
      tenantId,
    });
    sendResponse(res, channel, null, 201);
    return;
  } catch (err) {
    next(err);
    return;
  }
};

export const deleteDirectMessage: AuthedRequestHandler = async (req, res, next) => {
  try {
    const ids = resolveUserAndTenant(req, res);
    if (!ids) return;
    const { userId, tenantId } = ids;
    await Channel.findOneAndDelete({
      _id: req.params.conversationId,
      tenantId,
      isDirect: true,
      members: userId,
    });
    await ChatMessage.deleteMany({ channelId: req.params.conversationId });
    sendResponse(res, { message: 'Deleted successfully' });
    return;
  } catch (err) {
    next(err);
    return;
  }
};

export const getDirectMessagesForUser: AuthedRequestHandler = async (req, res, next) => {
  try {
    const ids = resolveUserAndTenant(req, res);
    if (!ids) return;
    const { userId, tenantId } = ids;
    const channel: ChannelDocument | null = await Channel.findOne({
      _id: req.params.conversationId,
      tenantId,
      isDirect: true,
      members: userId,
    });
    if (!channel) {
      sendResponse(res, null, 'Not found', 404);
      return;
    }
    const messages: ChatMessageDocument[] = await ChatMessage.find({ channelId: channel._id }).sort({ createdAt: 1 });
    sendResponse(res, messages);
    return;
  } catch (err) {
    next(err);
    return;
  }
};

export const sendDirectMessage: AuthedRequestHandler = async (req, res, next) => {
  try {
    const ids = resolveUserAndTenant(req, res);
    if (!ids) return;
    const { userId, tenantId } = ids;
    const channel: ChannelDocument | null = await Channel.findOne({
      _id: req.params.conversationId,
      tenantId,
      isDirect: true,
      members: userId,
    });
    if (!channel) {
      sendResponse(res, null, 'Not found', 404);
      return;
    }
    const message: ChatMessageDocument = await ChatMessage.create({
      channelId: channel._id,
      sender: userId!,
      content: req.body.content,
    });
    sendResponse(res, message, null, 201);
    return;
  } catch (err) {
    next(err);
    return;
  }
};<|MERGE_RESOLUTION|>--- conflicted
+++ resolved
@@ -6,10 +6,7 @@
 import ChatMessage, { ChatMessageDocument } from '../models/ChatMessage';
 import type { AuthedRequestHandler } from '../types/http';
 import { resolveUserAndTenant } from './chat/utils';
-<<<<<<< HEAD
-=======
 import { sendResponse } from '../utils/sendResponse';
->>>>>>> 8d5a1ecc
 
 // Channel controllers
 export const getChannels: AuthedRequestHandler = async (req, res, next) => {
