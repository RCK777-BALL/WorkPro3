/*
 * SPDX-License-Identifier: MIT
 */

<<<<<<< HEAD
import type { ParamsDictionary } from 'express-serve-static-core';
import type { AuthedRequestHandler } from '../types/http';
=======
import { Request, Response, NextFunction } from 'express';
import { Types } from 'mongoose';
>>>>>>> 1a269db7

import ConditionRule from '../models/ConditionRule';
import { writeAuditLog } from '../utils/audit';

export const getAllConditionRules: AuthedRequestHandler<ParamsDictionary> = async (
  req,
  res,
  next,
) => {
  try {
    const items = await ConditionRule.find({ tenantId: req.tenantId });
    res.json(items);
  } catch (err) {
    next(err);
  }
};

export const getConditionRuleById: AuthedRequestHandler<{ id: string }> = async (
  req,
  res,
  next,
) => {
  try {
    const item = await ConditionRule.findOne({
      _id: req.params.id,
      tenantId: req.tenantId,
    });
    if (!item) return res.status(404).json({ message: 'Not found' });
    res.json(item);
  } catch (err) {
    next(err);
  }
};

export const createConditionRule: AuthedRequestHandler<ParamsDictionary> = async (
  req,
  res,
  next,
) => {
  try {
    const tenantId = req.tenantId;
    if (!tenantId)
      return res.status(400).json({ message: 'Tenant ID required' });
    const userId = (req.user as any)?._id || (req.user as any)?.id;
    const newItem = new ConditionRule({ ...req.body, tenantId });
    const saved = await newItem.save();
    await writeAuditLog({
      tenantId,
      userId,
      action: 'create',
      entityType: 'ConditionRule',
      entityId: saved._id,
      after: saved.toObject(),
    });
    res.status(201).json(saved);
  } catch (err) {
    next(err);
  }
};

export const updateConditionRule: AuthedRequestHandler<{ id: string }> = async (
  req,
  res,
  next,
) => {
  try {
    const tenantId = req.tenantId;
    if (!tenantId)
      return res.status(400).json({ message: 'Tenant ID required' });
    const userId = (req.user as any)?._id || (req.user as any)?.id;
    const existing = await ConditionRule.findOne({ _id: req.params.id, tenantId });
    if (!existing) return res.status(404).json({ message: 'Not found' });
    const updated = await ConditionRule.findOneAndUpdate(
      { _id: req.params.id, tenantId },
      { ...req.body, tenantId },
      { new: true, runValidators: true }
    );
    await writeAuditLog({
      tenantId,
      userId,
      action: 'update',
      entityType: 'ConditionRule',
      entityId: new Types.ObjectId(req.params.id),
      before: existing.toObject(),
      after: updated?.toObject(),
    });
    res.json(updated);
  } catch (err) {
    next(err);
  }
};

export const deleteConditionRule: AuthedRequestHandler<{ id: string }> = async (
  req,
  res,
  next,
) => {
  try {
    const tenantId = req.tenantId;
    if (!tenantId)
      return res.status(400).json({ message: 'Tenant ID required' });
    const userId = (req.user as any)?._id || (req.user as any)?.id;
    const deleted = await ConditionRule.findOneAndDelete({
      _id: req.params.id,
      tenantId,
    });
    if (!deleted) return res.status(404).json({ message: 'Not found' });
    await writeAuditLog({
      tenantId,
      userId,
      action: 'delete',
      entityType: 'ConditionRule',
      entityId: new Types.ObjectId(req.params.id),
      before: deleted.toObject(),
    });
    res.json({ message: 'Deleted successfully' });
  } catch (err) {
    next(err);
  }
};<|MERGE_RESOLUTION|>--- conflicted
+++ resolved
@@ -2,13 +2,9 @@
  * SPDX-License-Identifier: MIT
  */
 
-<<<<<<< HEAD
 import type { ParamsDictionary } from 'express-serve-static-core';
 import type { AuthedRequestHandler } from '../types/http';
-=======
-import { Request, Response, NextFunction } from 'express';
-import { Types } from 'mongoose';
->>>>>>> 1a269db7
+
 
 import ConditionRule from '../models/ConditionRule';
 import { writeAuditLog } from '../utils/audit';
