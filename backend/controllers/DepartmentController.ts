--- conflicted
+++ resolved
@@ -16,7 +16,6 @@
 }
 
 type DepartmentListResponse = DepartmentDoc[];
-<<<<<<< HEAD
 
 const normalizeSearchTerm = (value: unknown): string | undefined => {
   if (typeof value !== 'string') return undefined;
@@ -38,38 +37,11 @@
     filter.name = { $regex: new RegExp(options.search, 'i') };
   }
 
-=======
-
-const normalizeSearchTerm = (value: unknown): string | undefined => {
-  if (typeof value !== 'string') return undefined;
-  const trimmed = value.trim();
-  return trimmed.length ? trimmed : undefined;
-};
-
-const buildDepartmentFilter = (
-  tenantId: string,
-  options: { siteId?: string; search?: string },
-): FilterQuery<DepartmentDoc> => {
-  const filter: FilterQuery<DepartmentDoc> = { tenantId };
-
-  if (options.siteId) {
-    filter.siteId = options.siteId;
-  }
-
-  if (options.search) {
-    filter.name = { $regex: new RegExp(options.search, 'i') };
-  }
-
->>>>>>> 186b4864
   return filter;
 };
 
 
-<<<<<<< HEAD
-export const listDepartments: AuthedRequestHandler<
-=======
 const listDepartments: AuthedRequestHandler<
->>>>>>> 186b4864
   ParamsDictionary,
   DepartmentListResponse,
   unknown,
