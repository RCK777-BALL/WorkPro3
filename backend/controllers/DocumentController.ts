/*
 * SPDX-License-Identifier: MIT
 */

import { promises as fs } from 'fs';
import path from 'path';
import type { Response as ExpressResponse } from 'express';
import { Types } from 'mongoose';
import Document from '../models/Document';
import type { AuthedRequestHandler } from '../types/http';
import { sendResponse } from '../utils/sendResponse';
import { writeAuditLog } from '../utils/audit';
import { Response } from 'express';
import { Response } from 'express';
import { Response } from 'express';
import { Response } from 'express';
import { Response } from 'express';


<<<<<<< HEAD
export const getAllDocuments: AuthedRequestHandler = async (_req: any, res: Response<any, Record<string, any>>, next: (arg0: unknown) => void) => {
=======
export const getAllDocuments: AuthedRequestHandler = async (
  _req,
  res: ExpressResponse,
  next,
) => {
>>>>>>> 26cf9486
  try {
    const items = await Document.find();
    sendResponse(res, items);
    return;
  } catch (err) {
    next(err);
    return;
  }
};

<<<<<<< HEAD
export const getDocumentById: AuthedRequestHandler = async (req: { params: { id: any; }; }, res: Response<any, Record<string, any>>, next: (arg0: unknown) => void) => {
=======
export const getDocumentById: AuthedRequestHandler = async (
  req,
  res: ExpressResponse,
  next,
) => {
>>>>>>> 26cf9486
  try {
    const item = await Document.findById(req.params.id);
    if (!item) {
      sendResponse(res, null, 'Not found', 404);
      return;
    }
    sendResponse(res, item);
    return;
  } catch (err) {
    next(err);
    return;
  }
};

<<<<<<< HEAD
export const createDocument: AuthedRequestHandler = async (req: { body: { base64?: string; url?: string; name?: string; }; tenantId: any; user: any; }, res: Response<any, Record<string, any>>, next: (arg0: unknown) => void) => {
=======
export const createDocument: AuthedRequestHandler = async (
  req,
  res: ExpressResponse,
  next,
) => {
>>>>>>> 26cf9486
  try {
    const { base64, url, name } = req.body as {
      base64?: string;
      url?: string;
      name?: string;
    };

    const finalName = name ?? `document_${Date.now()}`;
    let finalUrl = url;

    if (base64) {
      const buffer = Buffer.from(base64, 'base64');
      const uploadDir = path.join(process.cwd(), 'uploads');
      await fs.mkdir(uploadDir, { recursive: true });
      await fs.writeFile(path.join(uploadDir, finalName), buffer);
      finalUrl = `/uploads/${finalName}`;
    }

    if (!finalUrl) {
      sendResponse(res, null, 'No document provided', 400);
      return;
    }

    const newItem = new Document({ name: finalName, url: finalUrl });
    const saved = await newItem.save();

    const tenantId = req.tenantId;
    const userId = (req.user as any)?._id || (req.user as any)?.id;
    await writeAuditLog({
      tenantId,
      userId,
      action: 'create',
      entityType: 'Document',
      entityId: saved._id,
      after: saved.toObject(),
    });

    sendResponse(res, saved, null, 201);

    return;
  } catch (err) {
    next(err);
    return;
  }
};

<<<<<<< HEAD
export const updateDocument: AuthedRequestHandler = async (req: { body: { base64?: string; url?: string; name?: string; }; params: { id: any; }; tenantId: any; user: any; }, res: Response<any, Record<string, any>>, next: (arg0: unknown) => void) => {
=======
export const updateDocument: AuthedRequestHandler = async (
  req,
  res: ExpressResponse,
  next,
) => {
>>>>>>> 26cf9486
  try {
    const { base64, url, name } = req.body as {
      base64?: string;
      url?: string;
      name?: string;
    };

    const finalName = name ?? `document_${Date.now()}`;
    const updateData: { name?: string; url?: string } = {};

    if (base64) {
      const buffer = Buffer.from(base64, 'base64');
      const uploadDir = path.join(process.cwd(), 'uploads');
      await fs.mkdir(uploadDir, { recursive: true });
      await fs.writeFile(path.join(uploadDir, finalName), buffer);
      updateData.url = `/uploads/${finalName}`;
      updateData.name = finalName;
    } else if (url) {
      updateData.url = url;
      updateData.name = finalName;
    } else if (name) {
      updateData.name = finalName;
    }

    const updated = await Document.findByIdAndUpdate(req.params.id, updateData, {
      new: true,
      runValidators: true,
    });
    if (!updated) {
      sendResponse(res, null, 'Not found', 404);
      return;
    }
    const tenantId = req.tenantId;
    const userId = (req.user as any)?._id || (req.user as any)?.id;
    await writeAuditLog({
      tenantId,
      userId,
      action: 'update',
      entityType: 'Document',
      entityId: new Types.ObjectId(req.params.id),
      after: updated.toObject(),
    });

    sendResponse(res, updated);

    return;
  } catch (err) {
    next(err);
    return;
  }
};

<<<<<<< HEAD
export const deleteDocument: AuthedRequestHandler = async (req: { tenantId: any; user: any; params: { id: any; }; }, res: Response<any, Record<string, any>>, next: (arg0: unknown) => void) => {
=======
export const deleteDocument: AuthedRequestHandler = async (
  req,
  res: ExpressResponse,
  next,
) => {
>>>>>>> 26cf9486
  try {
    const tenantId = req.tenantId;
    const userId = (req.user as any)?._id || (req.user as any)?.id;
    const deleted = await Document.findByIdAndDelete(req.params.id);
    if (!deleted) {
      sendResponse(res, null, 'Not found', 404);
      return;
    }
    await writeAuditLog({
      tenantId,
      userId,
      action: 'delete',
      entityType: 'Document',
      entityId: new Types.ObjectId(req.params.id),
      before: deleted.toObject(),
    });
    sendResponse(res, { message: 'Deleted successfully' });

    return;
  } catch (err) {
    next(err);
    return;
  }
};<|MERGE_RESOLUTION|>--- conflicted
+++ resolved
@@ -17,15 +17,11 @@
 import { Response } from 'express';
 
 
-<<<<<<< HEAD
-export const getAllDocuments: AuthedRequestHandler = async (_req: any, res: Response<any, Record<string, any>>, next: (arg0: unknown) => void) => {
-=======
 export const getAllDocuments: AuthedRequestHandler = async (
   _req,
   res: ExpressResponse,
   next,
 ) => {
->>>>>>> 26cf9486
   try {
     const items = await Document.find();
     sendResponse(res, items);
@@ -36,15 +32,11 @@
   }
 };
 
-<<<<<<< HEAD
-export const getDocumentById: AuthedRequestHandler = async (req: { params: { id: any; }; }, res: Response<any, Record<string, any>>, next: (arg0: unknown) => void) => {
-=======
 export const getDocumentById: AuthedRequestHandler = async (
   req,
   res: ExpressResponse,
   next,
 ) => {
->>>>>>> 26cf9486
   try {
     const item = await Document.findById(req.params.id);
     if (!item) {
@@ -59,15 +51,11 @@
   }
 };
 
-<<<<<<< HEAD
-export const createDocument: AuthedRequestHandler = async (req: { body: { base64?: string; url?: string; name?: string; }; tenantId: any; user: any; }, res: Response<any, Record<string, any>>, next: (arg0: unknown) => void) => {
-=======
 export const createDocument: AuthedRequestHandler = async (
   req,
   res: ExpressResponse,
   next,
 ) => {
->>>>>>> 26cf9486
   try {
     const { base64, url, name } = req.body as {
       base64?: string;
@@ -114,15 +102,11 @@
   }
 };
 
-<<<<<<< HEAD
-export const updateDocument: AuthedRequestHandler = async (req: { body: { base64?: string; url?: string; name?: string; }; params: { id: any; }; tenantId: any; user: any; }, res: Response<any, Record<string, any>>, next: (arg0: unknown) => void) => {
-=======
 export const updateDocument: AuthedRequestHandler = async (
   req,
   res: ExpressResponse,
   next,
 ) => {
->>>>>>> 26cf9486
   try {
     const { base64, url, name } = req.body as {
       base64?: string;
@@ -175,15 +159,11 @@
   }
 };
 
-<<<<<<< HEAD
-export const deleteDocument: AuthedRequestHandler = async (req: { tenantId: any; user: any; params: { id: any; }; }, res: Response<any, Record<string, any>>, next: (arg0: unknown) => void) => {
-=======
 export const deleteDocument: AuthedRequestHandler = async (
   req,
   res: ExpressResponse,
   next,
 ) => {
->>>>>>> 26cf9486
   try {
     const tenantId = req.tenantId;
     const userId = (req.user as any)?._id || (req.user as any)?.id;
