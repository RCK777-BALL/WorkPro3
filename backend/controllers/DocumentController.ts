/*
 * SPDX-License-Identifier: MIT
 */

import { promises as fs } from 'fs';
import path from 'path';
import { randomUUID } from 'crypto';
import { Types } from 'mongoose';

import type { ParamsDictionary } from 'express-serve-static-core';
import Document from '../models/Document';
import type { AuthedRequestHandler } from '../types/http';
import { sendResponse } from '../utils/sendResponse';
import { writeAuditLog } from '../utils/audit';
import { toObjectId, toEntityId } from '../utils/ids';

interface DocumentPayload {
  base64?: string;
  url?: string;
  name?: string;
}

export const getAllDocuments: AuthedRequestHandler = async (_req, res, next) => {

  try {
    const items = await Document.find();
    sendResponse(res, items);
    return;
  } catch (err) {
    next(err);
    return;
  }
};

export const getDocumentById: AuthedRequestHandler<{ id: string }> = async (
  req,
  res,
  next,
) => {

  try {
    const { id } = req.params;
    const objectId = toObjectId(id);
    if (!objectId) {
      sendResponse(res, null, 'Invalid ID', 400);
      return;
    }
    const item = await Document.findById(objectId);
    if (!item) {
      sendResponse(res, null, 'Not found', 404);
      return;
    }
    sendResponse(res, item);
    return;
  } catch (err) {
    next(err);
    return;
  }
};

const ALLOWED_EXTENSIONS = ['.pdf', '.doc', '.docx', '.txt', '.png', '.jpg', '.jpeg'];

const validateFileName = (input: string): { base: string; ext: string } => {
  const base = path.basename(input);
  if (base !== input) {
    throw new Error('Invalid file name');
  }
  const ext = path.extname(base).toLowerCase();
  if (!ALLOWED_EXTENSIONS.includes(ext)) {
    throw new Error('Invalid file extension');
  }
  return { base, ext };
};

export const createDocument: AuthedRequestHandler<
  ParamsDictionary,
  unknown,
  DocumentPayload
> = async (req, res, next) => {

  try {
    const { base64, url, name } = req.body ?? {};

    let displayName = name ?? `document_${Date.now()}`;
    let finalUrl = url;

    if (base64) {
      if (!name) {
        sendResponse(res, null, 'Name is required for file uploads', 400);
        return;
      }
      let safeName;
      try {
        safeName = validateFileName(name);
      } catch {
        sendResponse(res, null, 'Invalid file name', 400);
        return;
      }
      const buffer = Buffer.from(base64, 'base64');
      const uploadDir = path.join(process.cwd(), 'uploads', 'documents');
      await fs.mkdir(uploadDir, { recursive: true });
      const uniqueName = `${randomUUID()}${safeName.ext}`;
      await fs.writeFile(path.join(uploadDir, uniqueName), buffer);
      finalUrl = `/uploads/documents/${uniqueName}`;
      displayName = safeName.base;
    } else if (name) {
      try {
        const safeName = validateFileName(name);
        displayName = safeName.base;
      } catch {
        sendResponse(res, null, 'Invalid file name', 400);
        return;
      }
    }

    if (!finalUrl) {
      sendResponse(res, null, 'No document provided', 400);
      return;
    }

    const newItem = new Document({ name: displayName, url: finalUrl });
    const saved = await newItem.save();

    const tenantId = req.tenantId;
    if (!tenantId) {
      sendResponse(res, null, 'Tenant ID required', 400);
      return;
    }
    const userId = toEntityId((req.user as any)?._id ?? (req.user as any)?.id);
    const entityId = toEntityId(saved._id as Types.ObjectId);
    if (!entityId) {
      throw new Error('Unable to resolve document identifier for auditing');
    }
<<<<<<< HEAD
    await writeAuditLog({
      tenantId,
      ...(userId ? { userId } : {}),
      action: 'create',
      entityType: 'Document',
      entityId,
      after: saved.toObject(),
    });
=======
    if (tenantId) {
      await writeAuditLog({
        tenantId,
        ...(userId ? { userId } : {}),
        action: 'create',
        entityType: 'Document',
        entityId,
        after: saved.toObject(),
      });
    }
>>>>>>> 40bd6ff1

    sendResponse(res, saved, null, 201);

    return;
  } catch (err) {
    next(err);
    return;
  }
};

export const updateDocument: AuthedRequestHandler<
  { id: string },
  unknown,
  DocumentPayload
> = async (req, res, next) => {

  try {
    const { id } = req.params;
    const objectId = toObjectId(id);
    if (!objectId) {
      sendResponse(res, null, 'Invalid ID', 400);
      return;
    }

    const { base64, url, name } = req.body ?? {};

    const entityId: Types.ObjectId = objectId;
    const updateData: { name?: string; url?: string } = {};

    if (base64) {
      if (!name) {
        sendResponse(res, null, 'Name is required for file uploads', 400);
        return;
      }
      let safeName;
      try {
        safeName = validateFileName(name);
      } catch {
        sendResponse(res, null, 'Invalid file name', 400);
        return;
      }
      const buffer = Buffer.from(base64, 'base64');
      const uploadDir = path.join(process.cwd(), 'uploads', 'documents');
      await fs.mkdir(uploadDir, { recursive: true });
      const uniqueName = `${randomUUID()}${safeName.ext}`;
      await fs.writeFile(path.join(uploadDir, uniqueName), buffer);
      updateData.url = `/uploads/documents/${uniqueName}`;
      updateData.name = safeName.base;
    } else if (url) {
      updateData.url = url;
      if (name) {
        try {
          const safeName = validateFileName(name);
          updateData.name = safeName.base;
        } catch {
          sendResponse(res, null, 'Invalid file name', 400);
          return;
        }
      }
    } else {
      // Should not happen due to validators, but handle gracefully
      sendResponse(res, null, 'No document provided', 400);
      return;
    }

    const updated = await Document.findByIdAndUpdate(objectId, updateData, {
      new: true,
      runValidators: true,
    });
    if (!updated) {
      sendResponse(res, null, 'Not found', 404);
      return;
    }
    const tenantId = req.tenantId;
    if (!tenantId) {
      sendResponse(res, null, 'Tenant ID required', 400);
      return;
    }
    const userId = toEntityId((req.user as any)?._id ?? (req.user as any)?.id);
<<<<<<< HEAD
    await writeAuditLog({
      tenantId,
      ...(userId ? { userId } : {}),
      action: 'update',
      entityType: 'Document',
      entityId,
      after: updated.toObject(),
    });
=======
    if (tenantId) {
      await writeAuditLog({
        tenantId,
        ...(userId ? { userId } : {}),
        action: 'update',
        entityType: 'Document',
        entityId,
        after: updated.toObject(),
      });
    }
>>>>>>> 40bd6ff1

    sendResponse(res, updated);

    return;
  } catch (err) {
    next(err);
    return;
  }
};

export const deleteDocument: AuthedRequestHandler<{ id: string }> = async (
  req,
  res,
  next,
) => {

  try {
    const { id } = req.params;
    const objectId = toObjectId(id);
    if (!objectId) {
      sendResponse(res, null, 'Invalid ID', 400);
      return;
    }
    const tenantId = req.tenantId;
    if (!tenantId) {
      sendResponse(res, null, 'Tenant ID required', 400);
      return;
    }
    const userId = toEntityId((req.user as any)?._id ?? (req.user as any)?.id);
    const entityId: Types.ObjectId = objectId;
    const deleted = await Document.findByIdAndDelete(objectId);
    if (!deleted) {
      sendResponse(res, null, 'Not found', 404);
      return;
    }

    if (deleted.url && deleted.url.startsWith('/uploads/documents/')) {
      const filePath = path.join(process.cwd(), deleted.url.replace(/^\//, ''));
      try {
        await fs.unlink(filePath);
      } catch (err: any) {
        if (err.code !== 'ENOENT') {
          // ignore missing file, but rethrow others
          throw err;
        }
      }
    }

<<<<<<< HEAD
    await writeAuditLog({
      tenantId,
      ...(userId ? { userId } : {}),
      action: 'delete',
      entityType: 'Document',
      entityId,
      before: deleted.toObject(),
    });
=======
    if (tenantId) {
      await writeAuditLog({
        tenantId,
        ...(userId ? { userId } : {}),
        action: 'delete',
        entityType: 'Document',
        entityId,
        before: deleted.toObject(),
      });
    }
>>>>>>> 40bd6ff1
    sendResponse(res, { message: 'Deleted successfully' });

    return;
  } catch (err) {
    next(err);
    return;
  }
};<|MERGE_RESOLUTION|>--- conflicted
+++ resolved
@@ -131,16 +131,6 @@
     if (!entityId) {
       throw new Error('Unable to resolve document identifier for auditing');
     }
-<<<<<<< HEAD
-    await writeAuditLog({
-      tenantId,
-      ...(userId ? { userId } : {}),
-      action: 'create',
-      entityType: 'Document',
-      entityId,
-      after: saved.toObject(),
-    });
-=======
     if (tenantId) {
       await writeAuditLog({
         tenantId,
@@ -151,7 +141,6 @@
         after: saved.toObject(),
       });
     }
->>>>>>> 40bd6ff1
 
     sendResponse(res, saved, null, 201);
 
@@ -231,16 +220,6 @@
       return;
     }
     const userId = toEntityId((req.user as any)?._id ?? (req.user as any)?.id);
-<<<<<<< HEAD
-    await writeAuditLog({
-      tenantId,
-      ...(userId ? { userId } : {}),
-      action: 'update',
-      entityType: 'Document',
-      entityId,
-      after: updated.toObject(),
-    });
-=======
     if (tenantId) {
       await writeAuditLog({
         tenantId,
@@ -251,7 +230,6 @@
         after: updated.toObject(),
       });
     }
->>>>>>> 40bd6ff1
 
     sendResponse(res, updated);
 
@@ -300,16 +278,6 @@
       }
     }
 
-<<<<<<< HEAD
-    await writeAuditLog({
-      tenantId,
-      ...(userId ? { userId } : {}),
-      action: 'delete',
-      entityType: 'Document',
-      entityId,
-      before: deleted.toObject(),
-    });
-=======
     if (tenantId) {
       await writeAuditLog({
         tenantId,
@@ -320,7 +288,6 @@
         before: deleted.toObject(),
       });
     }
->>>>>>> 40bd6ff1
     sendResponse(res, { message: 'Deleted successfully' });
 
     return;
