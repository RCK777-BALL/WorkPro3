--- conflicted
+++ resolved
@@ -4,11 +4,9 @@
 
 import { promises as fs } from 'fs';
 import path from 'path';
-<<<<<<< HEAD
 import type { Response as ExpressResponse } from 'express';
 import type { ParamsDictionary } from 'express-serve-static-core';
-=======
->>>>>>> 1a269db7
+
 import { Types } from 'mongoose';
 import Document from '../models/Document';
 import type { AuthedRequestHandler } from '../types/http';
@@ -16,15 +14,12 @@
 import { writeAuditLog } from '../utils/audit';
 
 
-<<<<<<< HEAD
 export const getAllDocuments: AuthedRequestHandler<ParamsDictionary> = async (
   _req,
   res: ExpressResponse,
   next,
 ) => {
-=======
-export const getAllDocuments: AuthedRequestHandler = async (_req, res, next) => {
->>>>>>> 1a269db7
+
   try {
     const items = await Document.find();
     sendResponse(res, items);
@@ -35,15 +30,12 @@
   }
 };
 
-<<<<<<< HEAD
 export const getDocumentById: AuthedRequestHandler<{ id: string }> = async (
   req,
   res: ExpressResponse,
   next,
 ) => {
-=======
-export const getDocumentById: AuthedRequestHandler = async (req, res, next) => {
->>>>>>> 1a269db7
+
   try {
     const { id } = req.params;
     if (!Types.ObjectId.isValid(id)) {
@@ -63,15 +55,12 @@
   }
 };
 
-<<<<<<< HEAD
 export const createDocument: AuthedRequestHandler<ParamsDictionary> = async (
   req,
   res: ExpressResponse,
   next,
 ) => {
-=======
-export const createDocument: AuthedRequestHandler = async (req, res, next) => {
->>>>>>> 1a269db7
+
   try {
     const { base64, url, name } = req.body as {
       base64?: string;
@@ -118,15 +107,12 @@
   }
 };
 
-<<<<<<< HEAD
 export const updateDocument: AuthedRequestHandler<{ id: string }> = async (
   req,
   res: ExpressResponse,
   next,
 ) => {
-=======
-export const updateDocument: AuthedRequestHandler = async (req, res, next) => {
->>>>>>> 1a269db7
+
   try {
     const { id } = req.params;
     if (!Types.ObjectId.isValid(id)) {
@@ -186,15 +172,12 @@
   }
 };
 
-<<<<<<< HEAD
 export const deleteDocument: AuthedRequestHandler<{ id: string }> = async (
   req,
   res: ExpressResponse,
   next,
 ) => {
-=======
-export const deleteDocument: AuthedRequestHandler = async (req, res, next) => {
->>>>>>> 1a269db7
+
   try {
     const { id } = req.params;
     if (!Types.ObjectId.isValid(id)) {
