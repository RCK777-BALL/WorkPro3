--- conflicted
+++ resolved
@@ -7,13 +7,7 @@
 import InventoryItem, { type IInventoryItem } from "../models/InventoryItem";
 import logger from "../utils/logger";
 import { writeAuditLog } from "../utils/audit";
-<<<<<<< HEAD
-import { sendResponse } from '../utils/sendResponse';
-
-const { isValidObjectId, Types } = mongoose;
-=======
 import { toEntityId } from "../utils/ids";
->>>>>>> cef5f1d3
 
 // Narrow helper to scope queries by tenant/site
 function scopedQuery<T extends Record<string, unknown>>(req: Request, base?: T) {
