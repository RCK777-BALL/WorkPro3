/*
 * SPDX-License-Identifier: MIT
 */

import type { AuthedRequestHandler } from '../types/http';
import Meter from '../models/Meter';
import MeterReading from '../models/MeterReading';
import { writeAuditLog } from '../utils/audit';
<<<<<<< HEAD
import { Document, Types, UpdateQuery } from 'mongoose';
=======
import { Types } from 'mongoose';
import type { Document, UpdateQuery } from 'mongoose';
>>>>>>> 00bd42e7

export const getMeters: AuthedRequestHandler = async (req, res, next) => {
  try {
    const filter: any = { tenantId: req.tenantId };
    if (req.siteId) filter.siteId = req.siteId;
    if (req.query.asset) filter.asset = req.query.asset;
    const meters = await Meter.find(filter);
    res.json(meters);
    return;
  } catch (err) {
    return next(err);
  }
};

export const getMeterById: AuthedRequestHandler = async (req, res, next) => {
  try {
    const filter: any = { _id: req.params.id, tenantId: req.tenantId };
    if (req.siteId) filter.siteId = req.siteId;
    const meter = await Meter.findOne(filter);
    if (!meter) {
      res.status(404).json({ message: 'Not found' });
      return;
    }
    res.json(meter);
    return;
  } catch (err) {
    return next(err);
  }
};

export const createMeter: AuthedRequestHandler = async (req, res, next) => {
  try {
    const tenantId = req.tenantId;
    if (!tenantId) return res.status(400).json({ message: 'Tenant ID required' });
    const meter = await Meter.create({
      ...req.body,
      tenantId,
      siteId: req.siteId,
    });
    const userId = (req.user as any)?._id || (req.user as any)?.id;
    await writeAuditLog({
      tenantId,
      userId,
      action: 'create',
      entityType: 'Meter',
      entityId: meter._id,
      after: meter.toObject(),
    });
    res.status(201).json(meter);
    return;
  } catch (err) {
    return next(err);
  }
};

export const updateMeter: AuthedRequestHandler = async (req, res, next) => {
  try {
    const tenantId = req.tenantId;
    if (!tenantId) return res.status(400).json({ message: 'Tenant ID required' });
    const filter: any = { _id: req.params.id, tenantId };
    if (req.siteId) filter.siteId = req.siteId;
    const existing = await Meter.findOne(filter);
    if (!existing) {
      res.status(404).json({ message: 'Not found' });
      return;
    }
    const meter = await Meter.findOneAndUpdate(
      filter,
      req.body as UpdateQuery<Document>,
      { new: true }
    );
    const userId = (req.user as any)?._id || (req.user as any)?.id;
    await writeAuditLog({
      tenantId,
      userId,
      action: 'update',
      entityType: 'Meter',
      entityId: new Types.ObjectId(req.params.id),
      before: existing.toObject(),
      after: meter?.toObject(),
    });
    res.json(meter);
    return;
  } catch (err) {
    return next(err);
  }
};

export const deleteMeter: AuthedRequestHandler = async (req, res, next) => {
  try {
    const tenantId = req.tenantId;
    if (!tenantId) return res.status(400).json({ message: 'Tenant ID required' });
    const filter: any = { _id: req.params.id, tenantId };
    if (req.siteId) filter.siteId = req.siteId;
    const meter = await Meter.findOneAndDelete(filter);
    if (!meter) {
      res.status(404).json({ message: 'Not found' });
      return;
    }
    const userId = (req.user as any)?._id || (req.user as any)?.id;
    await writeAuditLog({
      tenantId,
      userId,
      action: 'delete',
      entityType: 'Meter',
      entityId: new Types.ObjectId(req.params.id),
      before: meter.toObject(),
    });
    res.json({ message: 'Deleted successfully' });
    return;
  } catch (err) {
    return next(err);
  }
};

export const addMeterReading: AuthedRequestHandler = async (req, res, next) => {
  try {
    const tenantId = req.tenantId;
    if (!tenantId) return res.status(400).json({ message: 'Tenant ID required' });
    const filter: any = { _id: req.params.id, tenantId };
    if (req.siteId) filter.siteId = req.siteId;
    const meter = await Meter.findOne(filter);
    if (!meter) {
      res.status(404).json({ message: 'Not found' });
      return;
    }

    const reading = await MeterReading.create({
      meter: meter._id,
      value: req.body.value,
      tenantId,
      siteId: req.siteId,
    });
    meter.currentValue = req.body.value;
    await meter.save();
    const userId = (req.user as any)?._id || (req.user as any)?.id;
    await writeAuditLog({
      tenantId,
      userId,
      action: 'addReading',
      entityType: 'Meter',
      entityId: meter._id,
      after: meter.toObject(),
    });
    res.status(201).json(reading);
    return;
  } catch (err) {
    return next(err);
  }
};

export const getMeterReadings: AuthedRequestHandler = async (req, res, next) => {
  try {
    const filter: any = { _id: req.params.id, tenantId: req.tenantId };
    if (req.siteId) filter.siteId = req.siteId;
    const meter = await Meter.findOne(filter);
    if (!meter) {
      res.status(404).json({ message: 'Not found' });
      return;
    }
    const readingFilter: any = { meter: meter._id, tenantId: req.tenantId };
    if (req.siteId) readingFilter.siteId = req.siteId;
    const readings = await MeterReading.find(readingFilter)
      .sort({ timestamp: -1 })
      .limit(100);
    res.json(readings);
    return;
  } catch (err) {
    return next(err);
  }
};
<|MERGE_RESOLUTION|>--- conflicted
+++ resolved
@@ -6,12 +6,8 @@
 import Meter from '../models/Meter';
 import MeterReading from '../models/MeterReading';
 import { writeAuditLog } from '../utils/audit';
-<<<<<<< HEAD
 import { Document, Types, UpdateQuery } from 'mongoose';
-=======
-import { Types } from 'mongoose';
-import type { Document, UpdateQuery } from 'mongoose';
->>>>>>> 00bd42e7
+
 
 export const getMeters: AuthedRequestHandler = async (req, res, next) => {
   try {
