/*
 * SPDX-License-Identifier: MIT
 */

import type { FilterQuery } from 'mongoose';
import { Types } from 'mongoose';
import { z } from 'zod';
<<<<<<< HEAD
import type { AuthedRequestHandler } from '../types/http';
import WorkOrder, { type WorkOrder as WorkOrderEntity } from '../models/WorkOrder';
import Asset, { type AssetDoc } from '../models/Asset';
import MobileOfflineAction, { type MobileOfflineAction as MobileOfflineActionDoc } from '../models/MobileOfflineAction';
import { writeAuditLog } from '../utils/audit';
=======
import type { AuthedRequest, AuthedRequestHandler } from '../types/http';
import WorkOrder, { type WorkOrder as WorkOrderEntity } from '../models/WorkOrder';
import Asset, { type AssetDoc } from '../models/Asset';
import MobileOfflineAction, { type MobileOfflineAction as MobileOfflineActionDoc } from '../models/MobileOfflineAction';
import { writeAuditLog, type AuditActor } from '../utils/audit';
>>>>>>> 76e9ed8f
import {
  computeBackoffSeconds,
  ensureMatchHeader,
  handleConditionalListRequest,
  computeListEtag,
  setEntityVersionHeaders,
} from '../services/mobileSyncService';
import { emitTelemetry } from '../services/telemetryService';
<<<<<<< HEAD
=======
import { upsertDeviceTelemetry, type DeviceTelemetryInput } from '../services/mobileSyncAdminService';
>>>>>>> 76e9ed8f

const DEFAULT_PAGE = 1;
const DEFAULT_LIMIT = 20;
const MAX_LIMIT = 100;

const parseNumber = (value: unknown, fallback: number): number => {
  const parsed = typeof value === 'string' ? Number.parseInt(value, 10) : Number(value);
  return Number.isFinite(parsed) && parsed > 0 ? parsed : fallback;
};

const sanitizeSearch = (value: unknown): string | undefined => {
  if (typeof value !== 'string') {
    return undefined;
  }
  const trimmed = value.trim();
  return trimmed.length > 0 ? trimmed : undefined;
};

const getDeviceContext = (req: AuthedRequest) => ({
  deviceId: sanitizeSearch(req.headers['x-device-id']),
  platform: sanitizeSearch(req.headers['x-device-platform']),
  appVersion: sanitizeSearch(req.headers['x-app-version']),
});

const toAuditActor = (user?: AuthedRequest['user']): AuditActor | undefined => {
  if (!user) return undefined;
  const actor: AuditActor = {};
  const id = user._id ?? user.id;
  if (id) actor.id = id;
  const name = typeof (user as any).name === 'string' ? (user as any).name.trim() : undefined;
  if (name) actor.name = name;
  const email = typeof (user as any).email === 'string' ? (user as any).email.trim() : undefined;
  if (email) actor.email = email;
  return actor.id || actor.name || actor.email ? actor : undefined;
};

const serializeWorkOrder = (workOrder: any) => ({
  id: workOrder._id?.toString(),
  title: workOrder.title,
  status: workOrder.status,
  priority: workOrder.priority,
  type: workOrder.type,
  assetId: workOrder.assetId?.toString(),
  assignedTo: workOrder.assignedTo?.toString(),
  updatedAt: workOrder.updatedAt,
  dueDate: workOrder.dueDate,
  lineId: workOrder.line?.toString?.() ?? workOrder.line,
  stationId: workOrder.station?.toString?.() ?? workOrder.station,
  version: workOrder.version,
  etag: workOrder.etag,
  lastSyncedAt: workOrder.lastSyncedAt,
});

const serializeAsset = (asset: any) => ({
  id: asset._id?.toString(),
  name: asset.name,
  serialNumber: asset.serialNumber,
  type: asset.type,
  status: asset.status,
  line: asset.line,
  station: asset.station,
  location: asset.location,
});

const serializeOfflineAction = (action: any) => ({
  id: action._id?.toString(),
  type: action.type,
  payload: action.payload ?? {},
  status: action.status,
  version: action.version,
  etag: action.etag,
  lastSyncedAt: action.lastSyncedAt,
  attempts: action.attempts,
  maxAttempts: action.maxAttempts,
  nextAttemptAt: action.nextAttemptAt,
  backoffSeconds: action.backoffSeconds,
  lastError: action.lastError,
  processedAt: action.processedAt,
  createdAt: action.createdAt,
});

const offlineActionSchema = z.object({
  type: z.string().trim().min(1),
  payload: z.record(z.any()).optional().default({}),
});

const offlineActionFailureSchema = z.object({
  message: z.string().trim().min(1).optional(),
  retryable: z.boolean().optional().default(true),
});

export const listMobileWorkOrders: AuthedRequestHandler = async (req, res) => {
  const tenantId = req.tenantId;
  if (!tenantId) {
    res.status(400).json({ message: 'Tenant context is required' });
    return;
  }

  const page = parseNumber(req.query.page, DEFAULT_PAGE);
  const limit = Math.min(parseNumber(req.query.limit, DEFAULT_LIMIT), MAX_LIMIT);
  const search = sanitizeSearch(req.query.search);
  const status = sanitizeSearch(req.query.status);
  const assigned = sanitizeSearch(req.query.assigned);

  const filter: FilterQuery<WorkOrderEntity> = { tenantId };
  if (status) {
    filter.status = status as any;
  }

  if (assigned === 'me' && req.user?._id) {
    filter.$or = [{ assignedTo: req.user._id }, { assignees: req.user._id }];
  }

  if (search) {
    filter.title = { $regex: search, $options: 'i' };
  }

  const [items, total] = await Promise.all([
    WorkOrder.find(filter)
      .sort({ updatedAt: -1 })
      .skip((page - 1) * limit)
      .limit(limit)
      .select('title status priority type updatedAt dueDate assetId assignedTo line station version etag lastSyncedAt')
      .lean(),
    WorkOrder.countDocuments(filter),
  ]);

  const etag = computeListEtag(items);
  if (handleConditionalListRequest(req, res, etag)) {
    return;
  }

  res.json({
    data: {
      items: items.map(serializeWorkOrder),
      pagination: {
        page,
        limit,
        total,
      },
    },
  });
};

export const lookupAsset: AuthedRequestHandler = async (req, res) => {
  const tenantId = req.tenantId;
  if (!tenantId) {
    res.status(400).json({ message: 'Tenant context is required' });
    return;
  }

  const search = sanitizeSearch(req.query.q ?? req.query.search);
  if (!search) {
    res.status(400).json({ message: 'Search query is required' });
    return;
  }

  const limit = Math.min(parseNumber(req.query.limit, 10), 50);

  const filter: FilterQuery<AssetDoc> = {
    tenantId,
    $or: [
      { name: { $regex: search, $options: 'i' } },
      { serialNumber: { $regex: search, $options: 'i' } },
    ],
  };

  const assets = await Asset.find(filter)
    .limit(limit)
    .sort({ updatedAt: -1 })
    .select('name serialNumber type status line station location')
    .lean();

  res.json({ data: assets.map(serializeAsset) });
};

export const uploadMobileAttachment: AuthedRequestHandler = async (req, res) => {
  const file = (req as typeof req & { file?: Express.Multer.File }).file;
  if (!file) {
    res.status(400).json({ message: 'File is required' });
    return;
  }

  const publicPath = `/static/uploads/mobile/${file.filename}`;
  res.status(201).json({
    data: {
      id: file.filename,
      url: publicPath,
      mimeType: file.mimetype,
      size: file.size,
      originalName: file.originalname,
    },
  });
};

export const getOfflineQueue: AuthedRequestHandler = async (req, res) => {
  const tenantId = req.tenantId;
  const userId = req.user?._id ?? req.user?.id;
  if (!tenantId || !userId) {
    res.status(400).json({ message: 'Tenant and user are required' });
    return;
  }

  const limit = Math.min(parseNumber(req.query.limit, DEFAULT_LIMIT), MAX_LIMIT);
  const status = sanitizeSearch(req.query.status) ?? 'pending';

  const now = new Date();
  const query: FilterQuery<MobileOfflineActionDoc> = {
    tenantId,
    userId,
    status,
  };

  if (status === 'pending') {
    query.$or = [{ nextAttemptAt: { $exists: false } }, { nextAttemptAt: { $lte: now } }];
  }

  const actions = await MobileOfflineAction.find(query)
    .sort({ createdAt: -1 })
    .limit(limit)
    .lean();

  const etag = computeListEtag(actions);
  if (handleConditionalListRequest(req, res, etag)) {
    return;
  }

  res.json({ data: actions.map(serializeOfflineAction) });
};

export const enqueueOfflineAction: AuthedRequestHandler = async (req, res) => {
  const tenantId = req.tenantId;
  const userId = req.user?._id ?? req.user?.id;
  if (!tenantId || !userId) {
    res.status(400).json({ message: 'Tenant and user are required' });
    return;
  }

  const parsed = offlineActionSchema.safeParse(req.body ?? {});
  if (!parsed.success) {
    res.status(400).json({ message: 'Invalid payload', errors: parsed.error.flatten() });
    return;
  }

  const action = await MobileOfflineAction.create({
    tenantId,
    userId,
    type: parsed.data.type.trim(),
    payload: parsed.data.payload,
    nextAttemptAt: new Date(),
<<<<<<< HEAD
  });

  emitTelemetry('mobile.offlineAction.created', {
    tenantId: tenantId.toString(),
    userId: userId.toString(),
    actionId: action._id.toString(),
    type: action.type,
  });

  await writeAuditLog({
    tenantId,
    userId,
    actor: req.user ?? undefined,
    action: 'mobile.offlineAction.created',
    entityType: 'MobileOfflineAction',
    entityId: action._id,
    after: action.toObject(),
  });

=======
  });

  const device = getDeviceContext(req);
  if (device.deviceId) {
    const telemetry: DeviceTelemetryInput = {
      tenantId: new Types.ObjectId(tenantId),
      userId: new Types.ObjectId(userId),
      deviceId: device.deviceId,
      pendingDelta: 1,
    };

    if (device.platform) telemetry.platform = device.platform;
    if (device.appVersion) telemetry.appVersion = device.appVersion;

    await upsertDeviceTelemetry(telemetry);
  }

  emitTelemetry('mobile.offlineAction.created', {
    tenantId: tenantId.toString(),
    userId: userId.toString(),
    actionId: action._id.toString(),
    type: action.type,
  });

  const actor = toAuditActor(req.user);

  await writeAuditLog({
    tenantId,
    userId,
    ...(actor ? { actor } : {}),
    action: 'mobile.offlineAction.created',
    entityType: 'MobileOfflineAction',
    entityId: action._id,
    after: action.toObject(),
  });

>>>>>>> 76e9ed8f
  setEntityVersionHeaders(res, action);
  res.status(201).json({ data: serializeOfflineAction(action) });
};

export const completeOfflineAction: AuthedRequestHandler = async (req, res) => {
  const tenantId = req.tenantId;
  const userId = req.user?._id ?? req.user?.id;
  const actionId = sanitizeSearch(req.params?.id);

  if (!tenantId || !userId) {
    res.status(400).json({ message: 'Tenant and user are required' });
    return;
  }

  if (!actionId || !Types.ObjectId.isValid(actionId)) {
    res.status(400).json({ message: 'A valid action id is required' });
    return;
  }

  const existing = await MobileOfflineAction.findOne({ _id: actionId, tenantId, userId });
<<<<<<< HEAD

  if (!existing) {
    res.status(404).json({ message: 'Offline action not found' });
    return;
  }

  try {
    ensureMatchHeader(req, existing.etag);
  } catch (error) {
    res.status((error as any).status ?? 412).json({ message: 'Precondition Failed' });
    return;
  }

  const before = existing.toObject();
  existing.status = 'processed';
  existing.processedAt = new Date();
  existing.lastSyncedAt = new Date();
  await existing.save();

  emitTelemetry('mobile.offlineAction.completed', {
    tenantId: tenantId.toString(),
    userId: userId.toString(),
    actionId: existing._id.toString(),
    type: existing.type,
    attempts: existing.attempts ?? 0,
  });

  await writeAuditLog({
    tenantId,
    userId,
    actor: req.user ?? undefined,
    action: 'mobile.offlineAction.completed',
    entityType: 'MobileOfflineAction',
    entityId: existing._id,
    before,
    after: existing.toObject(),
  });

  setEntityVersionHeaders(res, existing);
  res.json({ data: serializeOfflineAction(existing) });
};

export const recordOfflineActionFailure: AuthedRequestHandler = async (req, res) => {
  const tenantId = req.tenantId;
  const userId = req.user?._id ?? req.user?.id;
  const actionId = sanitizeSearch(req.params?.id);

  if (!tenantId || !userId) {
    res.status(400).json({ message: 'Tenant and user are required' });
    return;
  }

  if (!actionId || !Types.ObjectId.isValid(actionId)) {
    res.status(400).json({ message: 'A valid action id is required' });
    return;
  }

  const parsed = offlineActionFailureSchema.safeParse(req.body ?? {});
  if (!parsed.success) {
    res.status(400).json({ message: 'Invalid payload', errors: parsed.error.flatten() });
    return;
  }

  const existing = await MobileOfflineAction.findOne({ _id: actionId, tenantId, userId });
=======

>>>>>>> 76e9ed8f
  if (!existing) {
    res.status(404).json({ message: 'Offline action not found' });
    return;
  }

  try {
    ensureMatchHeader(req, existing.etag);
  } catch (error) {
    res.status((error as any).status ?? 412).json({ message: 'Precondition Failed' });
    return;
  }

  const before = existing.toObject();
<<<<<<< HEAD

  const attempts = (existing.attempts ?? 0) + 1;
  existing.attempts = attempts;
  existing.lastError = parsed.data.message;
=======
  existing.status = 'processed';
  existing.processedAt = new Date();
  existing.lastSyncedAt = new Date();
  await existing.save();

  const device = getDeviceContext(req);
  if (device.deviceId) {
    const telemetry: DeviceTelemetryInput = {
      tenantId: new Types.ObjectId(tenantId),
      userId: new Types.ObjectId(userId),
      deviceId: device.deviceId,
      pendingDelta: -1,
    };

    if (device.platform) telemetry.platform = device.platform;
    if (device.appVersion) telemetry.appVersion = device.appVersion;

    await upsertDeviceTelemetry(telemetry);
  }

  emitTelemetry('mobile.offlineAction.completed', {
    tenantId: tenantId.toString(),
    userId: userId.toString(),
    actionId: existing._id.toString(),
    type: existing.type,
    attempts: existing.attempts ?? 0,
  });

  const actor = toAuditActor(req.user);

  await writeAuditLog({
    tenantId,
    userId,
    ...(actor ? { actor } : {}),
    action: 'mobile.offlineAction.completed',
    entityType: 'MobileOfflineAction',
    entityId: existing._id,
    before,
    after: existing.toObject(),
  });

  setEntityVersionHeaders(res, existing);
  res.json({ data: serializeOfflineAction(existing) });
};

export const recordOfflineActionFailure: AuthedRequestHandler = async (req, res) => {
  const tenantId = req.tenantId;
  const userId = req.user?._id ?? req.user?.id;
  const actionId = sanitizeSearch(req.params?.id);

  if (!tenantId || !userId) {
    res.status(400).json({ message: 'Tenant and user are required' });
    return;
  }

  if (!actionId || !Types.ObjectId.isValid(actionId)) {
    res.status(400).json({ message: 'A valid action id is required' });
    return;
  }

  const parsed = offlineActionFailureSchema.safeParse(req.body ?? {});
  if (!parsed.success) {
    res.status(400).json({ message: 'Invalid payload', errors: parsed.error.flatten() });
    return;
  }

  const existing = await MobileOfflineAction.findOne({ _id: actionId, tenantId, userId });
  if (!existing) {
    res.status(404).json({ message: 'Offline action not found' });
    return;
  }

  try {
    ensureMatchHeader(req, existing.etag);
  } catch (error) {
    res.status((error as any).status ?? 412).json({ message: 'Precondition Failed' });
    return;
  }

  const before = existing.toObject();

  const attempts = (existing.attempts ?? 0) + 1;
  existing.attempts = attempts;
  existing.set('lastError', parsed.data.message ?? undefined);
>>>>>>> 76e9ed8f

  const shouldRetry = parsed.data.retryable !== false && attempts < (existing.maxAttempts ?? 5);
  if (shouldRetry) {
    const backoffSeconds = computeBackoffSeconds(attempts);
    existing.backoffSeconds = backoffSeconds;
    existing.nextAttemptAt = new Date(Date.now() + backoffSeconds * 1000);
    existing.status = 'pending';
  } else {
    existing.status = 'failed';
<<<<<<< HEAD
    existing.nextAttemptAt = undefined;
    existing.backoffSeconds = undefined;
=======
    existing.set('nextAttemptAt', undefined);
    existing.set('backoffSeconds', undefined);
>>>>>>> 76e9ed8f
  }

  await existing.save();

<<<<<<< HEAD
=======
  const device = getDeviceContext(req);
  if (device.deviceId) {
    const telemetry: DeviceTelemetryInput = {
      tenantId: new Types.ObjectId(tenantId),
      userId: new Types.ObjectId(userId),
      deviceId: device.deviceId,
      failedDelta: existing.status === 'failed' ? 1 : 0,
    };

    if (device.platform) telemetry.platform = device.platform;
    if (device.appVersion) telemetry.appVersion = device.appVersion;
    if (parsed.data.message) telemetry.lastFailureReason = parsed.data.message;

    await upsertDeviceTelemetry(telemetry);
  }

>>>>>>> 76e9ed8f
  emitTelemetry('mobile.offlineAction.failed', {
    tenantId: tenantId.toString(),
    userId: userId.toString(),
    actionId: existing._id.toString(),
    attempts: existing.attempts,
    backoffSeconds: existing.backoffSeconds,
    status: existing.status,
  });

<<<<<<< HEAD
  await writeAuditLog({
    tenantId,
    userId,
    actor: req.user ?? undefined,
=======
  const actor = toAuditActor(req.user);

  await writeAuditLog({
    tenantId,
    userId,
    ...(actor ? { actor } : {}),
>>>>>>> 76e9ed8f
    action: 'mobile.offlineAction.failed',
    entityType: 'MobileOfflineAction',
    entityId: existing._id,
    before,
    after: existing.toObject(),
  });

  setEntityVersionHeaders(res, existing);
  res.json({ data: serializeOfflineAction(existing) });
};<|MERGE_RESOLUTION|>--- conflicted
+++ resolved
@@ -5,19 +5,11 @@
 import type { FilterQuery } from 'mongoose';
 import { Types } from 'mongoose';
 import { z } from 'zod';
-<<<<<<< HEAD
-import type { AuthedRequestHandler } from '../types/http';
-import WorkOrder, { type WorkOrder as WorkOrderEntity } from '../models/WorkOrder';
-import Asset, { type AssetDoc } from '../models/Asset';
-import MobileOfflineAction, { type MobileOfflineAction as MobileOfflineActionDoc } from '../models/MobileOfflineAction';
-import { writeAuditLog } from '../utils/audit';
-=======
 import type { AuthedRequest, AuthedRequestHandler } from '../types/http';
 import WorkOrder, { type WorkOrder as WorkOrderEntity } from '../models/WorkOrder';
 import Asset, { type AssetDoc } from '../models/Asset';
 import MobileOfflineAction, { type MobileOfflineAction as MobileOfflineActionDoc } from '../models/MobileOfflineAction';
 import { writeAuditLog, type AuditActor } from '../utils/audit';
->>>>>>> 76e9ed8f
 import {
   computeBackoffSeconds,
   ensureMatchHeader,
@@ -26,10 +18,7 @@
   setEntityVersionHeaders,
 } from '../services/mobileSyncService';
 import { emitTelemetry } from '../services/telemetryService';
-<<<<<<< HEAD
-=======
 import { upsertDeviceTelemetry, type DeviceTelemetryInput } from '../services/mobileSyncAdminService';
->>>>>>> 76e9ed8f
 
 const DEFAULT_PAGE = 1;
 const DEFAULT_LIMIT = 20;
@@ -280,27 +269,6 @@
     type: parsed.data.type.trim(),
     payload: parsed.data.payload,
     nextAttemptAt: new Date(),
-<<<<<<< HEAD
-  });
-
-  emitTelemetry('mobile.offlineAction.created', {
-    tenantId: tenantId.toString(),
-    userId: userId.toString(),
-    actionId: action._id.toString(),
-    type: action.type,
-  });
-
-  await writeAuditLog({
-    tenantId,
-    userId,
-    actor: req.user ?? undefined,
-    action: 'mobile.offlineAction.created',
-    entityType: 'MobileOfflineAction',
-    entityId: action._id,
-    after: action.toObject(),
-  });
-
-=======
   });
 
   const device = getDeviceContext(req);
@@ -337,7 +305,6 @@
     after: action.toObject(),
   });
 
->>>>>>> 76e9ed8f
   setEntityVersionHeaders(res, action);
   res.status(201).json({ data: serializeOfflineAction(action) });
 };
@@ -358,7 +325,6 @@
   }
 
   const existing = await MobileOfflineAction.findOne({ _id: actionId, tenantId, userId });
-<<<<<<< HEAD
 
   if (!existing) {
     res.status(404).json({ message: 'Offline action not found' });
@@ -373,78 +339,6 @@
   }
 
   const before = existing.toObject();
-  existing.status = 'processed';
-  existing.processedAt = new Date();
-  existing.lastSyncedAt = new Date();
-  await existing.save();
-
-  emitTelemetry('mobile.offlineAction.completed', {
-    tenantId: tenantId.toString(),
-    userId: userId.toString(),
-    actionId: existing._id.toString(),
-    type: existing.type,
-    attempts: existing.attempts ?? 0,
-  });
-
-  await writeAuditLog({
-    tenantId,
-    userId,
-    actor: req.user ?? undefined,
-    action: 'mobile.offlineAction.completed',
-    entityType: 'MobileOfflineAction',
-    entityId: existing._id,
-    before,
-    after: existing.toObject(),
-  });
-
-  setEntityVersionHeaders(res, existing);
-  res.json({ data: serializeOfflineAction(existing) });
-};
-
-export const recordOfflineActionFailure: AuthedRequestHandler = async (req, res) => {
-  const tenantId = req.tenantId;
-  const userId = req.user?._id ?? req.user?.id;
-  const actionId = sanitizeSearch(req.params?.id);
-
-  if (!tenantId || !userId) {
-    res.status(400).json({ message: 'Tenant and user are required' });
-    return;
-  }
-
-  if (!actionId || !Types.ObjectId.isValid(actionId)) {
-    res.status(400).json({ message: 'A valid action id is required' });
-    return;
-  }
-
-  const parsed = offlineActionFailureSchema.safeParse(req.body ?? {});
-  if (!parsed.success) {
-    res.status(400).json({ message: 'Invalid payload', errors: parsed.error.flatten() });
-    return;
-  }
-
-  const existing = await MobileOfflineAction.findOne({ _id: actionId, tenantId, userId });
-=======
-
->>>>>>> 76e9ed8f
-  if (!existing) {
-    res.status(404).json({ message: 'Offline action not found' });
-    return;
-  }
-
-  try {
-    ensureMatchHeader(req, existing.etag);
-  } catch (error) {
-    res.status((error as any).status ?? 412).json({ message: 'Precondition Failed' });
-    return;
-  }
-
-  const before = existing.toObject();
-<<<<<<< HEAD
-
-  const attempts = (existing.attempts ?? 0) + 1;
-  existing.attempts = attempts;
-  existing.lastError = parsed.data.message;
-=======
   existing.status = 'processed';
   existing.processedAt = new Date();
   existing.lastSyncedAt = new Date();
@@ -529,7 +423,6 @@
   const attempts = (existing.attempts ?? 0) + 1;
   existing.attempts = attempts;
   existing.set('lastError', parsed.data.message ?? undefined);
->>>>>>> 76e9ed8f
 
   const shouldRetry = parsed.data.retryable !== false && attempts < (existing.maxAttempts ?? 5);
   if (shouldRetry) {
@@ -539,19 +432,12 @@
     existing.status = 'pending';
   } else {
     existing.status = 'failed';
-<<<<<<< HEAD
-    existing.nextAttemptAt = undefined;
-    existing.backoffSeconds = undefined;
-=======
     existing.set('nextAttemptAt', undefined);
     existing.set('backoffSeconds', undefined);
->>>>>>> 76e9ed8f
   }
 
   await existing.save();
 
-<<<<<<< HEAD
-=======
   const device = getDeviceContext(req);
   if (device.deviceId) {
     const telemetry: DeviceTelemetryInput = {
@@ -568,7 +454,6 @@
     await upsertDeviceTelemetry(telemetry);
   }
 
->>>>>>> 76e9ed8f
   emitTelemetry('mobile.offlineAction.failed', {
     tenantId: tenantId.toString(),
     userId: userId.toString(),
@@ -578,19 +463,12 @@
     status: existing.status,
   });
 
-<<<<<<< HEAD
-  await writeAuditLog({
-    tenantId,
-    userId,
-    actor: req.user ?? undefined,
-=======
   const actor = toAuditActor(req.user);
 
   await writeAuditLog({
     tenantId,
     userId,
     ...(actor ? { actor } : {}),
->>>>>>> 76e9ed8f
     action: 'mobile.offlineAction.failed',
     entityType: 'MobileOfflineAction',
     entityId: existing._id,
