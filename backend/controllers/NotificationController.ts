--- conflicted
+++ resolved
@@ -30,11 +30,6 @@
       return;
     }
     const items = await Notification.find({ tenantId });
-<<<<<<< HEAD
- 
-=======
-
->>>>>>> cef5f1d3
     sendResponse(res, items);
     return;
   } catch (err) {
