--- conflicted
+++ resolved
@@ -139,13 +139,8 @@
   NotificationDocument | { message: string }
 > = async (req, res, next) => {
 
-<<<<<<< HEAD
-  if (!Types.ObjectId.isValid(req.params.id)) {
-    res.status(400).json({ message: 'Invalid ID' });
-=======
   if (!mongoose.Types.ObjectId.isValid(req.params.id)) {
     sendResponse(res, null, 'Invalid ID', 400);
->>>>>>> 8d5a1ecc
     return;
   }
 
@@ -187,13 +182,8 @@
   NotificationDocument | { message: string }
 > = async (req, res, next) => {
 
-<<<<<<< HEAD
-  if (!Types.ObjectId.isValid(req.params.id)) {
-    res.status(400).json({ message: 'Invalid ID' });
-=======
   if (!mongoose.Types.ObjectId.isValid(req.params.id)) {
     sendResponse(res, null, 'Invalid ID', 400);
->>>>>>> 8d5a1ecc
     return;
   }
   try {
@@ -238,13 +228,8 @@
   { message: string }
 > = async (req, res, next) => {
 
-<<<<<<< HEAD
-  if (!Types.ObjectId.isValid(req.params.id)) {
-    res.status(400).json({ message: 'Invalid ID' });
-=======
   if (!mongoose.Types.ObjectId.isValid(req.params.id)) {
     sendResponse(res, null, 'Invalid ID', 400);
->>>>>>> 8d5a1ecc
     return;
   }
   try {
