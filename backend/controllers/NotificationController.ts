/*
 * SPDX-License-Identifier: MIT
 */

import { Types, type HydratedDocument } from 'mongoose';
import Notification, { NotificationDocument, NotificationType } from '../models/Notifications';
import User from '../models/User';
import nodemailer from 'nodemailer';
import { sendResponse } from '../utils/sendResponse';

import { assertEmail } from '../utils/assert';
import type { AuthedRequest, AuthedRequestHandler } from '../types/http';
import type { ParamsDictionary } from 'express-serve-static-core';
import type { Response, NextFunction } from 'express';
import { writeAuditLog } from '../utils/audit';
import { toEntityId } from '../utils/ids';
import logger from '../utils/logger';
import { enqueueEmailRetry } from '../utils/emailQueue';

type IdParams = { id: string };

interface NotificationCreateBody {
  title: string;
  message: string;
  type: NotificationType;
  assetId?: string;
  user?: string;
  read?: boolean;
}

type NotificationUpdateBody = Partial<NotificationCreateBody>;

const toPlainObject = (
  value: unknown,
): Record<string, unknown> | undefined => {
  if (!value) return undefined;
  if (typeof value === 'object' && typeof (value as any).toObject === 'function') {
    return (value as any).toObject();
  }
  if (typeof value === 'object') {
    return value as Record<string, unknown>;
  }
  return undefined;
};

<<<<<<< HEAD
export const getAllNotifications: AuthedRequestHandler<
=======
const getAllNotifications: AuthedRequestHandler<
>>>>>>> 186b4864
  ParamsDictionary,
  NotificationDocument[] | { message: string }
> = async (
  req: AuthedRequest<ParamsDictionary, NotificationDocument[] | { message: string }>,
  res: Response,
  next: NextFunction,
) => {
  try {
    const tenantId = req.tenantId;
    if (!tenantId) {
      sendResponse(res, null, 'Tenant ID required', 400);
<<<<<<< HEAD
      return;
    }
    if (!Types.ObjectId.isValid(tenantId)) {
      sendResponse(res, null, 'Invalid tenant ID', 400);
      return;
    }
=======
      return;
    }
    if (!Types.ObjectId.isValid(tenantId)) {
      sendResponse(res, null, 'Invalid tenant ID', 400);
      return;
    }
>>>>>>> 186b4864
    const tenantObjectId = new Types.ObjectId(tenantId);
    const items = await Notification.find({ tenantId: tenantObjectId });
    sendResponse(res, items);
    return;
  } catch (err) {
    next(err);
    return;
  }
};

const getNotificationById: AuthedRequestHandler<
  IdParams,
  NotificationDocument | { message: string }
> = async (
  req: AuthedRequest<IdParams, NotificationDocument | { message: string }>,
  res: Response,
  next: NextFunction,
) => {

  try {
    const tenantId = req.tenantId;
    if (!tenantId) {
      sendResponse(res, null, 'Tenant ID required', 400);
      return;
    }
    if (!Types.ObjectId.isValid(tenantId)) {
      sendResponse(res, null, 'Invalid tenant ID', 400);
      return;
    }
    const tenantObjectId = new Types.ObjectId(tenantId);
    const item = await Notification.findOne({ _id: req.params.id, tenantId: tenantObjectId });
    if (!item) {
      sendResponse(res, null, 'Not found', 404);
      return;
    }
    sendResponse(res, item);
    return;
  } catch (err) {
    next(err);
    return;
  }
};

const createNotification: AuthedRequestHandler<
  ParamsDictionary,
  NotificationDocument | { message: string },
  NotificationCreateBody
> = async (
  req: AuthedRequest<ParamsDictionary, NotificationDocument | { message: string }, NotificationCreateBody>,
  res: Response,
  next: NextFunction,
) => {

  try {
    const tenantId = req.tenantId;
    if (!tenantId) {
      sendResponse(res, null, 'Tenant ID required', 400);
<<<<<<< HEAD
      return;
    }
    if (!Types.ObjectId.isValid(tenantId)) {
      sendResponse(res, null, 'Invalid tenant ID', 400);
      return;
    }
=======
      return;
    }
    if (!Types.ObjectId.isValid(tenantId)) {
      sendResponse(res, null, 'Invalid tenant ID', 400);
      return;
    }
>>>>>>> 186b4864
    const tenantObjectId = new Types.ObjectId(tenantId);
    const { title, message, type, assetId, user, read } = req.body;
    const saved = (await Notification.create({
      title,
      message,
      type,
      tenantId: tenantObjectId,
      ...(assetId ? { assetId } : {}),
      ...(user ? { user } : {}),
      ...(read !== undefined ? { read } : {}),
    })) as HydratedDocument<NotificationDocument>;
    const userId = toEntityId((req.user as any)?._id ?? (req.user as any)?.id);
    await writeAuditLog({
      tenantId: tenantObjectId,
      ...(userId ? { userId } : {}),
      action: 'create',
      entityType: 'Notification',
      entityId: toEntityId(saved._id),
      after: toPlainObject(saved),
    });

    const io = req.app.get('io');
    io?.emit('notification', saved);

    if (process.env.SMTP_HOST && process.env.SMTP_USER && process.env.SMTP_PASS) {
      const transporter = nodemailer.createTransport({
        host: process.env.SMTP_HOST,
        port: parseInt(process.env.SMTP_PORT || '587', 10),
        auth: {
          user: process.env.SMTP_USER,
          pass: process.env.SMTP_PASS,
        },
      });

      if (saved.user) {
        const userRecord = await User.findById(saved.user);
        if (userRecord?.email) {
          assertEmail(userRecord.email);
          const mailOptions = {
            from: process.env.SMTP_FROM || process.env.SMTP_USER,
            to: userRecord.email,
            subject: 'New Notification',
            text: saved.message || '',
          };
          try {
            await transporter.sendMail(mailOptions);
          } catch (err) {
            logger.error('Failed to send notification email', err);
            void enqueueEmailRetry(mailOptions);
          }
        }
      }
    }

    sendResponse(res, saved, null, 201);
    return;
  } catch (err) {
    next(err);
    return;
  }
};

const markNotificationRead: AuthedRequestHandler<
  IdParams,
  NotificationDocument | { message: string }
> = async (
  req: AuthedRequest<IdParams, NotificationDocument | { message: string }>,
  res: Response,
  next: NextFunction,
) => {

  if (!Types.ObjectId.isValid(req.params.id)) {
    sendResponse(res, null, 'Invalid ID', 400);
    return;
  }

  try {
    const tenantId = req.tenantId;
    if (!tenantId) {
      sendResponse(res, null, 'Tenant ID required', 400);
      return;
    }
    if (!Types.ObjectId.isValid(tenantId)) {
      sendResponse(res, null, 'Invalid tenant ID', 400);
      return;
    }
    const tenantObjectId = new Types.ObjectId(tenantId);
    const updated = await Notification.findOneAndUpdate(
      { _id: req.params.id, tenantId: tenantObjectId },
      { read: true },
      { new: true },
    ).exec();
    if (!updated) {
      sendResponse(res, null, 'Not found', 404);
      return;
    }
    const userId = toEntityId((req.user as any)?._id ?? (req.user as any)?.id);
    await writeAuditLog({
      tenantId: tenantObjectId,
      ...(userId ? { userId } : {}),
      action: 'markRead',
      entityType: 'Notification',
      entityId: toEntityId(new Types.ObjectId(req.params.id)),
      before: null,
      after: toPlainObject(updated),
    });
    sendResponse(res, updated);
    return;
  } catch (err) {
    next(err);
    return;
  }
};

const updateNotification: AuthedRequestHandler<
  IdParams,
  NotificationDocument | { message: string },
  NotificationUpdateBody
> = async (
  req: AuthedRequest<IdParams, NotificationDocument | { message: string }, NotificationUpdateBody>,
  res: Response,
  next: NextFunction,
) => {

  if (!Types.ObjectId.isValid(req.params.id)) {
    sendResponse(res, null, 'Invalid ID', 400);
    return;
  }
  try {
    const tenantId = req.tenantId;
    if (!tenantId) {
      sendResponse(res, null, 'Tenant ID required', 400);
      return;
    }
    if (!Types.ObjectId.isValid(tenantId)) {
      sendResponse(res, null, 'Invalid tenant ID', 400);
      return;
    }
    const tenantObjectId = new Types.ObjectId(tenantId);
    const userId = toEntityId((req.user as any)?._id ?? (req.user as any)?.id);
    const existing = await Notification.findOne({ _id: req.params.id, tenantId: tenantObjectId });
    if (!existing) {
      sendResponse(res, null, 'Not found', 404);
      return;
    }
    const updated = await Notification.findOneAndUpdate(
      { _id: req.params.id, tenantId: tenantObjectId },
      req.body ?? {},
      {
        new: true,
        runValidators: true,
      },
    ).exec();
    const before = toPlainObject(existing);
    const after = toPlainObject(updated);
    await writeAuditLog({
      tenantId: tenantObjectId,
      ...(userId ? { userId } : {}),
      action: 'update',
      entityType: 'Notification',
      entityId: toEntityId(new Types.ObjectId(req.params.id)),
      before,
      after,
    });
    sendResponse(res, updated);
    return;
  } catch (err) {
    next(err);
    return;
  }
};

const deleteNotification: AuthedRequestHandler<
  IdParams,
  { message: string }
> = async (
  req: AuthedRequest<IdParams, { message: string }>,
  res: Response,
  next: NextFunction,
) => {

  if (!Types.ObjectId.isValid(req.params.id)) {
    sendResponse(res, null, 'Invalid ID', 400);
    return;
  }
  try {
    const tenantId = req.tenantId;
    if (!tenantId) {
      sendResponse(res, null, 'Tenant ID required', 400);
      return;
    }
    if (!Types.ObjectId.isValid(tenantId)) {
      sendResponse(res, null, 'Invalid tenant ID', 400);
      return;
    }
    const tenantObjectId = new Types.ObjectId(tenantId);
    const userId = toEntityId((req.user as any)?._id ?? (req.user as any)?.id);
    const deleted = await Notification.findOneAndDelete({ _id: req.params.id, tenantId: tenantObjectId });
    if (!deleted) {
      sendResponse(res, null, 'Not found', 404);
      return;
    }
    await writeAuditLog({
      tenantId: tenantObjectId,
      ...(userId ? { userId } : {}),
      action: 'delete',
      entityType: 'Notification',
      entityId: toEntityId(new Types.ObjectId(req.params.id)),
      before: toPlainObject(deleted),
    });
    sendResponse(res, { message: 'Deleted successfully' });
    return;
  } catch (err) {
    next(err);
    return;
  }
};

export {
  getAllNotifications,
  getNotificationById,
  createNotification,
  markNotificationRead,
  updateNotification,
  deleteNotification,
};
<|MERGE_RESOLUTION|>--- conflicted
+++ resolved
@@ -43,11 +43,7 @@
   return undefined;
 };
 
-<<<<<<< HEAD
-export const getAllNotifications: AuthedRequestHandler<
-=======
 const getAllNotifications: AuthedRequestHandler<
->>>>>>> 186b4864
   ParamsDictionary,
   NotificationDocument[] | { message: string }
 > = async (
@@ -59,21 +55,12 @@
     const tenantId = req.tenantId;
     if (!tenantId) {
       sendResponse(res, null, 'Tenant ID required', 400);
-<<<<<<< HEAD
-      return;
-    }
-    if (!Types.ObjectId.isValid(tenantId)) {
-      sendResponse(res, null, 'Invalid tenant ID', 400);
-      return;
-    }
-=======
-      return;
-    }
-    if (!Types.ObjectId.isValid(tenantId)) {
-      sendResponse(res, null, 'Invalid tenant ID', 400);
-      return;
-    }
->>>>>>> 186b4864
+      return;
+    }
+    if (!Types.ObjectId.isValid(tenantId)) {
+      sendResponse(res, null, 'Invalid tenant ID', 400);
+      return;
+    }
     const tenantObjectId = new Types.ObjectId(tenantId);
     const items = await Notification.find({ tenantId: tenantObjectId });
     sendResponse(res, items);
@@ -131,21 +118,12 @@
     const tenantId = req.tenantId;
     if (!tenantId) {
       sendResponse(res, null, 'Tenant ID required', 400);
-<<<<<<< HEAD
-      return;
-    }
-    if (!Types.ObjectId.isValid(tenantId)) {
-      sendResponse(res, null, 'Invalid tenant ID', 400);
-      return;
-    }
-=======
-      return;
-    }
-    if (!Types.ObjectId.isValid(tenantId)) {
-      sendResponse(res, null, 'Invalid tenant ID', 400);
-      return;
-    }
->>>>>>> 186b4864
+      return;
+    }
+    if (!Types.ObjectId.isValid(tenantId)) {
+      sendResponse(res, null, 'Invalid tenant ID', 400);
+      return;
+    }
     const tenantObjectId = new Types.ObjectId(tenantId);
     const { title, message, type, assetId, user, read } = req.body;
     const saved = (await Notification.create({
