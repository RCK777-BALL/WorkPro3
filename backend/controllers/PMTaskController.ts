/*
 * SPDX-License-Identifier: MIT
 */

<<<<<<< HEAD
import { Types } from 'mongoose';
=======
import { Error as MongooseError, Types } from 'mongoose';
>>>>>>> 8d5a1ecc
import { validationResult } from 'express-validator';
import PMTask, { PMTaskDocument } from '../models/PMTask';
import WorkOrder from '../models/WorkOrder';
import Meter from '../models/Meter';
import { nextCronOccurrenceWithin } from '../services/PMScheduler';
import type { AuthedRequestHandler } from '../types/http';
import type {
  PMTaskRequest,
  PMTaskParams,
  PMTaskListResponse,
  PMTaskResponse,
  PMTaskCreateBody,
  PMTaskUpdateBody,
  PMTaskDeleteResponse,
  PMTaskGenerateWOResponse,
} from '../types/pmTask';
import type { ParamsDictionary } from 'express-serve-static-core';
import { writeAuditLog, toEntityId } from '../utils/audit';


export const getAllPMTasks: AuthedRequestHandler<ParamsDictionary, PMTaskListResponse> = async (
  req: PMTaskRequest,
  res,
  next,
) => {
  try {
    const filter: Record<string, unknown> = { tenantId: req.tenantId };
    if (req.siteId) (filter as any).siteId = req.siteId;

    const tasks = await PMTask.find(filter);
    res.json(tasks);
  } catch (err) {
    if (err instanceof MongooseError.ValidationError) {
      res.status(400).json({ message: err.message });
      return;
    }
    next(err);
  }
};

export const getPMTaskById: AuthedRequestHandler<PMTaskParams, PMTaskResponse> = async (
  req: PMTaskRequest<PMTaskParams>,
  res,
  next,
) => {
  try {
    if (!Types.ObjectId.isValid(req.params.id)) {
      res.status(400).json({ message: 'Invalid ID' });
      return;
    }

    const task = await PMTask.findOne({
      _id: req.params.id,
      tenantId: req.tenantId,
    });

    if (!task) {
      res.status(404).json({ message: 'Not found' });
      return;
    }

    res.json(task);
  } catch (err) {
    if (err instanceof MongooseError.ValidationError) {
      res.status(400).json({ message: err.message });
      return;
    }
    next(err);
  }
};

export const createPMTask: AuthedRequestHandler<ParamsDictionary, PMTaskResponse, PMTaskCreateBody> = async (
  req: PMTaskRequest<ParamsDictionary, PMTaskCreateBody>,
  res,
  next,
) => {
  try {
    const tenantId = req.tenantId;
    if (!tenantId)
      return res.status(400).json({ message: 'Tenant ID required' });
    const errors = validationResult(req as any);
    if (!errors.isEmpty()) {
      res.status(400).json({ errors: errors.array() });
      return;
    }
    const payload = { ...req.body, tenantId, siteId: req.siteId };
    const task: PMTaskDocument = await PMTask.create(payload);
    const userId = (req.user as any)?._id || (req.user as any)?.id;
    await writeAuditLog({
      tenantId,
      userId,
      action: 'create',
      entityType: 'PMTask',
      entityId: toEntityId(task._id),
      after: task.toObject(),
    });
    res.status(201).json(task);
  } catch (err) {
    if (err instanceof MongooseError.ValidationError) {
      res.status(400).json({ message: err.message });
      return;
    }
    next(err);
  }
};

export const updatePMTask: AuthedRequestHandler<PMTaskParams, PMTaskResponse | null, PMTaskUpdateBody> = async (
  req: PMTaskRequest<PMTaskParams, PMTaskUpdateBody>,
  res,
  next,
) => {
  try {
    const tenantId = req.tenantId;
    if (!tenantId)
      return res.status(400).json({ message: 'Tenant ID required' });
    if (!Types.ObjectId.isValid(req.params.id)) {
      res.status(400).json({ message: 'Invalid ID' });
      return;
    }

    const errors = validationResult(req as any);
    if (!errors.isEmpty()) {
      res.status(400).json({ errors: errors.array() });
      return;
    }

    const existing = await PMTask.findOne({ _id: req.params.id, tenantId });
    if (!existing) {
      res.status(404).json({ message: 'Not found' });
      return;
    }
    const task = await PMTask.findOneAndUpdate(
      { _id: req.params.id, tenantId },
      req.body,
      { new: true, runValidators: true },
    );
    const userId = (req.user as any)?._id || (req.user as any)?.id;
    await writeAuditLog({
      tenantId,
      userId,
      action: 'update',
      entityType: 'PMTask',
      entityId: toEntityId(task!._id),

      before: existing.toObject(),
      after: task?.toObject(),
    });
    res.json(task);
  } catch (err) {
    if (err instanceof MongooseError.ValidationError) {
      res.status(400).json({ message: err.message });
      return;
    }
    next(err);
  }
};

export const deletePMTask: AuthedRequestHandler<PMTaskParams, PMTaskDeleteResponse> = async (
  req: PMTaskRequest<PMTaskParams>,
  res,
  next,
) => {
  try {
    const tenantId = req.tenantId;
    if (!tenantId)
      return res.status(400).json({ message: 'Tenant ID required' });
    if (!Types.ObjectId.isValid(req.params.id)) {
      res.status(400).json({ message: 'Invalid ID' });
      return;
    }

    const task = await PMTask.findOneAndDelete({
      _id: req.params.id,
      tenantId,
    });

    if (!task) {
      res.status(404).json({ message: 'Not found' });
      return;
    }
    const userId = (req.user as any)?._id || (req.user as any)?.id;
    await writeAuditLog({
      tenantId,
      userId,
      action: 'delete',
      entityType: 'PMTask',
      entityId: toEntityId(task._id),

      before: task.toObject(),
    });
    res.json({ message: 'Deleted successfully' });
  } catch (err) {
    if (err instanceof MongooseError.ValidationError) {
      res.status(400).json({ message: err.message });
      return;
    }
    next(err);
  }
};

export const generatePMWorkOrders: AuthedRequestHandler<ParamsDictionary, PMTaskGenerateWOResponse> = async (
  req: PMTaskRequest,
  res,
  next,
) => {
  try {
    const now = new Date();
    const tasks = await PMTask.find({ tenantId: req.tenantId, active: true });
    let count = 0;
    for (const task of tasks) {
      if (task.rule?.type === 'calendar' && task.rule.cron) {
        const next = nextCronOccurrenceWithin(task.rule.cron, now, 7);
        if (next) {
          await WorkOrder.create({
            title: `PM: ${task.title}`,
            description: task.notes || '',
            status: 'open',
            asset: task.asset,
            pmTask: task._id,
            department: task.department,
            dueDate: next,
            priority: 'medium',
            tenantId: task.tenantId,
          });
          task.lastGeneratedAt = now;
          await task.save();
          count++;
        }
      } else if (task.rule?.type === 'meter' && task.rule.meterName) {
        const meter = await Meter.findOne({
          name: task.rule.meterName,
          tenantId: task.tenantId,
        });
        if (!meter) continue;
        const sinceLast = meter.currentValue - (meter.lastWOValue || 0);
        if (sinceLast >= (task.rule.threshold || 0)) {
          await WorkOrder.create({
            title: `Meter PM: ${task.title}`,
            description: task.notes || '',
            status: 'open',
            asset: meter.asset,
            pmTask: task._id,
            department: task.department,
            dueDate: now,
            priority: 'medium',
            tenantId: task.tenantId,
          });
          meter.lastWOValue = meter.currentValue;
          await meter.save();
          task.lastGeneratedAt = now;
          await task.save();
          count++;
        }
      }
    }
    res.json({ generated: count });
  } catch (err) {
    if (err instanceof MongooseError.ValidationError) {
      res.status(400).json({ message: err.message });
      return;
    }
    next(err);
  }
};<|MERGE_RESOLUTION|>--- conflicted
+++ resolved
@@ -2,11 +2,7 @@
  * SPDX-License-Identifier: MIT
  */
 
-<<<<<<< HEAD
-import { Types } from 'mongoose';
-=======
 import { Error as MongooseError, Types } from 'mongoose';
->>>>>>> 8d5a1ecc
 import { validationResult } from 'express-validator';
 import PMTask, { PMTaskDocument } from '../models/PMTask';
 import WorkOrder from '../models/WorkOrder';
