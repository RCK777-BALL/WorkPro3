import { Request, Response, NextFunction, Express } from 'express';
import Asset from '../models/Asset';
import { validationResult } from 'express-validator';
import logger from '../utils/logger';
import { Request, Response, NextFunction } from 'express';

const tenantSiteFilter = (req: Request, base: any = {}) => {
  const filter: any = { ...base, tenantId: req.tenantId };
  if (req.siteId) filter.siteId = req.siteId;
  return filter;
};

<<<<<<< HEAD
export const getAllAssets = async (req: Request, res: Response, next: NextFunction): Promise<void> => {
=======
export const getAllAssets = async (
  req: Request,
  res: Response,
  next: NextFunction,
) => {
>>>>>>> 20829be3
  try {
    const assets = await Asset.find(tenantSiteFilter(req));
    return res.json(assets);
  } catch (err) {
    next(err);
    return;
  }
};

<<<<<<< HEAD
export const getAssetById = async (req: Request, res: Response, next: NextFunction): Promise<void> => {
=======
export const getAssetById = async (
  req: Request,
  res: Response,
  next: NextFunction,
) => {
>>>>>>> 20829be3
  try {
    const asset = await Asset.findOne(tenantSiteFilter(req, { _id: req.params.id }));
    if (!asset) {
      return res.status(404).json({ message: 'Not found' });
    }
    return res.json(asset);
  } catch (err) {
    next(err);
    return;
  }
};

<<<<<<< HEAD
export const createAsset = async (req: Request, res: Response, next: NextFunction): Promise<void> => {
=======
export const createAsset = async (
  req: Request,
  res: Response,
  next: NextFunction,
) => {
>>>>>>> 20829be3
  logger.debug('createAsset body:', req.body);
  logger.debug('createAsset files:', (req as any).files);

  const files = (req as any).files as Express.Multer.File[] | undefined;
  if (!files || files.length === 0) {
    logger.debug('No files uploaded for asset');
  }

<<<<<<< HEAD
  const { user, tenantId: reqTenantId } = req as Request;
=======
  const { user, tenantId: reqTenantId } = req;
>>>>>>> 20829be3
  const resolvedTenantId = reqTenantId || user?.tenantId;
  if (!resolvedTenantId) {
    return res.status(400).json({ message: 'Tenant ID is required' });
  }

  if (!req.body.name) {
    return res.status(400).json({ message: 'name is required' });
  }

  try {
    const errors = validationResult(req as Request);
    if (!errors.isEmpty()) {
      return res.status(400).json({ errors: errors.array() });
    }

    const payload: any = { ...req.body, tenantId: resolvedTenantId };
    if (req.siteId && !payload.siteId) payload.siteId = req.siteId;

    const newAsset = await Asset.create(payload);
    const assetObj = newAsset.toObject();
    const response = { ...assetObj, tenantId: assetObj.tenantId.toString() };

    return res.status(201).json(response);
  } catch (err) {
    next(err);
    return;
  }
};

<<<<<<< HEAD
export const updateAsset = async (req: Request, res: Response, next: NextFunction): Promise<void> => {
=======
export const updateAsset = async (
  req: Request,
  res: Response,
  next: NextFunction,
) => {
>>>>>>> 20829be3
  logger.debug('updateAsset body:', req.body);
  logger.debug('updateAsset files:', (req as any).files);

  const files = (req as any).files as Express.Multer.File[] | undefined;
  if (!files || files.length === 0) {
    logger.debug('No files uploaded for asset update');
  }

<<<<<<< HEAD
  const { user, tenantId: reqTenantId } = req as Request;
=======
  const { user, tenantId: reqTenantId } = req;
>>>>>>> 20829be3
  const tenantId = reqTenantId || user?.tenantId;
  if (!tenantId) {
    return res.status(400).json({ message: 'Tenant ID is required' });
  }

  try {
    const errors = validationResult(req as Request);
    if (!errors.isEmpty()) {
      return res.status(400).json({ errors: errors.array() });
    }

    const asset = await Asset.findOneAndUpdate(
      tenantSiteFilter(req, { _id: req.params.id, tenantId }),
      req.body,
      { new: true, runValidators: true }
    );

    if (!asset) {
      return res.status(404).json({ message: 'Not found' });
    }
    return res.json(asset);
  } catch (err) {
    next(err);
    return;
  }
};

<<<<<<< HEAD
export const deleteAsset = async (req: Request, res: Response, next: NextFunction): Promise<void> => {
=======
export const deleteAsset = async (
  req: Request,
  res: Response,
  next: NextFunction,
) => {
>>>>>>> 20829be3
  try {
    const asset = await Asset.findOneAndDelete(tenantSiteFilter(req, { _id: req.params.id }));
    if (!asset) {
      return res.status(404).json({ message: 'Not found' });
    }
    return res.json({ message: 'Deleted successfully' });
  } catch (err) {
    next(err);
    return;
  }
};

<<<<<<< HEAD
export const searchAssets = async (req: Request, res: Response, next: NextFunction): Promise<void> => {
=======
export const searchAssets = async (
  req: Request,
  res: Response,
  next: NextFunction,
) => {
>>>>>>> 20829be3
  try {
    const q = (req.query.q as string) || '';
    const regex = new RegExp(q, 'i');

    const assets = await Asset.find(
      tenantSiteFilter(req, { name: { $regex: regex } })
    ).limit(10);

    return res.json(assets);
  } catch (err) {
    next(err);
    return;
  }
};<|MERGE_RESOLUTION|>--- conflicted
+++ resolved
@@ -10,15 +10,8 @@
   return filter;
 };
 
-<<<<<<< HEAD
-export const getAllAssets = async (req: Request, res: Response, next: NextFunction): Promise<void> => {
-=======
-export const getAllAssets = async (
-  req: Request,
-  res: Response,
-  next: NextFunction,
-) => {
->>>>>>> 20829be3
+  export const getAllAssets = async (req: Request, res: Response, next: NextFunction): Promise<void> => {
+  
   try {
     const assets = await Asset.find(tenantSiteFilter(req));
     return res.json(assets);
@@ -28,15 +21,8 @@
   }
 };
 
-<<<<<<< HEAD
-export const getAssetById = async (req: Request, res: Response, next: NextFunction): Promise<void> => {
-=======
-export const getAssetById = async (
-  req: Request,
-  res: Response,
-  next: NextFunction,
-) => {
->>>>>>> 20829be3
+  export const getAssetById = async (req: Request, res: Response, next: NextFunction): Promise<void> => {
+  
   try {
     const asset = await Asset.findOne(tenantSiteFilter(req, { _id: req.params.id }));
     if (!asset) {
@@ -49,15 +35,8 @@
   }
 };
 
-<<<<<<< HEAD
-export const createAsset = async (req: Request, res: Response, next: NextFunction): Promise<void> => {
-=======
-export const createAsset = async (
-  req: Request,
-  res: Response,
-  next: NextFunction,
-) => {
->>>>>>> 20829be3
+  export const createAsset = async (req: Request, res: Response, next: NextFunction): Promise<void> => {
+  
   logger.debug('createAsset body:', req.body);
   logger.debug('createAsset files:', (req as any).files);
 
@@ -66,11 +45,8 @@
     logger.debug('No files uploaded for asset');
   }
 
-<<<<<<< HEAD
-  const { user, tenantId: reqTenantId } = req as Request;
-=======
-  const { user, tenantId: reqTenantId } = req;
->>>>>>> 20829be3
+    const { user, tenantId: reqTenantId } = req as Request;
+  
   const resolvedTenantId = reqTenantId || user?.tenantId;
   if (!resolvedTenantId) {
     return res.status(400).json({ message: 'Tenant ID is required' });
@@ -100,15 +76,8 @@
   }
 };
 
-<<<<<<< HEAD
-export const updateAsset = async (req: Request, res: Response, next: NextFunction): Promise<void> => {
-=======
-export const updateAsset = async (
-  req: Request,
-  res: Response,
-  next: NextFunction,
-) => {
->>>>>>> 20829be3
+ export const updateAsset = async (req: Request, res: Response, next: NextFunction): Promise<void> => {
+ 
   logger.debug('updateAsset body:', req.body);
   logger.debug('updateAsset files:', (req as any).files);
 
@@ -117,11 +86,8 @@
     logger.debug('No files uploaded for asset update');
   }
 
-<<<<<<< HEAD
-  const { user, tenantId: reqTenantId } = req as Request;
-=======
-  const { user, tenantId: reqTenantId } = req;
->>>>>>> 20829be3
+   const { user, tenantId: reqTenantId } = req as Request;
+ 
   const tenantId = reqTenantId || user?.tenantId;
   if (!tenantId) {
     return res.status(400).json({ message: 'Tenant ID is required' });
@@ -149,15 +115,8 @@
   }
 };
 
-<<<<<<< HEAD
-export const deleteAsset = async (req: Request, res: Response, next: NextFunction): Promise<void> => {
-=======
-export const deleteAsset = async (
-  req: Request,
-  res: Response,
-  next: NextFunction,
-) => {
->>>>>>> 20829be3
+ export const deleteAsset = async (req: Request, res: Response, next: NextFunction): Promise<void> => {
+ 
   try {
     const asset = await Asset.findOneAndDelete(tenantSiteFilter(req, { _id: req.params.id }));
     if (!asset) {
@@ -170,15 +129,8 @@
   }
 };
 
-<<<<<<< HEAD
-export const searchAssets = async (req: Request, res: Response, next: NextFunction): Promise<void> => {
-=======
-export const searchAssets = async (
-  req: Request,
-  res: Response,
-  next: NextFunction,
-) => {
->>>>>>> 20829be3
+ export const searchAssets = async (req: Request, res: Response, next: NextFunction): Promise<void> => {
+ 
   try {
     const q = (req.query.q as string) || '';
     const regex = new RegExp(q, 'i');
