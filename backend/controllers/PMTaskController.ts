<<<<<<< HEAD
import type { NextFunction, Response } from 'express';
import type { AuthedRequest, AuthedRequestHandler } from '../types/http';
import Asset from '../models/Asset';
import { validationResult } from 'express-validator';
import mongoose from 'mongoose';

// GET /assets
export const getAllAssets: AuthedRequestHandler = async (req, res, next) => {
  try {
    const filter: any = { tenantId: req.tenantId };
    if (req.siteId) filter.siteId = req.siteId;
    const assets = await Asset.find(filter);
    return res.json(assets);
=======
import { validationResult } from 'express-validator';
import PMTask from '../models/PMTask';
import type { AuthedRequestHandler } from '../types/http';

// Shared param type for routes with :id
interface IdParams { id: string }

export const getAllPMTasks: AuthedRequestHandler = async (req, res, next) => {
  try {
    const tasks = await PMTask.find({ tenantId: req.tenantId });
    res.json(tasks);
    return;
  } catch (err) {
    next(err);
    return;
  }
};

export const getPMTaskById: AuthedRequestHandler = async (req, res, next) => {
  try {
    const task = await PMTask.findOne({ _id: req.params.id, tenantId: req.tenantId });
    if (!task) {
      res.status(404).json({ message: 'Not found' });
      return;
    }
    res.json(task);
    return;
  } catch (err) {
    next(err);
    return;
  }
};

export const createPMTask: AuthedRequestHandler = async (req, res, next) => {
  try {
    const errors = validationResult(req as any);
    if (!errors.isEmpty()) {
      res.status(400).json({ errors: errors.array() });
      return;
    }
    const payload = { ...req.body, tenantId: req.tenantId };
    const task = await PMTask.create(payload);
    res.status(201).json(task);
    return;
>>>>>>> 9c9493d8
  } catch (err) {
    return next(err);
  }
};

<<<<<<< HEAD
// GET /assets/:id
export const getAssetById: AuthedRequestHandler = async (req, res, next) => {
  try {
    if (!mongoose.Types.ObjectId.isValid(req.params.id)) {
      return res.status(400).json({ message: 'Invalid ID' });
=======
export const updatePMTask: AuthedRequestHandler = async (req, res, next) => {
  try {
    const errors = validationResult(req as any);
    if (!errors.isEmpty()) {
      res.status(400).json({ errors: errors.array() });
      return;
>>>>>>> 9c9493d8
    }
    const filter: any = { _id: req.params.id, tenantId: req.tenantId };
    if (req.siteId) filter.siteId = req.siteId;

<<<<<<< HEAD
    const asset = await Asset.findOne(filter);
    if (!asset) return res.status(404).json({ message: 'Not found' });
    return res.json(asset);
=======
export const deletePMTask: AuthedRequestHandler = async (req, res, next) => {
  try {
    const task = await PMTask.findOneAndDelete({ _id: req.params.id, tenantId: req.tenantId });
    if (!task) {
      res.status(404).json({ message: 'Not found' });
      return;
    }
    res.json({ message: 'Deleted successfully' });
    return;
>>>>>>> 9c9493d8
  } catch (err) {
    return next(err);
  }
};<|MERGE_RESOLUTION|>--- conflicted
+++ resolved
@@ -1,18 +1,3 @@
-<<<<<<< HEAD
-import type { NextFunction, Response } from 'express';
-import type { AuthedRequest, AuthedRequestHandler } from '../types/http';
-import Asset from '../models/Asset';
-import { validationResult } from 'express-validator';
-import mongoose from 'mongoose';
-
-// GET /assets
-export const getAllAssets: AuthedRequestHandler = async (req, res, next) => {
-  try {
-    const filter: any = { tenantId: req.tenantId };
-    if (req.siteId) filter.siteId = req.siteId;
-    const assets = await Asset.find(filter);
-    return res.json(assets);
-=======
 import { validationResult } from 'express-validator';
 import PMTask from '../models/PMTask';
 import type { AuthedRequestHandler } from '../types/http';
@@ -22,8 +7,39 @@
 
 export const getAllPMTasks: AuthedRequestHandler = async (req, res, next) => {
   try {
-    const tasks = await PMTask.find({ tenantId: req.tenantId });
-    res.json(tasks);
+    const filter: any = { tenantId: req.tenantId };
+    if (req.siteId) filter.siteId = req.siteId;
+    const assets = await Asset.find(filter);
+    return res.json(assets);
+  } catch (err) {
+    return next(err);
+  }
+};
+
+export const getPMTaskById: AuthedRequestHandler = async (req, res, next) => {
+  try {
+    if (!mongoose.Types.ObjectId.isValid(req.params.id)) {
+      return res.status(400).json({ message: 'Invalid ID' });
+    }
+    const filter: any = { _id: req.params.id, tenantId: req.tenantId };
+    if (req.siteId) filter.siteId = req.siteId;
+
+    const asset = await Asset.findOne(filter);
+    if (!asset) return res.status(404).json({ message: 'Not found' });
+    return res.json(asset);
+  } catch (err) {
+    return next(err);
+  }
+};
+
+export const createPMTask: AuthedRequestHandler = async (req, res, next) => {
+  try {
+      res.status(400).json({ errors: errors.array() });
+      return;
+    }
+    const payload = { ...req.body, tenantId: req.tenantId };
+    const task = await PMTask.create(payload);
+    res.status(201).json(task);
     return;
   } catch (err) {
     next(err);
@@ -31,9 +47,18 @@
   }
 };
 
-export const getPMTaskById: AuthedRequestHandler = async (req, res, next) => {
+export const updatePMTask: AuthedRequestHandler = async (req, res, next) => {
   try {
-    const task = await PMTask.findOne({ _id: req.params.id, tenantId: req.tenantId });
+    const errors = validationResult(req as any);
+    if (!errors.isEmpty()) {
+      res.status(400).json({ errors: errors.array() });
+      return;
+    }
+    const task = await PMTask.findOneAndUpdate(
+      { _id: req.params.id, tenantId: req.tenantId },
+      req.body,
+      { new: true, runValidators: true },
+    );
     if (!task) {
       res.status(404).json({ message: 'Not found' });
       return;
@@ -46,46 +71,6 @@
   }
 };
 
-export const createPMTask: AuthedRequestHandler = async (req, res, next) => {
-  try {
-    const errors = validationResult(req as any);
-    if (!errors.isEmpty()) {
-      res.status(400).json({ errors: errors.array() });
-      return;
-    }
-    const payload = { ...req.body, tenantId: req.tenantId };
-    const task = await PMTask.create(payload);
-    res.status(201).json(task);
-    return;
->>>>>>> 9c9493d8
-  } catch (err) {
-    return next(err);
-  }
-};
-
-<<<<<<< HEAD
-// GET /assets/:id
-export const getAssetById: AuthedRequestHandler = async (req, res, next) => {
-  try {
-    if (!mongoose.Types.ObjectId.isValid(req.params.id)) {
-      return res.status(400).json({ message: 'Invalid ID' });
-=======
-export const updatePMTask: AuthedRequestHandler = async (req, res, next) => {
-  try {
-    const errors = validationResult(req as any);
-    if (!errors.isEmpty()) {
-      res.status(400).json({ errors: errors.array() });
-      return;
->>>>>>> 9c9493d8
-    }
-    const filter: any = { _id: req.params.id, tenantId: req.tenantId };
-    if (req.siteId) filter.siteId = req.siteId;
-
-<<<<<<< HEAD
-    const asset = await Asset.findOne(filter);
-    if (!asset) return res.status(404).json({ message: 'Not found' });
-    return res.json(asset);
-=======
 export const deletePMTask: AuthedRequestHandler = async (req, res, next) => {
   try {
     const task = await PMTask.findOneAndDelete({ _id: req.params.id, tenantId: req.tenantId });
@@ -95,8 +80,8 @@
     }
     res.json({ message: 'Deleted successfully' });
     return;
->>>>>>> 9c9493d8
   } catch (err) {
-    return next(err);
+    next(err);
+    return;
   }
-};+};
