/*
 * SPDX-License-Identifier: MIT
 */

import { Error as MongooseError, Types } from 'mongoose';
import { validationResult } from 'express-validator';
import PMTask, { PMTaskDocument } from '../models/PMTask';
import WorkOrder from '../models/WorkOrder';
import Meter from '../models/Meter';
import { nextCronOccurrenceWithin } from '../services/PMScheduler';
import type { AuthedRequestHandler } from '../types/http';
import type {
import { sendResponse } from '../utils/sendResponse';
  PMTaskRequest,
  PMTaskParams,
  PMTaskListResponse,
  PMTaskResponse,
  PMTaskCreateBody,
  PMTaskUpdateBody,
  PMTaskDeleteResponse,
  PMTaskGenerateWOResponse,
} from '../types/pmTask';
import type { ParamsDictionary } from 'express-serve-static-core';
import { writeAuditLog, toEntityId } from '../utils/audit';


export const getAllPMTasks: AuthedRequestHandler<ParamsDictionary, PMTaskListResponse> = async (
  req: PMTaskRequest,
  res,
  next,
) => {
  try {
    const filter: Record<string, unknown> = { tenantId: req.tenantId };
    if (req.siteId) (filter as any).siteId = req.siteId;

    const tasks = await PMTask.find(filter);
    sendResponse(res, tasks);
  } catch (err) {
    if (err instanceof MongooseError.ValidationError) {
      res.status(400).json({ message: err.message });
      return;
    }
    next(err);
  }
};

export const getPMTaskById: AuthedRequestHandler<PMTaskParams, PMTaskResponse> = async (
  req: PMTaskRequest<PMTaskParams>,
  res,
  next,
) => {
  try {
<<<<<<< HEAD
    if (!mongoose.Types.ObjectId.isValid(req.params.id)) {
      sendResponse(res, null, 'Invalid ID', 400);
=======
    if (!Types.ObjectId.isValid(req.params.id)) {
      res.status(400).json({ message: 'Invalid ID' });
>>>>>>> cef5f1d3
      return;
    }

    const task = await PMTask.findOne({
      _id: req.params.id,
      tenantId: req.tenantId,
    });

    if (!task) {
      sendResponse(res, null, 'Not found', 404);
      return;
    }

    sendResponse(res, task);
  } catch (err) {
    if (err instanceof MongooseError.ValidationError) {
      res.status(400).json({ message: err.message });
      return;
    }
    next(err);
  }
};

export const createPMTask: AuthedRequestHandler<ParamsDictionary, PMTaskResponse, PMTaskCreateBody> = async (
  req: PMTaskRequest<ParamsDictionary, PMTaskCreateBody>,
  res,
  next,
) => {
  try {
    const tenantId = req.tenantId;
    if (!tenantId)
      return sendResponse(res, null, 'Tenant ID required', 400);
    const errors = validationResult(req as any);
    if (!errors.isEmpty()) {
      sendResponse(res, null, { errors: errors.array()  }, 400);
      return;
    }
    const payload = { ...req.body, tenantId, siteId: req.siteId };
    const task: PMTaskDocument = await PMTask.create(payload);
    const userId = (req.user as any)?._id || (req.user as any)?.id;
    await writeAuditLog({
      tenantId,
      userId,
      action: 'create',
      entityType: 'PMTask',
      entityId: toEntityId(task._id),
      after: task.toObject(),
    });
    sendResponse(res, task, null, 201);
  } catch (err) {
    if (err instanceof MongooseError.ValidationError) {
      res.status(400).json({ message: err.message });
      return;
    }
    next(err);
  }
};

export const updatePMTask: AuthedRequestHandler<PMTaskParams, PMTaskResponse | null, PMTaskUpdateBody> = async (
  req: PMTaskRequest<PMTaskParams, PMTaskUpdateBody>,
  res,
  next,
) => {
  try {
    const tenantId = req.tenantId;
    if (!tenantId)
<<<<<<< HEAD
      return sendResponse(res, null, 'Tenant ID required', 400);
    if (!mongoose.Types.ObjectId.isValid(req.params.id)) {
      sendResponse(res, null, 'Invalid ID', 400);
=======
      return res.status(400).json({ message: 'Tenant ID required' });
    if (!Types.ObjectId.isValid(req.params.id)) {
      res.status(400).json({ message: 'Invalid ID' });
>>>>>>> cef5f1d3
      return;
    }

    const errors = validationResult(req as any);
    if (!errors.isEmpty()) {
      sendResponse(res, null, { errors: errors.array()  }, 400);
      return;
    }

    const existing = await PMTask.findOne({ _id: req.params.id, tenantId });
    if (!existing) {
      sendResponse(res, null, 'Not found', 404);
      return;
    }
    const task = await PMTask.findOneAndUpdate(
      { _id: req.params.id, tenantId },
      req.body,
      { new: true, runValidators: true },
    );
    const userId = (req.user as any)?._id || (req.user as any)?.id;
    await writeAuditLog({
      tenantId,
      userId,
      action: 'update',
      entityType: 'PMTask',
      entityId: toEntityId(task!._id),

      before: existing.toObject(),
      after: task?.toObject(),
    });
    sendResponse(res, task);
  } catch (err) {
    if (err instanceof MongooseError.ValidationError) {
      res.status(400).json({ message: err.message });
      return;
    }
    next(err);
  }
};

export const deletePMTask: AuthedRequestHandler<PMTaskParams, PMTaskDeleteResponse> = async (
  req: PMTaskRequest<PMTaskParams>,
  res,
  next,
) => {
  try {
    const tenantId = req.tenantId;
    if (!tenantId)
<<<<<<< HEAD
      return sendResponse(res, null, 'Tenant ID required', 400);
    if (!mongoose.Types.ObjectId.isValid(req.params.id)) {
      sendResponse(res, null, 'Invalid ID', 400);
=======
      return res.status(400).json({ message: 'Tenant ID required' });
    if (!Types.ObjectId.isValid(req.params.id)) {
      res.status(400).json({ message: 'Invalid ID' });
>>>>>>> cef5f1d3
      return;
    }

    const task = await PMTask.findOneAndDelete({
      _id: req.params.id,
      tenantId,
    });

    if (!task) {
      sendResponse(res, null, 'Not found', 404);
      return;
    }
    const userId = (req.user as any)?._id || (req.user as any)?.id;
    await writeAuditLog({
      tenantId,
      userId,
      action: 'delete',
      entityType: 'PMTask',
      entityId: toEntityId(task._id),

      before: task.toObject(),
    });
    sendResponse(res, { message: 'Deleted successfully' });
  } catch (err) {
    if (err instanceof MongooseError.ValidationError) {
      res.status(400).json({ message: err.message });
      return;
    }
    next(err);
  }
};

export const generatePMWorkOrders: AuthedRequestHandler<ParamsDictionary, PMTaskGenerateWOResponse> = async (
  req: PMTaskRequest,
  res,
  next,
) => {
  try {
    const now = new Date();
    const tasks = await PMTask.find({ tenantId: req.tenantId, active: true });
    let count = 0;
    for (const task of tasks) {
      if (task.rule?.type === 'calendar' && task.rule.cron) {
        const next = nextCronOccurrenceWithin(task.rule.cron, now, 7);
        if (next) {
          await WorkOrder.create({
            title: `PM: ${task.title}`,
            description: task.notes || '',
            status: 'open',
            asset: task.asset,
            pmTask: task._id,
            department: task.department,
            dueDate: next,
            priority: 'medium',
            tenantId: task.tenantId,
          });
          task.lastGeneratedAt = now;
          await task.save();
          count++;
        }
      } else if (task.rule?.type === 'meter' && task.rule.meterName) {
        const meter = await Meter.findOne({
          name: task.rule.meterName,
          tenantId: task.tenantId,
        });
        if (!meter) continue;
        const sinceLast = meter.currentValue - (meter.lastWOValue || 0);
        if (sinceLast >= (task.rule.threshold || 0)) {
          await WorkOrder.create({
            title: `Meter PM: ${task.title}`,
            description: task.notes || '',
            status: 'open',
            asset: meter.asset,
            pmTask: task._id,
            department: task.department,
            dueDate: now,
            priority: 'medium',
            tenantId: task.tenantId,
          });
          meter.lastWOValue = meter.currentValue;
          await meter.save();
          task.lastGeneratedAt = now;
          await task.save();
          count++;
        }
      }
    }
    sendResponse(res, { generated: count });
  } catch (err) {
    if (err instanceof MongooseError.ValidationError) {
      res.status(400).json({ message: err.message });
      return;
    }
    next(err);
  }
};<|MERGE_RESOLUTION|>--- conflicted
+++ resolved
@@ -50,13 +50,8 @@
   next,
 ) => {
   try {
-<<<<<<< HEAD
-    if (!mongoose.Types.ObjectId.isValid(req.params.id)) {
-      sendResponse(res, null, 'Invalid ID', 400);
-=======
     if (!Types.ObjectId.isValid(req.params.id)) {
       res.status(400).json({ message: 'Invalid ID' });
->>>>>>> cef5f1d3
       return;
     }
 
@@ -123,15 +118,9 @@
   try {
     const tenantId = req.tenantId;
     if (!tenantId)
-<<<<<<< HEAD
-      return sendResponse(res, null, 'Tenant ID required', 400);
-    if (!mongoose.Types.ObjectId.isValid(req.params.id)) {
-      sendResponse(res, null, 'Invalid ID', 400);
-=======
       return res.status(400).json({ message: 'Tenant ID required' });
     if (!Types.ObjectId.isValid(req.params.id)) {
       res.status(400).json({ message: 'Invalid ID' });
->>>>>>> cef5f1d3
       return;
     }
 
@@ -180,15 +169,9 @@
   try {
     const tenantId = req.tenantId;
     if (!tenantId)
-<<<<<<< HEAD
-      return sendResponse(res, null, 'Tenant ID required', 400);
-    if (!mongoose.Types.ObjectId.isValid(req.params.id)) {
-      sendResponse(res, null, 'Invalid ID', 400);
-=======
       return res.status(400).json({ message: 'Tenant ID required' });
     if (!Types.ObjectId.isValid(req.params.id)) {
       res.status(400).json({ message: 'Invalid ID' });
->>>>>>> cef5f1d3
       return;
     }
 
