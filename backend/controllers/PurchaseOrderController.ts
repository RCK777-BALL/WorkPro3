--- conflicted
+++ resolved
@@ -3,12 +3,7 @@
  */
 
 import { Request, Response, NextFunction } from 'express';
-<<<<<<< HEAD
-import mongoose from 'mongoose';
-import { sendResponse } from '../utils/sendResponse';
-=======
 import { Types, isValidObjectId } from 'mongoose';
->>>>>>> cef5f1d3
 
 import PurchaseOrder from '../models/PurchaseOrder';
 import { writeAuditLog } from '../utils/audit';
