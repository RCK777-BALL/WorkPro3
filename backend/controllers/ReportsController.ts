import PDFDocument from 'pdfkit';
import { Parser as Json2csvParser } from 'json2csv';
import WorkOrder from '../models/WorkOrder';
import Asset from '../models/Asset';
import WorkHistory from '../models/WorkHistory';
import User from '../models/User';
import TimeSheet from '../models/TimeSheet';
<<<<<<< HEAD
import type { AuthedRequestHandler } from '../types/http';
=======
import Inventory from '../models/Inventory';
>>>>>>> cb3e3eee

async function calculateStats(tenantId: string, role?: string) {
  const roleFilter = role || 'technician';

  // Work order completion
  const totalWorkOrders = await WorkOrder.countDocuments({ tenantId });
  const completedOrders = await WorkOrder.countDocuments({ status: 'completed', tenantId });
  const workOrderCompletionRate = totalWorkOrders
    ? (completedOrders / totalWorkOrders) * 100
    : 0;

  // Preventive maintenance completion
  const pmTotal = await WorkOrder.countDocuments({ type: 'preventive', tenantId });
  const pmCompleted = await WorkOrder.countDocuments({
    type: 'preventive',
    status: 'completed',
    tenantId,
  });
  const maintenanceCompliance = pmTotal ? (pmCompleted / pmTotal) * 100 : 0;

  // Average response time for completed orders (hours)
  const completed = await WorkOrder.find(
    { completedAt: { $exists: true }, tenantId },
    {
      createdAt: 1,
      completedAt: 1,
    },
  );
  const averageResponseTime = completed.length
    ?
        completed.reduce((sum, o) => {
          const diff =
            (o.completedAt!.getTime() - o.createdAt.getTime()) / 36e5; // ms to hours
          return sum + diff;
        }, 0) / completed.length
    : 0;

  // Asset uptime/downtime
  const totalAssets = await Asset.countDocuments({ tenantId });
  const downAssets = await Asset.countDocuments({ status: { $ne: 'Active' }, tenantId });
  const assetUptime = totalAssets
    ? ((totalAssets - downAssets) / totalAssets) * 100
    : 0;
  const assetDowntime = totalAssets ? (downAssets / totalAssets) * 100 : 0;

  // Labor utilization from work history hours
  const laborAgg = await WorkHistory.aggregate([
    { $match: { tenantId } },
    { $group: { _id: null, hours: { $sum: '$timeSpentHours' } } },
  ]);
  const totalLaborHours = laborAgg[0]?.hours || 0;
  const userCount = await User.countDocuments({ tenantId, role: roleFilter });
  const availableHours = userCount * 160; // approx hours per month
  const laborUtilization = availableHours
    ? (totalLaborHours / availableHours) * 100
    : 0;

  // Average cost per work order (assume $50 per hour)
  const costPerWorkOrder = totalWorkOrders
    ? (totalLaborHours * 50) / totalWorkOrders
    : 0;

  // Top assets by downtime
  const topAssets = await WorkHistory.aggregate([
    { $match: { tenantId } },
    { $group: { _id: '$asset', downtime: { $sum: '$timeSpentHours' }, issues: { $sum: 1 } } },
    { $sort: { downtime: -1 } },
    { $limit: 3 },
    { $lookup: { from: 'assets', localField: '_id', foreignField: '_id', as: 'asset' } },
    { $unwind: '$asset' },
    {
      $project: {
        _id: 0,
        name: '$asset.name',
        downtime: 1,
        issues: 1,
        cost: { $multiply: ['$downtime', 50] },
      },
    },
  ]);

  return {
    workOrderCompletionRate,
    averageResponseTime,
    maintenanceCompliance,
    assetUptime,
    costPerWorkOrder,
    laborUtilization,
    assetDowntime,
    topAssets,
  };
}

export const getAnalyticsReport: AuthedRequestHandler = async (req, res, next) => {
 
  try {
    const role = typeof req.query.role === 'string' ? req.query.role : undefined;
    const tenantId = req.tenantId!;
    const stats = await calculateStats(tenantId, role);
    res.json(stats);
    return;
  } catch (err) {
    return next(err);
  }
};

export const downloadReport: AuthedRequestHandler = async (req, res, next) => {
 
  try {
    const format = String(req.query.format || 'pdf').toLowerCase();
    const role = typeof req.query.role === 'string' ? req.query.role : undefined;
    const tenantId = req.tenantId!;
    const stats = await calculateStats(tenantId, role);

    if (format === 'csv') {
      const parser = new Json2csvParser();
      const csv = parser.parse([stats]);
      res.header('Content-Type', 'text/csv');
      res.attachment('report.csv');
      res.send(csv);
      return;
    }

    const doc = new PDFDocument();
    res.setHeader('Content-Type', 'application/pdf');
    res.setHeader('Content-Disposition', 'attachment; filename=report.pdf');
    doc.pipe(res);
    doc.fontSize(18).text('Analytics Report', { align: 'center' });
    doc.moveDown();
    Object.entries(stats).forEach(([k, v]) => {
      doc.fontSize(12).text(`${k}: ${v}`);
    });
    doc.end();
  } catch (err) {
    return next(err);
  }
};

async function aggregateTrends(tenantId: string) {
  const results = await WorkHistory.aggregate([
    { $match: { completedAt: { $exists: true }, tenantId } },
    {
      $group: {
        _id: { $dateToString: { format: '%Y-%m', date: '$completedAt' } },
        maintenanceCost: { $sum: { $multiply: ['$timeSpentHours', 50] } },
        assetDowntime: { $sum: '$timeSpentHours' },
      },
    },
    { $sort: { _id: 1 } },
  ]);

  return results.map((r) => ({
    period: r._id,
    maintenanceCost: r.maintenanceCost,
    assetDowntime: r.assetDowntime,
  }));
}

export const getTrendData: AuthedRequestHandler = async (req, res, next) => {
 
  try {
    const tenantId = req.tenantId!;
    const data = await aggregateTrends(tenantId);
    res.json(data);
    return;
  } catch (err) {
    return next(err);
  }
};

export const exportTrendData: AuthedRequestHandler = async (req, res, next) => {
 
  try {
    const format = String(req.query.format || 'json').toLowerCase();
    const tenantId = req.tenantId!;
    const data = await aggregateTrends(tenantId);

    if (format === 'csv') {
      const parser = new Json2csvParser();
      const csv = parser.parse(data);
      res.header('Content-Type', 'text/csv');
      res.attachment('trends.csv');
      res.send(csv);
      return;
    }

    res.json(data);
    return;
  } catch (err) {
    return next(err);
  }
};

async function aggregateCosts(tenantId: string) {
  const labor = await TimeSheet.aggregate([
    { $match: { tenantId } },
    {
      $group: {
        _id: { $dateToString: { format: '%Y-%m', date: '$date' } },
        hours: { $sum: '$totalHours' },
      },
    },
    {
      $project: { _id: 0, period: '$_id', laborCost: { $multiply: ['$hours', 50] } },
    },
  ]);

  const maintenance = await WorkHistory.aggregate([
    { $match: { tenantId } },
    {
      $group: {
        _id: { $dateToString: { format: '%Y-%m', date: '$completedAt' } },
        maintenanceCost: { $sum: { $multiply: ['$timeSpentHours', 50] } },
      },
    },
    { $project: { _id: 0, period: '$_id', maintenanceCost: 1 } },
  ]);

  const materials = await WorkHistory.aggregate([
    { $match: { tenantId } },
    { $unwind: '$materialsUsed' },
    {
      $lookup: {
        from: 'inventories',
        localField: 'materialsUsed',
        foreignField: '_id',
        as: 'inv',
      },
    },
    { $unwind: '$inv' },
    {
      $group: {
        _id: { $dateToString: { format: '%Y-%m', date: '$completedAt' } },
        materialCost: { $sum: '$inv.unitCost' },
      },
    },
    { $project: { _id: 0, period: '$_id', materialCost: 1 } },
  ]);

  const map = new Map<string, any>();
  [labor, maintenance, materials].forEach((arr) => {
    arr.forEach((r: any) => {
      const entry = map.get(r.period) || {
        period: r.period,
        laborCost: 0,
        maintenanceCost: 0,
        materialCost: 0,
      };
      if (r.laborCost !== undefined) entry.laborCost = r.laborCost;
      if (r.maintenanceCost !== undefined) entry.maintenanceCost = r.maintenanceCost;
      if (r.materialCost !== undefined) entry.materialCost = r.materialCost;
      map.set(r.period, entry);
    });
  });
  return Array.from(map.values())
    .sort((a, b) => a.period.localeCompare(b.period))
    .map((r) => ({
      ...r,
      totalCost:
        (r.laborCost || 0) +
        (r.maintenanceCost || 0) +
        (r.materialCost || 0),
    }));
}

export const getCostMetrics: AuthedRequestHandler = async (req, res, next) => {
 
  try {
    const tenantId = req.tenantId!;
    const data = await aggregateCosts(tenantId);
    res.json(data);
    return;
  } catch (err) {
    return next(err);
  }
};

async function aggregateDowntime(tenantId: string) {
  const results = await WorkHistory.aggregate([
    { $match: { tenantId } },
    {
      $group: {
        _id: { $dateToString: { format: '%Y-%m', date: '$completedAt' } },
        downtime: { $sum: '$timeSpentHours' },
      },
    },
    { $sort: { _id: 1 } },
  ]);

  return results.map((r) => ({ period: r._id, downtime: r.downtime }));
}

export const getDowntimeMetrics: AuthedRequestHandler = async (req, res, next) => {
 
  try {
    const tenantId = req.tenantId!;
    const data = await aggregateDowntime(tenantId);
    res.json(data);
    return;
  } catch (err) {
    return next(err);
  }
};<|MERGE_RESOLUTION|>--- conflicted
+++ resolved
@@ -5,11 +5,8 @@
 import WorkHistory from '../models/WorkHistory';
 import User from '../models/User';
 import TimeSheet from '../models/TimeSheet';
-<<<<<<< HEAD
-import type { AuthedRequestHandler } from '../types/http';
-=======
-import Inventory from '../models/Inventory';
->>>>>>> cb3e3eee
+ import type { AuthedRequestHandler } from '../types/http';
+ 
 
 async function calculateStats(tenantId: string, role?: string) {
   const roleFilter = role || 'technician';
