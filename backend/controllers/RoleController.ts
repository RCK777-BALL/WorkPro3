/*
 * SPDX-License-Identifier: MIT
 */

import { Request, Response, NextFunction } from 'express';
<<<<<<< HEAD
import { Types, isValidObjectId } from 'mongoose';
=======
>>>>>>> 8d5a1ecc

import Role from '../models/Role';
import { writeAuditLog } from '../utils/audit';
import { sendResponse } from '../utils/sendResponse';
import { toObjectId } from '../utils/ids';

<<<<<<< HEAD
=======

>>>>>>> 8d5a1ecc
export const getAllRoles = async (_req: Request, res: Response, next: NextFunction) => {
  try {
    const roles = await Role.find();
    res.json(roles);
  } catch (err) {
    next(err);
  }
};

export const getRoleById = async (req: Request, res: Response, next: NextFunction) => {
  try {
    const { id } = req.params;
    const roleId = toObjectId(id);
    if (!roleId) {
      return sendResponse(res, null, 'Invalid id', 400);
    }
    const role = await Role.findById(roleId);
    if (!role) return res.status(404).json({ message: 'Not found' });
    res.json(role);
  } catch (err) {
    next(err);
  }
};

export const createRole = async (req: Request, res: Response, next: NextFunction) => {
  try {
    const tenantId = req.tenantId;
    if (!tenantId) {
      res.status(400).json({ message: 'Tenant ID required' });
      return;
    }
    const userId = (req.user as any)?._id || (req.user as any)?.id;
    const role = await Role.create({ ...req.body, tenantId });
    const entityId = role._id;

    await writeAuditLog({
      tenantId,
      userId,
      action: 'create',
      entityType: 'Role',
      entityId,
      after: role.toObject(),
    });
    res.status(201).json(role);
  } catch (err) {
    next(err);
  }
};

export const updateRole = async (req: Request, res: Response, next: NextFunction) => {
  try {
    const tenantId = req.tenantId;
    if (!tenantId) {
      res.status(400).json({ message: 'Tenant ID required' });
      return;
    }

    const userId = (req.user as any)?._id || (req.user as any)?.id;
    const { id } = req.params;
    const roleId = toObjectId(id);
    if (!roleId) {
      return sendResponse(res, null, 'Invalid id', 400);
    }
    const existing = await Role.findById(roleId);
    if (!existing) return res.status(404).json({ message: 'Not found' });
    const role = await Role.findByIdAndUpdate(roleId, req.body, {
      new: true,
      runValidators: true,
    });
    const entityId = toEntityId(roleId);
    await writeAuditLog({
      tenantId,
      userId,
      action: 'update',
      entityType: 'Role',
      entityId,
      before: existing.toObject(),
      after: role?.toObject(),
    });
    res.json(role);
  } catch (err) {
    next(err);
  }
};

export const deleteRole = async (req: Request, res: Response, next: NextFunction) => {
  try {
    const tenantId = req.tenantId;
    if (!tenantId) {
      res.status(400).json({ message: 'Tenant ID required' });
      return;
    }

    const userId = (req.user as any)?._id || (req.user as any)?.id;
    const { id } = req.params;
    const roleId = toObjectId(id);
    if (!roleId) {
      return sendResponse(res, null, 'Invalid id', 400);
    }
    const role = await Role.findByIdAndDelete(roleId);
    if (!role) return res.status(404).json({ message: 'Not found' });
    const entityId = toEntityId(roleId);
    await writeAuditLog({
      tenantId,
      userId,
      action: 'delete',
      entityType: 'Role',
      entityId,
      before: role.toObject(),
    });
    res.json({ message: 'Deleted successfully' });
  } catch (err) {
    next(err);
  }
};<|MERGE_RESOLUTION|>--- conflicted
+++ resolved
@@ -3,20 +3,12 @@
  */
 
 import { Request, Response, NextFunction } from 'express';
-<<<<<<< HEAD
-import { Types, isValidObjectId } from 'mongoose';
-=======
->>>>>>> 8d5a1ecc
 
 import Role from '../models/Role';
 import { writeAuditLog } from '../utils/audit';
 import { sendResponse } from '../utils/sendResponse';
 import { toObjectId } from '../utils/ids';
 
-<<<<<<< HEAD
-=======
-
->>>>>>> 8d5a1ecc
 export const getAllRoles = async (_req: Request, res: Response, next: NextFunction) => {
   try {
     const roles = await Role.find();
