/*
 * SPDX-License-Identifier: MIT
 */

import { Request, Response } from 'express';
import { ok, fail, asyncHandler } from '../src/lib/http';

import Tenant from '../models/Tenant';
import { writeAuditLog } from '../utils/audit';

<<<<<<< HEAD
export const getAllTenants = async (_req: Request, res: Response, next: NextFunction) => {
  try {
    const tenants = await Tenant.find();
    res.json(tenants);
  } catch (err) {
    next(err);
  }
};

export const getTenantById = async (req: Request, res: Response, next: NextFunction) => {
  try {
    const tenant = await Tenant.findById(req.params.id);
    if (!tenant) return res.status(404).json({ message: 'Not found' });
    res.json(tenant);
  } catch (err) {
    next(err);
  }
};

export const createTenant = async (req: Request, res: Response, next: NextFunction) => {
  try {
    const userId = (req.user as any)?._id || (req.user as any)?.id;
    const tenant = await Tenant.create(req.body);
    await writeAuditLog({
      tenantId: tenant._id,
      userId,
      action: 'create',
      entityType: 'Tenant',
      entityId: tenant._id,
      after: tenant.toObject(),
    });
    res.status(201).json(tenant);
  } catch (err) {
    next(err);
  }
};

export const updateTenant = async (req: Request, res: Response, next: NextFunction) => {
  try {
    const userId = (req.user as any)?._id || (req.user as any)?.id;
    const existing = await Tenant.findById(req.params.id);
    if (!existing) return res.status(404).json({ message: 'Not found' });
    const tenant = await Tenant.findByIdAndUpdate(req.params.id, req.body, {
      new: true,
      runValidators: true,
    });
    await writeAuditLog({
      tenantId: existing._id,
      userId,
      action: 'update',
      entityType: 'Tenant',
      entityId: req.params.id,
      before: existing.toObject(),
      after: tenant?.toObject(),
    });
    res.json(tenant);
  } catch (err) {
    next(err);
  }
};

export const deleteTenant = async (req: Request, res: Response, next: NextFunction) => {
  try {
    const userId = (req.user as any)?._id || (req.user as any)?.id;
    const tenant = await Tenant.findByIdAndDelete(req.params.id);
    if (!tenant) return res.status(404).json({ message: 'Not found' });
    await writeAuditLog({
      tenantId: tenant._id,
      userId,
      action: 'delete',
      entityType: 'Tenant',
      entityId: req.params.id,
      before: tenant.toObject(),
    });
    res.json({ message: 'Deleted successfully' });
  } catch (err) {
    next(err);
  }
};
=======
export const getAllTenants = asyncHandler(async (_req: Request, res: Response) => {
  const tenants = await Tenant.find();
  ok(res, tenants);
});

export const getTenantById = asyncHandler(async (
  req: Request,
  res: Response,
) => {
  const tenant = await Tenant.findById(req.params.id);
  if (!tenant) return fail(res, 'Not found', 404);
  ok(res, tenant);
});

export const createTenant = asyncHandler(async (
  req: Request,
  res: Response,
) => {
  const tenant = await Tenant.create(req.body);
  ok(res, tenant, 201);
});

export const updateTenant = asyncHandler(async (
  req: Request,
  res: Response,
) => {
  const tenant = await Tenant.findByIdAndUpdate(req.params.id, req.body, {
    new: true,
    runValidators: true,
  });
  if (!tenant) return fail(res, 'Not found', 404);
  ok(res, tenant);
});

export const deleteTenant = asyncHandler(async (
  req: Request,
  res: Response,
) => {
  const tenant = await Tenant.findByIdAndDelete(req.params.id);
  if (!tenant) return fail(res, 'Not found', 404);
  ok(res, { message: 'Deleted successfully' });
});
>>>>>>> 46eafd93

export default {
  getAllTenants,
  getTenantById,
  createTenant,
  updateTenant,
  deleteTenant,
};<|MERGE_RESOLUTION|>--- conflicted
+++ resolved
@@ -8,7 +8,6 @@
 import Tenant from '../models/Tenant';
 import { writeAuditLog } from '../utils/audit';
 
-<<<<<<< HEAD
 export const getAllTenants = async (_req: Request, res: Response, next: NextFunction) => {
   try {
     const tenants = await Tenant.find();
@@ -88,50 +87,7 @@
     next(err);
   }
 };
-=======
-export const getAllTenants = asyncHandler(async (_req: Request, res: Response) => {
-  const tenants = await Tenant.find();
-  ok(res, tenants);
-});
 
-export const getTenantById = asyncHandler(async (
-  req: Request,
-  res: Response,
-) => {
-  const tenant = await Tenant.findById(req.params.id);
-  if (!tenant) return fail(res, 'Not found', 404);
-  ok(res, tenant);
-});
-
-export const createTenant = asyncHandler(async (
-  req: Request,
-  res: Response,
-) => {
-  const tenant = await Tenant.create(req.body);
-  ok(res, tenant, 201);
-});
-
-export const updateTenant = asyncHandler(async (
-  req: Request,
-  res: Response,
-) => {
-  const tenant = await Tenant.findByIdAndUpdate(req.params.id, req.body, {
-    new: true,
-    runValidators: true,
-  });
-  if (!tenant) return fail(res, 'Not found', 404);
-  ok(res, tenant);
-});
-
-export const deleteTenant = asyncHandler(async (
-  req: Request,
-  res: Response,
-) => {
-  const tenant = await Tenant.findByIdAndDelete(req.params.id);
-  if (!tenant) return fail(res, 'Not found', 404);
-  ok(res, { message: 'Deleted successfully' });
-});
->>>>>>> 46eafd93
 
 export default {
   getAllTenants,
