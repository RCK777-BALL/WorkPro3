--- conflicted
+++ resolved
@@ -5,11 +5,7 @@
 import type { AuthedRequestHandler } from '../types/http';
 import User from '../models/User';
 import { writeAuditLog } from '../utils/audit';
-<<<<<<< HEAD
-import { sendResponse } from '../utils/sendResponse';
-=======
 import { toEntityId } from '../utils/ids';
->>>>>>> cef5f1d3
 
 export const getTheme: AuthedRequestHandler = async (req, res, next) => {
   try {
