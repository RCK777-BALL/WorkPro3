import { Request, Response, NextFunction } from 'express';

import Vendor from '../models/Vendor';

const allowedFields = [
  'name',
  'contactName',
  'phone',
  'email',
  'address',
  'partsSupplied',
];
const requiredFields = ['name', 'contactName'];

const validateVendorInput = (body: any) => {
  const unknownKeys = Object.keys(body).filter((k) => !allowedFields.includes(k));
  if (unknownKeys.length) {
    return { error: `Unknown fields: ${unknownKeys.join(', ')}` };
  }
  const missing = requiredFields.filter(
    (field) =>
      body[field] === undefined || body[field] === null || body[field] === ''
  );
  if (missing.length) {
    return { error: `Missing required fields: ${missing.join(', ')}` };
  }
  const data: any = {};
  for (const key of allowedFields) {
    if (body[key] !== undefined) data[key] = body[key];
  }
  return { data };
};

<<<<<<< HEAD
export const getAllVendors = async (
  req: Request,
  res: Response,
  next: NextFunction,
): Promise<Response | void> => {
=======
export const getAllVendors = async (_req: Request, res: Response, next: NextFunction) => {
>>>>>>> b3394e64
  try {
    const items = await Vendor.find();
    res.json(items);
    return;
  } catch (err) {
    next(err);
    return;
  }
};

export const getVendorById = async (
  req: Request,
  res: Response,
  next: NextFunction,
): Promise<Response | void> => {
  try {
    const item = await Vendor.findById(req.params.id);
    if (!item) {
      res.status(404).json({ message: 'Not found' });
      return;
    }
    res.json(item);
    return;
  } catch (err) {
    next(err);
    return;
  }
};

export const createVendor = async (
  req: Request,
  res: Response,
  next: NextFunction,
): Promise<Response | void> => {
  try {
    const { data, error } = validateVendorInput(req.body);
    if (error) {
      res.status(400).json({ message: error });
      return;
    }
    const newItem = new Vendor(data);
    const saved = await newItem.save();
    res.status(201).json(saved);
    return;
  } catch (err) {
    next(err);
    return;
  }
};

export const updateVendor = async (
  req: Request,
  res: Response,
  next: NextFunction,
): Promise<Response | void> => {
  try {
    const { data, error } = validateVendorInput(req.body);
    if (error) {
      res.status(400).json({ message: error });
      return;
    }
    const updated = await Vendor.findByIdAndUpdate(req.params.id, data, {
      new: true,
      runValidators: true,
    });
    if (!updated) {
      res.status(404).json({ message: 'Not found' });
      return;
    }
    res.json(updated);
    return;
  } catch (err) {
    next(err);
    return;
  }
};

export const deleteVendor = async (
  req: Request,
  res: Response,
  next: NextFunction,
): Promise<Response | void> => {
  try {
    const deleted = await Vendor.findByIdAndDelete(req.params.id);
    if (!deleted) {
      res.status(404).json({ message: 'Not found' });
      return;
    }
    res.json({ message: 'Deleted successfully' });
    return;
  } catch (err) {
    next(err);
    return;
  }
};<|MERGE_RESOLUTION|>--- conflicted
+++ resolved
@@ -31,15 +31,12 @@
   return { data };
 };
 
-<<<<<<< HEAD
-export const getAllVendors = async (
+ export const getAllVendors = async (
   req: Request,
   res: Response,
   next: NextFunction,
 ): Promise<Response | void> => {
-=======
-export const getAllVendors = async (_req: Request, res: Response, next: NextFunction) => {
->>>>>>> b3394e64
+ 
   try {
     const items = await Vendor.find();
     res.json(items);
