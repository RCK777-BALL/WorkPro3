--- conflicted
+++ resolved
@@ -366,26 +366,11 @@
  *       404:
  *         description: Work order not found
  */
-<<<<<<< HEAD
-interface UpdateWorkOrderBody extends Partial<WorkOrderInput> {
-  assignees?: unknown[]; // typed as unknown because assignee input shape is defined elsewhere
-  checklists?: RawChecklist[];
-  partsUsed?: RawPart[];
-  signatures?: RawSignature[];
-}
-
-interface WorkOrderDocument extends WorkOrderType {
-  toObject: () => any;
-}
-
-export const updateWorkOrder: AuthedRequestHandler = async (req, res, next) => {
-=======
 export const updateWorkOrder: AuthedRequestHandler = async (
   req: AuthedRequest,
   res: Response,
   next: NextFunction,
 ) => {
->>>>>>> b8e6601e
   try {
     const tenantId = req.tenantId;
     if (!tenantId) {
