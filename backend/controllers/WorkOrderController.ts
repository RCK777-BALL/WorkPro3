--- conflicted
+++ resolved
@@ -195,21 +195,6 @@
   return raw ? toOptionalObjectId(raw) : undefined;
 };
 
-<<<<<<< HEAD
-const computeChecklistCompliance = (
-  history: Pick<WorkOrderChecklistLogDocument, 'passed'>[],
-): { totalChecks: number; passedChecks: number; passRate: number; status: 'unknown' | 'compliant' | 'at_risk' | 'failing' } => {
-  const totalChecks = history.length;
-  const passedChecks = history.filter((entry) => entry.passed === true).length;
-  const passRate = totalChecks ? Number(((passedChecks / totalChecks) * 100).toFixed(1)) : 0;
-  let status: 'unknown' | 'compliant' | 'at_risk' | 'failing' = 'unknown';
-
-  if (totalChecks) {
-    status = passRate >= 90 ? 'compliant' : passRate >= 70 ? 'at_risk' : 'failing';
-  }
-
-  return { totalChecks, passedChecks, passRate, status };
-=======
 const hasChecklistValue = (value: unknown): boolean => {
   if (value === undefined || value === null) return false;
   if (typeof value === 'string') return value.trim().length > 0;
@@ -288,7 +273,6 @@
     (entry) => entry.required && entry.evidenceRequired && !evidenceSatisfied(entry),
   );
   return { missingRequired, missingEvidence };
->>>>>>> b0c492df
 };
 
 const getQueryString = (value: unknown): string | undefined => {
@@ -1139,49 +1123,6 @@
       sendResponse(res, null, 'Active tenant and plant required', 400);
       return;
     }
-<<<<<<< HEAD
-    const { checklist, history } = req.body as { checklist?: unknown[]; history?: unknown[] };
-    if (!Array.isArray(checklist)) {
-      sendResponse(res, null, 'Checklist array required', 400);
-      return;
-    }
-
-    const resolvedHistory = (Array.isArray(history) ? history : [])
-      .map((entry) => {
-        if (!entry || typeof entry !== 'object') return undefined;
-        const cast = entry as Record<string, unknown>;
-        if (typeof cast.checklistItemId !== 'string' || !cast.checklistItemId.trim()) return undefined;
-
-        const reading =
-          typeof cast.reading === 'string' || typeof cast.reading === 'number' || typeof cast.reading === 'boolean'
-            ? cast.reading
-            : typeof cast.reading === 'object' && cast.reading === null
-              ? null
-              : undefined;
-
-        const evidenceUrls = Array.isArray(cast.evidenceUrls)
-          ? cast.evidenceUrls.filter((url): url is string => typeof url === 'string')
-          : [];
-
-        return {
-          tenantId,
-          workOrderId: req.params.id,
-          checklistItemId: cast.checklistItemId,
-          checklistItemLabel: typeof cast.checklistItemLabel === 'string' ? cast.checklistItemLabel : undefined,
-          passed: typeof cast.passed === 'boolean' ? cast.passed : undefined,
-          reading,
-          evidenceUrls,
-          recordedAt: cast.recordedAt ? new Date(cast.recordedAt as string) : new Date(),
-          recordedBy: resolveUserObjectId(req),
-        };
-      })
-      .filter((entry): entry is Parameters<typeof WorkOrderChecklistLog.insertMany>[0] => Boolean(entry));
-
-    const [updated] = await Promise.all([
-      WorkOrder.findOneAndUpdate(withLocationScope({ _id: req.params.id, tenantId }, scope), { checklist }, { new: true }),
-      resolvedHistory.length ? WorkOrderChecklistLog.insertMany(resolvedHistory) : undefined,
-    ]);
-=======
     const { checklist } = req.body as { checklist?: unknown[] };
     const parsed = z.array(checklistItemSchema).safeParse(checklist);
     if (!parsed.success) {
@@ -1195,7 +1136,6 @@
       { checklist: normalizedChecklist },
       { new: true },
     );
->>>>>>> b0c492df
     if (!updated) {
       sendResponse(res, null, 'Not found', 404);
       return;
