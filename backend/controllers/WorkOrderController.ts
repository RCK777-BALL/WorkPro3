/*
 * SPDX-License-Identifier: MIT
 */

import WorkOrder from '../models/WorkOrder';
import type { AuthedRequestHandler } from '../types/http';
import { emitWorkOrderUpdate } from '../server';
import notifyUser from '../utils/notify';
import { AIAssistResult, getWorkOrderAssistance } from '../services/aiCopilot';
import { Types } from 'mongoose';
import { WorkOrderUpdatePayload } from '../types/Payloads';
import { writeAuditLog } from '../utils/audit';
<<<<<<< HEAD
import type { ParamsDictionary } from 'express-serve-static-core';
import type { WorkOrderType, WorkOrderInput } from '../types/workOrder';
=======
>>>>>>> 6d79d51c
import { sendResponse } from '../utils/sendResponse';
import {
  workOrderCreateSchema,
  workOrderUpdateSchema,
  assignWorkOrderSchema,
  startWorkOrderSchema,
  completeWorkOrderSchema,
  cancelWorkOrderSchema,
  type WorkOrderComplete,
} from '../src/schemas/workOrder';
<<<<<<< HEAD
=======

const mapAssignees = (assignees?: string[]) =>
  assignees?.map((id) => new Types.ObjectId(id));

const mapChecklists = (
  checklists?: { description: string; completed?: boolean }[],
) =>
  checklists?.map((c) => ({
    text: c.description,
    done: c.completed ?? false,
  }));

const mapPartsUsed = (
  parts?: { partId: string; quantity: number; cost?: number }[],
) =>
  parts?.map((p) => ({
    partId: new Types.ObjectId(p.partId),
    qty: p.quantity,
    cost: p.cost ?? 0,
  }));

const mapSignatures = (
  signatures?: { userId: string; signedAt?: Date }[],
) =>
  signatures?.map((s) => ({
    by: new Types.ObjectId(s.userId),
    ts: s.signedAt ?? new Date(),
  }));
>>>>>>> 6d79d51c



const workOrderCreateFields = [
  'title',
  'asset',
  'description',
  'priority',
  'status',
  'approvalStatus',
  'approvalRequestedBy',
  'approvedBy',
  'assignedTo',
  'assignees',
  'checklists',
  'partsUsed',
  'signatures',
  'timeSpentMin',
  'photos',
  'failureCode',
  'pmTask',
  'department',
  
  'line',
  'station',
  'teamMemberName',
  'importance',
  'dueDate',
  'completedAt',
];

const workOrderUpdateFields = [...workOrderCreateFields];

interface CompleteWorkOrderBody extends WorkOrderComplete {
  photos?: string[];
  failureCode?: string;
}

function toWorkOrderUpdatePayload(doc: any): WorkOrderUpdatePayload {
  const plain = typeof doc.toObject === "function"
    ? doc.toObject({ getters: true, virtuals: false })

    : doc;
  return {
    ...plain,
    _id: (plain._id as Types.ObjectId | string)?.toString(),
  } as WorkOrderUpdatePayload;
}

type RawPart = {
  partId: string;
  quantity: number;
  cost?: number;
};

type RawChecklist = {
  description: string;
  completed?: boolean;
};

type RawSignature = {
  userId: string;
  signedAt?: Date;
};

function mapPartsUsed(parts: RawPart[]) {
  return parts.map((p) => ({
    partId: new Types.ObjectId(p.partId),
    qty: p.quantity,
    cost: p.cost ?? 0,
  }));
}

function mapChecklists(items: RawChecklist[]) {
  return items.map((c) => ({
    text: c.description,
    done: Boolean(c.completed),
  }));
}

function mapSignatures(items: RawSignature[]) {
  return items.map((s) => ({
    by: new Types.ObjectId(s.userId),
    ts: s.signedAt ? new Date(s.signedAt) : new Date(),
  }));
}

/**
 * @openapi
 * /api/workorders:
 *   get:
 *     tags:
 *       - WorkOrders
 *     summary: Retrieve all work orders
 *     responses:
 *       200:
 *         description: List of work orders
 */
export const getAllWorkOrders: AuthedRequestHandler = async (req, res, next) => {
  try {
    const tenantId = req.tenantId;
    if (!tenantId) {
      sendResponse(res, null, 'Tenant ID required', 400);
      return;
    }
    const items = await WorkOrder.find({ tenantId });
    sendResponse(res, items);
    return;
  } catch (err) {
    next(err);
    return;
  }
};

/**
 * @openapi
 * /api/workorders/search:
 *   get:
 *     tags:
 *       - WorkOrders
 *     summary: Search work orders
 *     parameters:
 *       - in: query
 *         name: status
 *         schema:
 *           type: string
 *       - in: query
 *         name: priority
 *         schema:
 *           type: string
 *       - in: query
 *         name: startDate
 *         schema:
 *           type: string
 *           format: date
 *       - in: query
 *         name: endDate
 *         schema:
 *           type: string
 *           format: date
 *     responses:
 *       200:
 *         description: Filtered work orders
 */
export const searchWorkOrders: AuthedRequestHandler = async (req, res, next) => {
  try {
    const tenantId = req.tenantId;
    if (!tenantId) {
      sendResponse(res, null, 'Tenant ID required', 400);
      return;
    }
    const { status, priority } = req.query;
    const start = req.query.startDate ? new Date(String(req.query.startDate)) : undefined;
    const end = req.query.endDate ? new Date(String(req.query.endDate)) : undefined;
    if (start && isNaN(start.getTime())) {
      sendResponse(res, null, 'Invalid startDate', 400);
      return;
    }
    if (end && isNaN(end.getTime())) {
      sendResponse(res, null, 'Invalid endDate', 400);
      return;
    }
    const query: any = { tenantId };
    if (status) query.status = status;
    if (priority) query.priority = priority;
    if (start || end) {
      query.createdAt = {};
      if (start) query.createdAt.$gte = start;
      if (end) query.createdAt.$lte = end;
    }

    const items = await WorkOrder.find(query);
    sendResponse(res, items);
    return;
  } catch (err) {
    next(err);
    return;
  }
};

/**
 * @openapi
 * /api/workorders/{id}:
 *   get:
 *     tags:
 *       - WorkOrders
 *     summary: Get work order by ID
 *     parameters:
 *       - in: path
 *         name: id
 *         required: true
 *         schema:
 *           type: string
 *     responses:
 *       200:
 *         description: Work order found
 *       404:
 *         description: Work order not found
 */
export const getWorkOrderById: AuthedRequestHandler = async (req, res, next) => {
  try {
    const tenantId = req.tenantId;
    if (!tenantId) {
      sendResponse(res, null, 'Tenant ID required', 400);
      return;
    }
    const item = await WorkOrder.findOne({ _id: req.params.id, tenantId });
    if (!item) {
      sendResponse(res, null, 'Not found', 404);
      return;
    }
    sendResponse(res, item);
    return;
  } catch (err) {
    next(err);
    return;
  }
};

/**
 * @openapi
 * /api/workorders:
 *   post:
 *     tags:
 *       - WorkOrders
 *     summary: Create a work order
 *     requestBody:
 *       required: true
 *       content:
 *         application/json:
 *           schema:
 *             type: object
 *     responses:
 *       201:
 *         description: Work order created
 *       400:
 *         description: Validation error
 */

<<<<<<< HEAD
export const createWorkOrder: AuthedRequestHandler<ParamsDictionary, WorkOrderType, WorkOrderInput> = async (req, res, next) => {
=======
export const createWorkOrder: AuthedRequestHandler = async (req, res, next) => {
>>>>>>> 6d79d51c
  try {

    const tenantId = req.tenantId;
    if (!tenantId) {
      sendResponse(res, null, 'Tenant ID required', 400);
      return;
    }
    const parsed = workOrderCreateSchema.safeParse(req.body);
    if (!parsed.success) {
      sendResponse(res, null, parsed.error.flatten(), 400);
      return;
    }

    const { assignees, checklists, partsUsed, signatures, ...rest } = parsed.data;
    const newItem = new WorkOrder({
      ...rest,
      ...(assignees && { assignees: mapAssignees(assignees) }),
      ...(checklists && { checklists: mapChecklists(checklists) }),
      ...(partsUsed && { partsUsed: mapPartsUsed(partsUsed) }),

      ...(signatures && { signatures: mapSignatures(signatures) }),
      tenantId,
    });
    const saved = await newItem.save();
    const userId = (req.user as any)?._id || (req.user as any)?.id;
    await writeAuditLog({
      tenantId,
      userId,
      action: 'create',
      entityType: 'WorkOrder',
      entityId: saved._id,
      after: saved.toObject(),
    });
    emitWorkOrderUpdate(toWorkOrderUpdatePayload(saved));
    sendResponse(res, saved, null, 201);
    return;
  } catch (err) {
    next(err);
    return;
  }
};

/**
 * @openapi
 * /api/workorders/{id}:
 *   put:
 *     tags:
 *       - WorkOrders
 *     summary: Update a work order
 *     parameters:
 *       - in: path
 *         name: id
 *         required: true
 *         schema:
 *           type: string
 *     requestBody:
 *       required: true
 *       content:
 *         application/json:
 *           schema:
 *             type: object
 *     responses:
 *       200:
 *         description: Work order updated
 *       404:
 *         description: Work order not found
 */
export const updateWorkOrder: AuthedRequestHandler = async (req, res, next) => {
  try {
    const tenantId = req.tenantId;
    if (!tenantId) {
      sendResponse(res, null, 'Tenant ID required', 400);
      return;
    }
    const parsed = workOrderUpdateSchema.safeParse(req.body);
    if (!parsed.success) {
      sendResponse(res, null, parsed.error.flatten(), 400);
      return;
    }
    const update: any = parsed.data;
    if (update.assignees) {
      update.assignees = mapAssignees(update.assignees);
    }
    if (update.checklists) {
      update.checklists = mapChecklists(update.checklists);
    }
    if (update.partsUsed) {
      update.partsUsed = mapPartsUsed(update.partsUsed);
    }
    if (update.signatures) {
      update.signatures = mapSignatures(update.signatures);

    }
    const existing = await WorkOrder.findOne({ _id: req.params.id, tenantId });
    if (!existing) {
      sendResponse(res, null, 'Not found', 404);
      return;
    }
    const updated = await WorkOrder.findOneAndUpdate(
      { _id: req.params.id, tenantId },
      update,
      { new: true, runValidators: true }
    );
    if (!updated) {
      sendResponse(res, null, 'Not found', 404);
      return;
    }
    const userId = (req.user as any)?._id || (req.user as any)?.id;
    await writeAuditLog({
      tenantId,
      userId,
      action: 'update',
      entityType: 'WorkOrder',
      entityId: req.params.id,
      before: existing.toObject(),
      after: updated.toObject(),
    });
    emitWorkOrderUpdate(toWorkOrderUpdatePayload(updated));
    sendResponse(res, updated);
    return;
  } catch (err) {
    next(err);
    return;
  }
};

/**
 * @openapi
 * /api/workorders/{id}:
 *   delete:
 *     tags:
 *       - WorkOrders
 *     summary: Delete a work order
 *     parameters:
 *       - in: path
 *         name: id
 *         required: true
 *         schema:
 *           type: string
 *     responses:
 *       200:
 *         description: Deletion successful
 *       404:
 *         description: Work order not found
 */
export const deleteWorkOrder: AuthedRequestHandler = async (req, res, next) => {
  try {
    const tenantId = req.tenantId;
    if (!tenantId) {
      sendResponse(res, null, 'Tenant ID required', 400);
      return;
    }
    const deleted = await WorkOrder.findOneAndDelete({ _id: req.params.id, tenantId });
    if (!deleted) {
      sendResponse(res, null, 'Not found', 404);
      return;
    }
    const userId = (req.user as any)?._id || (req.user as any)?.id;
    await writeAuditLog({
      tenantId,
      userId,
      action: 'delete',
      entityType: 'WorkOrder',
      entityId: req.params.id,
      before: deleted.toObject(),
    });
    emitWorkOrderUpdate(toWorkOrderUpdatePayload({ _id: req.params.id, deleted: true }));
    sendResponse(res, { message: 'Deleted successfully' });
    return;
  } catch (err) {
    next(err);
    return;
  }
};

/**
 * @openapi
 * /api/workorders/{id}/approve:
 *   post:
 *     tags:
 *       - WorkOrders
 *     summary: Approve or reject a work order
 *     parameters:
 *       - in: path
 *         name: id
 *         required: true
 *         schema:
 *           type: string
 *     requestBody:
 *       required: true
 *       content:
 *         application/json:
 *           schema:
 *             type: object
 *             properties:
 *               status:
 *                 type: string
 *     responses:
 *       200:
 *         description: Approval status updated
 *       400:
 *         description: Invalid status
 *       404:
 *         description: Work order not found
 */
 
export const approveWorkOrder: AuthedRequestHandler = async (req, res, next) => {
  try {
    const tenantId = req.tenantId;
    if (!tenantId) {
      sendResponse(res, null, 'Tenant ID required', 400);
      return;
    }
    const userIdStr = req.user?._id ?? req.user?.id;
    if (!userIdStr) {
      sendResponse(res, null, 'Not authenticated', 401);
      return;
    }
    const userObjectId = new Types.ObjectId(userIdStr);
    const { status } = req.body;

    if (!['pending', 'approved', 'rejected'].includes(status)) {
      sendResponse(res, null, 'Invalid status', 400);
      return;
    }

    const workOrder = await WorkOrder.findOne({ _id: req.params.id, tenantId });
    if (!workOrder) {
      sendResponse(res, null, 'Not found', 404);
      return;
    }

    const before = workOrder.toObject();
    workOrder.approvalStatus = status;

    if (status === 'pending') {
      if (userObjectId) workOrder.approvalRequestedBy = userObjectId;
    } else if (userObjectId) {
      workOrder.approvedBy = userObjectId;
    }

    const saved = await workOrder.save();
    const userId = (req.user as any)?._id || (req.user as any)?.id;
    await writeAuditLog({
      tenantId,
      userId,
      action: 'approve',
      entityType: 'WorkOrder',
      entityId: req.params.id,
      before,
      after: saved.toObject(),
    });
    emitWorkOrderUpdate(toWorkOrderUpdatePayload(saved));

    const message =
      status === 'pending'
        ? `Approval requested for work order "${workOrder.title}"`
        : `Work order "${workOrder.title}" was ${status}`;

    if (workOrder.assignedTo) {
      await notifyUser(workOrder.assignedTo, message);
    }

    sendResponse(res, saved);
    return;
  } catch (err) {
    next(err);
    return;
  }
};
 
export const assignWorkOrder: AuthedRequestHandler = async (req, res, next) => {
  try {
    const tenantId = req.tenantId;
    if (!tenantId) {
      sendResponse(res, null, 'Tenant ID required', 400);
      return;
    }
    const workOrder = await WorkOrder.findOne({ _id: req.params.id, tenantId });
    if (!workOrder) {
      sendResponse(res, null, 'Not found', 404);
      return;
    }
    const parsed = assignWorkOrderSchema.safeParse(req.body);
    if (!parsed.success) {
      sendResponse(res, null, parsed.error.flatten(), 400);
      return;
    }
    const before = workOrder.toObject();
    workOrder.status = 'assigned';
    if (parsed.data.assignees) {
      workOrder.assignees = mapAssignees(parsed.data.assignees) || [];
    }
    const saved = await workOrder.save();
    const userId = (req.user as any)?._id || (req.user as any)?.id;
    await writeAuditLog({
      tenantId,
      userId,
      action: 'assign',
      entityType: 'WorkOrder',
      entityId: req.params.id,
      before,
      after: saved.toObject(),
    });
    emitWorkOrderUpdate(toWorkOrderUpdatePayload(saved));
    sendResponse(res, saved);
    return;
  } catch (err) {
    next(err);
    return;
  }
};

export const startWorkOrder: AuthedRequestHandler = async (req, res, next) => {
  try {
    const tenantId = req.tenantId;
    if (!tenantId) {
      sendResponse(res, null, 'Tenant ID required', 400);
      return;
    }
    const parsed = startWorkOrderSchema.safeParse(req.body);
    if (!parsed.success) {
      sendResponse(res, null, parsed.error.flatten(), 400);
      return;
    }
    const workOrder = await WorkOrder.findOne({ _id: req.params.id, tenantId });
    if (!workOrder) {
      sendResponse(res, null, 'Not found', 404);
      return;
    }
    const before = workOrder.toObject();
    workOrder.status = 'in_progress';
    const saved = await workOrder.save();
    const userId = (req.user as any)?._id || (req.user as any)?.id;
    await writeAuditLog({
      tenantId,
      userId,
      action: 'start',
      entityType: 'WorkOrder',
      entityId: req.params.id,
      before,
      after: saved.toObject(),
    });
    emitWorkOrderUpdate(toWorkOrderUpdatePayload(saved));
    sendResponse(res, saved);
    return;
  } catch (err) {
    next(err);
    return;
  }
};

export const completeWorkOrder: AuthedRequestHandler = async (req, res, next) => {
  try {
    const tenantId = req.tenantId;
    if (!tenantId) {
      sendResponse(res, null, 'Tenant ID required', 400);
      return;
    }
    const parsed = completeWorkOrderSchema.safeParse(req.body);
    if (!parsed.success) {
      sendResponse(res, null, parsed.error.flatten(), 400);
      return;
    }
    const workOrder = await WorkOrder.findOne({ _id: req.params.id, tenantId });
    if (!workOrder) {
      sendResponse(res, null, 'Not found', 404);
      return;
    }
    const body = req.body as CompleteWorkOrderBody;
    const before = workOrder.toObject();
    workOrder.status = 'completed';
    if (body.timeSpentMin !== undefined) workOrder.timeSpentMin = body.timeSpentMin;
    if (Array.isArray(body.partsUsed)) workOrder.partsUsed = mapPartsUsed(body.partsUsed) || [];
    if (Array.isArray(body.checklists)) workOrder.checklists = mapChecklists(body.checklists) || [];
    if (Array.isArray(body.signatures)) workOrder.signatures = mapSignatures(body.signatures) || [];

    if (Array.isArray(body.photos)) workOrder.photos = body.photos;
    if (body.failureCode !== undefined) workOrder.failureCode = body.failureCode;

    const saved = await workOrder.save();
    const userId = (req.user as any)?._id || (req.user as any)?.id;
    await writeAuditLog({
      tenantId,
      userId,
      action: 'complete',
      entityType: 'WorkOrder',
      entityId: req.params.id,
      before,
      after: saved.toObject(),
    });
    emitWorkOrderUpdate(toWorkOrderUpdatePayload(saved));
    sendResponse(res, saved);
    return;
  } catch (err) {
    next(err);
    return;
  }
};

export const cancelWorkOrder: AuthedRequestHandler = async (req, res, next) => {
  try {
    const tenantId = req.tenantId;
    if (!tenantId) {
      sendResponse(res, null, 'Tenant ID required', 400);
      return;
    }
    const parsed = cancelWorkOrderSchema.safeParse(req.body);
    if (!parsed.success) {
      sendResponse(res, null, parsed.error.flatten(), 400);
      return;
    }
    const workOrder = await WorkOrder.findOne({ _id: req.params.id, tenantId });
    if (!workOrder) {
      sendResponse(res, null, 'Not found', 404);
      return;
    }
    const before = workOrder.toObject();
    workOrder.status = 'cancelled';
    const saved = await workOrder.save();
    const userId = (req.user as any)?._id || (req.user as any)?.id;
    await writeAuditLog({
      tenantId,
      userId,
      action: 'cancel',
      entityType: 'WorkOrder',
      entityId: req.params.id,
      before,
      after: saved.toObject(),
    });
    emitWorkOrderUpdate(toWorkOrderUpdatePayload(saved));
    sendResponse(res, saved);
    return;
  } catch (err) {
    next(err);
    return;
  }
};


/**
 * @openapi
 * /api/workorders/{id}/assist:
 *   get:
 *     tags:
 *       - WorkOrders
 *     summary: Get AI assistance for a work order
 *     parameters:
 *       - in: path
 *         name: id
 *         required: true
 *         schema:
 *           type: string
 *     responses:
 *       200:
 *         description: Assistance data
 *       404:
 *         description: Work order not found
*/

export const assistWorkOrder: AuthedRequestHandler = async (req, res, next) => {
  try {
    const tenantId = req.tenantId;
    if (!tenantId) {
      sendResponse(res, null, 'Tenant ID required', 400);
      return;
    }
    const workOrder = await WorkOrder.findOne({
      _id: req.params.id,
      tenantId,
    });
    if (!workOrder) {
      sendResponse(res, null, 'Not found', 404);
      return;
    }
    const result: AIAssistResult = await getWorkOrderAssistance({
      title: workOrder.title,
      description: workOrder.description || '',
    });
    sendResponse(res, result);
    return;
  } catch (err) {
    next(err);
    return;
  }
};<|MERGE_RESOLUTION|>--- conflicted
+++ resolved
@@ -10,11 +10,9 @@
 import { Types } from 'mongoose';
 import { WorkOrderUpdatePayload } from '../types/Payloads';
 import { writeAuditLog } from '../utils/audit';
-<<<<<<< HEAD
 import type { ParamsDictionary } from 'express-serve-static-core';
 import type { WorkOrderType, WorkOrderInput } from '../types/workOrder';
-=======
->>>>>>> 6d79d51c
+
 import { sendResponse } from '../utils/sendResponse';
 import {
   workOrderCreateSchema,
@@ -25,37 +23,7 @@
   cancelWorkOrderSchema,
   type WorkOrderComplete,
 } from '../src/schemas/workOrder';
-<<<<<<< HEAD
-=======
-
-const mapAssignees = (assignees?: string[]) =>
-  assignees?.map((id) => new Types.ObjectId(id));
-
-const mapChecklists = (
-  checklists?: { description: string; completed?: boolean }[],
-) =>
-  checklists?.map((c) => ({
-    text: c.description,
-    done: c.completed ?? false,
-  }));
-
-const mapPartsUsed = (
-  parts?: { partId: string; quantity: number; cost?: number }[],
-) =>
-  parts?.map((p) => ({
-    partId: new Types.ObjectId(p.partId),
-    qty: p.quantity,
-    cost: p.cost ?? 0,
-  }));
-
-const mapSignatures = (
-  signatures?: { userId: string; signedAt?: Date }[],
-) =>
-  signatures?.map((s) => ({
-    by: new Types.ObjectId(s.userId),
-    ts: s.signedAt ?? new Date(),
-  }));
->>>>>>> 6d79d51c
+
 
 
 
@@ -295,11 +263,8 @@
  *         description: Validation error
  */
 
-<<<<<<< HEAD
 export const createWorkOrder: AuthedRequestHandler<ParamsDictionary, WorkOrderType, WorkOrderInput> = async (req, res, next) => {
-=======
-export const createWorkOrder: AuthedRequestHandler = async (req, res, next) => {
->>>>>>> 6d79d51c
+
   try {
 
     const tenantId = req.tenantId;
