--- conflicted
+++ resolved
@@ -327,13 +327,10 @@
 ) => {
   try {
     const { status } = req.body;
-<<<<<<< HEAD
+ 
       const userIdStr = (req.user?._id as string | undefined) ?? req.user?.id;
       const userObjectId = userIdStr ? new Types.ObjectId(userIdStr) : undefined;
-=======
-    const userIdStr = (req.user?._id as string | undefined) ?? req.user?.id;
-    const userObjectId = userIdStr ? new Types.ObjectId(userIdStr) : undefined;
->>>>>>> 46049211
+ 
     if (!['pending', 'approved', 'rejected'].includes(status)) {
       res.status(400).json({ message: 'Invalid status' });
       return;
@@ -347,23 +344,14 @@
 
     workOrder.approvalStatus = status;
 
-<<<<<<< HEAD
-      if (status === 'pending') {
+       if (status === 'pending') {
         // user requesting approval
         if (userObjectId) workOrder.approvalRequestedBy = userObjectId;
       } else {
         // approved or rejected
         if (userObjectId) workOrder.approvedBy = userObjectId;
       }
-=======
-    if (status === 'pending') {
-      // user requesting approval
-      if (userObjectId) workOrder.approvalRequestedBy = userObjectId;
-    } else {
-      // approved or rejected
-      if (userObjectId) workOrder.approvedBy = userObjectId;
-    }
->>>>>>> 46049211
+ 
 
     const saved = await workOrder.save();
     emitWorkOrderUpdate(toWorkOrderUpdatePayload(saved));
@@ -425,16 +413,9 @@
       title: workOrder.title,
       description: workOrder.description || '',
     });
-<<<<<<< HEAD
-    return res.json(result);
+     return res.json(result);
   } catch (err) {
     return next(err);
-=======
-    res.json(result);
-    return;
-  } catch (err) {
-    next(err);
-    return;
->>>>>>> 46049211
+ 
   }
 };