--- conflicted
+++ resolved
@@ -320,17 +320,11 @@
 
     if (status === 'pending') {
       // user requesting approval
-<<<<<<< HEAD
-      workOrder.approvalRequestedBy = userId;
+       workOrder.approvalRequestedBy = userId;
     } else {
       // approved or rejected
       workOrder.approvedBy = userId;
-=======
-      workOrder.approvalRequestedBy = userId as any;
-    } else {
-      // approved or rejected
-      workOrder.approvedBy = userId as any;
->>>>>>> 6a8e34b1
+ 
     }
 
       const saved = await workOrder.save();
