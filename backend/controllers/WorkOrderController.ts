<<<<<<< HEAD
import { Response, NextFunction } from 'express';
import { AuthedRequest, AuthedRequestHandler } from '../types/http';
=======
  import { Response, NextFunction } from 'express';
import { AuthedRequest } from '../types/AuthedRequest';
  
import { AuthedRequestHandler } from '../types/AuthedRequestHandler';
import { Response, NextFunction } from 'express';
 
>>>>>>> 5985773d
import WorkOrder from '../models/WorkOrder';
import { emitWorkOrderUpdate } from '../server';
import { validationResult } from 'express-validator';
import notifyUser from '../utils/notify';
import { AIAssistResult, getWorkOrderAssistance } from '../services/aiCopilot';
import { Types } from 'mongoose';
import { WorkOrderUpdatePayload } from '../types/Payloads';

 type IdParams = { id: string };
 

function toWorkOrderUpdatePayload(doc: any): WorkOrderUpdatePayload {
  const plain = typeof doc.toObject === "function"
    ? doc.toObject({ getters: true, virtuals: false })
    : doc;
  return {
    ...plain,
    _id: (plain._id as Types.ObjectId | string)?.toString(),
  } as WorkOrderUpdatePayload;
}

type SearchQuery = {
  status?: 'open' | 'in-progress' | 'on-hold' | 'completed';
  priority?: 'low' | 'medium' | 'high' | 'critical';
  startDate?: string;
  endDate?: string;
};

type IdParams = { id: string };

/**
 * @openapi
 * /api/workorders:
 *   get:
 *     tags:
 *       - WorkOrders
 *     summary: Retrieve all work orders
 *     responses:
 *       200:
 *         description: List of work orders
 */
export const getAllWorkOrders: AuthedRequestHandler = async (
  req: AuthedRequest,
  res: Response,
  next: NextFunction
) => {
  try {
    const items = await WorkOrder.find({ tenantId: req.tenantId });
    return res.json(items);
  } catch (err) {
    return next(err);
  }
};

/**
 * @openapi
 * /api/workorders/search:
 *   get:
 *     tags:
 *       - WorkOrders
 *     summary: Search work orders
 *     parameters:
 *       - in: query
 *         name: status
 *         schema:
 *           type: string
 *       - in: query
 *         name: priority
 *         schema:
 *           type: string
 *       - in: query
 *         name: startDate
 *         schema:
 *           type: string
 *           format: date
 *       - in: query
 *         name: endDate
 *         schema:
 *           type: string
 *           format: date
 *     responses:
 *       200:
 *         description: Filtered work orders
 */
<<<<<<< HEAD
export const searchWorkOrders: AuthedRequestHandler<unknown, any, unknown, SearchQuery> = async (
  req: AuthedRequest<unknown, any, unknown, SearchQuery>,
=======
export const searchWorkOrders: AuthedRequestHandler<
  unknown,
  any,
  unknown,
  ListQuery
> = async (
  req: AuthedRequest<unknown, any, unknown, ListQuery>,
>>>>>>> 5985773d
  res: Response,
  next: NextFunction
) => {
  try {
    const { status, priority, startDate, endDate } = req.query;
    const query: any = { tenantId: req.tenantId };

    if (status) query.status = status;
    if (priority) query.priority = priority;
    if (startDate || endDate) {
      query.dateCreated = {};
      if (startDate) query.dateCreated.$gte = new Date(startDate);
      if (endDate) query.dateCreated.$lte = new Date(endDate);
    }

    const items = await WorkOrder.find(query);
    res.json(items);
  } catch (err) {
    next(err);
  }
};

/**
 * @openapi
 * /api/workorders/{id}:
 *   get:
 *     tags:
 *       - WorkOrders
 *     summary: Get work order by ID
 *     parameters:
 *       - in: path
 *         name: id
 *         required: true
 *         schema:
 *           type: string
 *     responses:
 *       200:
 *         description: Work order found
 *       404:
 *         description: Work order not found
 */
export const getWorkOrderById: AuthedRequestHandler<IdParams> = async (
  req: AuthedRequest<IdParams>,
  res: Response,
  next: NextFunction
) => {
  try {
    const item = await WorkOrder.findOne({ _id: req.params.id, tenantId: req.tenantId });
    if (!item) return res.status(404).json({ message: 'Not found' });
    res.json(item);
  } catch (err) {
    next(err);
  }
};

/**
 * @openapi
 * /api/workorders:
 *   post:
 *     tags:
 *       - WorkOrders
 *     summary: Create a work order
 *     requestBody:
 *       required: true
 *       content:
 *         application/json:
 *           schema:
 *             type: object
 *     responses:
 *       201:
 *         description: Work order created
 *       400:
 *         description: Validation error
 */
export const createWorkOrder: AuthedRequestHandler<unknown, any, any> = async (
  req: AuthedRequest<unknown, any, any>,
  res: Response,
  next: NextFunction
) => {
  try {
    const errors = validationResult(req);
    if (!errors.isEmpty()) {
      return res.status(400).json({ errors: errors.array() });
    }
      const newItem = new WorkOrder({ ...req.body, tenantId: req.tenantId });
      const saved = await newItem.save();
      emitWorkOrderUpdate(toWorkOrderUpdatePayload(saved));
      res.status(201).json(saved);
  } catch (err) {
    next(err);
  }
};

/**
 * @openapi
 * /api/workorders/{id}:
 *   put:
 *     tags:
 *       - WorkOrders
 *     summary: Update a work order
 *     parameters:
 *       - in: path
 *         name: id
 *         required: true
 *         schema:
 *           type: string
 *     requestBody:
 *       required: true
 *       content:
 *         application/json:
 *           schema:
 *             type: object
 *     responses:
 *       200:
 *         description: Work order updated
 *       404:
 *         description: Work order not found
 */
export const updateWorkOrder: AuthedRequestHandler<{ id: string }, any, any> = async (
  req: AuthedRequest<{ id: string }, any, any>,
  res: Response,
  next: NextFunction
) => {
  try {
    const errors = validationResult(req);
    if (!errors.isEmpty()) {
      return res.status(400).json({ errors: errors.array() });
    }
      const updated = await WorkOrder.findOneAndUpdate(
      { _id: req.params.id, tenantId: req.tenantId },
      req.body,
      {
        new: true,
        runValidators: true,
      }
    );
      if (!updated) return res.status(404).json({ message: 'Not found' });
      emitWorkOrderUpdate(toWorkOrderUpdatePayload(updated));
      res.json(updated);
  } catch (err) {
    next(err);
  }
};

/**
 * @openapi
 * /api/workorders/{id}:
 *   delete:
 *     tags:
 *       - WorkOrders
 *     summary: Delete a work order
 *     parameters:
 *       - in: path
 *         name: id
 *         required: true
 *         schema:
 *           type: string
 *     responses:
 *       200:
 *         description: Deletion successful
 *       404:
 *         description: Work order not found
 */
<<<<<<< HEAD
export const deleteWorkOrder: AuthedRequestHandler<{ id: string }> = async (
  req: AuthedRequest<{ id: string }>,
=======
export const deleteWorkOrder: AuthedRequestHandler<IdParams> = async (
  req: AuthedRequest<IdParams>,
>>>>>>> 5985773d
  res: Response,
  next: NextFunction
) => {
  try {
    const deleted = await WorkOrder.findOneAndDelete({ _id: req.params.id, tenantId: req.tenantId });
    if (!deleted) return res.status(404).json({ message: 'Not found' });
    emitWorkOrderUpdate(toWorkOrderUpdatePayload({ _id: req.params.id, deleted: true }));
    res.json({ message: 'Deleted successfully' });
  } catch (err) {
    next(err);
  }
};

/**
 * @openapi
 * /api/workorders/{id}/approve:
 *   post:
 *     tags:
 *       - WorkOrders
 *     summary: Approve or reject a work order
 *     parameters:
 *       - in: path
 *         name: id
 *         required: true
 *         schema:
 *           type: string
 *     requestBody:
 *       required: true
 *       content:
 *         application/json:
 *           schema:
 *             type: object
 *             properties:
 *               status:
 *                 type: string
 *     responses:
 *       200:
 *         description: Approval status updated
 *       400:
 *         description: Invalid status
 *       404:
 *         description: Work order not found
 */
<<<<<<< HEAD
export const approveWorkOrder: AuthedRequestHandler<{ id: string }, any, { status: 'pending' | 'approved' | 'rejected' }> = async (
  req: AuthedRequest<{ id: string }, any, { status: 'pending' | 'approved' | 'rejected' }>,
  res: Response,
  next: NextFunction
=======

type IdParams = { id: string };
type ApproveBody = { status: 'pending' | 'approved' | 'rejected' };

export const approveWorkOrder: AuthedRequestHandler<IdParams, any, ApproveBody> = async (
  req,
  res,
  next
>>>>>>> 5985773d
) => {
  try {
    const { status } = req.body;
    if (!['pending', 'approved', 'rejected'].includes(status)) {
      return res.status(400).json({ message: 'Invalid status' });
    }

    const workOrder = await WorkOrder.findById(req.params.id);
    if (!workOrder) return res.status(404).json({ message: 'Not found' });

    workOrder.approvalStatus = status;

    const userId = req.user?._id ?? req.user?.id;

    if (status === 'pending') {
      // user requesting approval
      workOrder.approvalRequestedBy = userId as any;
    } else {
      // approved or rejected
      workOrder.approvedBy = userId as any;
    }

      const saved = await workOrder.save();
      emitWorkOrderUpdate(toWorkOrderUpdatePayload(saved));

    const message =
      status === 'pending'
        ? `Approval requested for work order "${workOrder.title}"`
        : `Work order "${workOrder.title}" was ${status}`;

    if (workOrder.assignedTo) {
      await notifyUser(workOrder.assignedTo, message);
    }

    res.json(saved);
  } catch (err) {
    next(err);
  }
};

/**
 * @openapi
 * /api/workorders/{id}/assist:
 *   get:
 *     tags:
 *       - WorkOrders
 *     summary: Get AI assistance for a work order
 *     parameters:
 *       - in: path
 *         name: id
 *         required: true
 *         schema:
 *           type: string
 *     responses:
 *       200:
 *         description: Assistance data
 *       404:
 *         description: Work order not found
 */
export const assistWorkOrder: AuthedRequestHandler<{ id: string }, AIAssistResult> = async (
  req: AuthedRequest<{ id: string }, AIAssistResult>,
  res: Response<AIAssistResult>,
  next: NextFunction
) => {
  try {
    const workOrder = await WorkOrder.findOne({
      _id: req.params.id,
      tenantId: req.tenantId,
    });
    if (!workOrder) return res.status(404).json({ message: 'Not found' });
    const result = await getWorkOrderAssistance({
      title: workOrder.title,
      description: workOrder.description || '',
    });
    res.json(result);
  } catch (err) {
    next(err);
  }
};<|MERGE_RESOLUTION|>--- conflicted
+++ resolved
@@ -1,14 +1,6 @@
-<<<<<<< HEAD
-import { Response, NextFunction } from 'express';
+ import { Response, NextFunction } from 'express';
 import { AuthedRequest, AuthedRequestHandler } from '../types/http';
-=======
-  import { Response, NextFunction } from 'express';
-import { AuthedRequest } from '../types/AuthedRequest';
-  
-import { AuthedRequestHandler } from '../types/AuthedRequestHandler';
-import { Response, NextFunction } from 'express';
- 
->>>>>>> 5985773d
+ 
 import WorkOrder from '../models/WorkOrder';
 import { emitWorkOrderUpdate } from '../server';
 import { validationResult } from 'express-validator';
@@ -93,18 +85,9 @@
  *       200:
  *         description: Filtered work orders
  */
-<<<<<<< HEAD
-export const searchWorkOrders: AuthedRequestHandler<unknown, any, unknown, SearchQuery> = async (
+ export const searchWorkOrders: AuthedRequestHandler<unknown, any, unknown, SearchQuery> = async (
   req: AuthedRequest<unknown, any, unknown, SearchQuery>,
-=======
-export const searchWorkOrders: AuthedRequestHandler<
-  unknown,
-  any,
-  unknown,
-  ListQuery
-> = async (
-  req: AuthedRequest<unknown, any, unknown, ListQuery>,
->>>>>>> 5985773d
+ 
   res: Response,
   next: NextFunction
 ) => {
@@ -268,13 +251,9 @@
  *       404:
  *         description: Work order not found
  */
-<<<<<<< HEAD
-export const deleteWorkOrder: AuthedRequestHandler<{ id: string }> = async (
+ export const deleteWorkOrder: AuthedRequestHandler<{ id: string }> = async (
   req: AuthedRequest<{ id: string }>,
-=======
-export const deleteWorkOrder: AuthedRequestHandler<IdParams> = async (
-  req: AuthedRequest<IdParams>,
->>>>>>> 5985773d
+ 
   res: Response,
   next: NextFunction
 ) => {
@@ -318,21 +297,11 @@
  *       404:
  *         description: Work order not found
  */
-<<<<<<< HEAD
-export const approveWorkOrder: AuthedRequestHandler<{ id: string }, any, { status: 'pending' | 'approved' | 'rejected' }> = async (
+ export const approveWorkOrder: AuthedRequestHandler<{ id: string }, any, { status: 'pending' | 'approved' | 'rejected' }> = async (
   req: AuthedRequest<{ id: string }, any, { status: 'pending' | 'approved' | 'rejected' }>,
   res: Response,
   next: NextFunction
-=======
-
-type IdParams = { id: string };
-type ApproveBody = { status: 'pending' | 'approved' | 'rejected' };
-
-export const approveWorkOrder: AuthedRequestHandler<IdParams, any, ApproveBody> = async (
-  req,
-  res,
-  next
->>>>>>> 5985773d
+ 
 ) => {
   try {
     const { status } = req.body;
