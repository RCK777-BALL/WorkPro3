<<<<<<< HEAD
import { AuthedRequest } from '../types/AuthedRequest';
import { AuthedRequestHandler } from '../types/AuthedRequestHandler';
import { Response, NextFunction } from 'express';
=======
 import { Response, NextFunction } from 'express';
 
import { AuthedRequest, AuthedRequestHandler } from '../types/http';
>>>>>>> 6c6d8f27
import WorkOrder from '../models/WorkOrder';
import { emitWorkOrderUpdate } from '../server';
import { validationResult } from 'express-validator';
import notifyUser from '../utils/notify';
import { AIAssistResult, getWorkOrderAssistance } from '../services/aiCopilot';
import { Types } from 'mongoose';
import { WorkOrderUpdatePayload } from '../types/Payloads';

type ListQuery = {
  status?: string;
  priority?: string;
  startDate?: string;
  endDate?: string;
};

function toWorkOrderUpdatePayload(doc: any): WorkOrderUpdatePayload {
  const plain = typeof doc.toObject === "function"
    ? doc.toObject({ getters: true, virtuals: false })
    : doc;
  return {
    ...plain,
    _id: (plain._id as Types.ObjectId | string)?.toString(),
  } as WorkOrderUpdatePayload;
}

/**
 * @openapi
 * /api/workorders:
 *   get:
 *     tags:
 *       - WorkOrders
 *     summary: Retrieve all work orders
 *     responses:
 *       200:
 *         description: List of work orders
 */
export const getAllWorkOrders: AuthedRequestHandler = async (
  req: AuthedRequest,
  res: Response,
  next: NextFunction
) => {
  try {
    const items = await WorkOrder.find({ tenantId: req.tenantId });
    return res.json(items);
  } catch (err) {
    return next(err);
  }
};

/**
 * @openapi
 * /api/workorders/search:
 *   get:
 *     tags:
 *       - WorkOrders
 *     summary: Search work orders
 *     parameters:
 *       - in: query
 *         name: status
 *         schema:
 *           type: string
 *       - in: query
 *         name: priority
 *         schema:
 *           type: string
 *       - in: query
 *         name: startDate
 *         schema:
 *           type: string
 *           format: date
 *       - in: query
 *         name: endDate
 *         schema:
 *           type: string
 *           format: date
 *     responses:
 *       200:
 *         description: Filtered work orders
 */
export const searchWorkOrders: AuthedRequestHandler<
  unknown,
  any,
  unknown,
  ListQuery
> = async (
  req: AuthedRequest<unknown, any, unknown, ListQuery>,
  res: Response,
  next: NextFunction
) => {
  try {
    const { status, priority, startDate, endDate } = req.query;
    const query: any = { tenantId: req.tenantId };

    if (status) query.status = status;
    if (priority) query.priority = priority;
    if (startDate || endDate) {
      query.dateCreated = {};
      if (startDate) query.dateCreated.$gte = new Date(startDate);
      if (endDate) query.dateCreated.$lte = new Date(endDate);
    }

    const items = await WorkOrder.find(query);
    res.json(items);
  } catch (err) {
    next(err);
  }
};

/**
 * @openapi
 * /api/workorders/{id}:
 *   get:
 *     tags:
 *       - WorkOrders
 *     summary: Get work order by ID
 *     parameters:
 *       - in: path
 *         name: id
 *         required: true
 *         schema:
 *           type: string
 *     responses:
 *       200:
 *         description: Work order found
 *       404:
 *         description: Work order not found
 */
export const getWorkOrderById: AuthedRequestHandler = async (
  req: { params: { id: any; }; tenantId: any; },
  res: { status: (arg0: number) => { (): any; new(): any; json: { (arg0: { message: string; }): any; new(): any; }; }; json: (arg0: any) => void; },
  next: (arg0: unknown) => void
) => {
  try {
    const item = await WorkOrder.findOne({ _id: req.params.id, tenantId: req.tenantId });
    if (!item) return res.status(404).json({ message: 'Not found' });
    res.json(item);
  } catch (err) {
    next(err);
  }
};

/**
 * @openapi
 * /api/workorders:
 *   post:
 *     tags:
 *       - WorkOrders
 *     summary: Create a work order
 *     requestBody:
 *       required: true
 *       content:
 *         application/json:
 *           schema:
 *             type: object
 *     responses:
 *       201:
 *         description: Work order created
 *       400:
 *         description: Validation error
 */
export const createWorkOrder: AuthedRequestHandler = async (
  req: { body: any; tenantId: any; },
  res: { status: (arg0: number) => { (): any; new(): any; json: { (arg0: { errors: any; }): void; new(): any; }; }; },
  next: (arg0: unknown) => void
) => {
  try {
    const errors = validationResult(req);
    if (!errors.isEmpty()) {
      return res.status(400).json({ errors: errors.array() });
    }
      const newItem = new WorkOrder({ ...req.body, tenantId: req.tenantId });
      const saved = await newItem.save();
      emitWorkOrderUpdate(toWorkOrderUpdatePayload(saved));
      res.status(201).json(saved);
  } catch (err) {
    next(err);
  }
};

/**
 * @openapi
 * /api/workorders/{id}:
 *   put:
 *     tags:
 *       - WorkOrders
 *     summary: Update a work order
 *     parameters:
 *       - in: path
 *         name: id
 *         required: true
 *         schema:
 *           type: string
 *     requestBody:
 *       required: true
 *       content:
 *         application/json:
 *           schema:
 *             type: object
 *     responses:
 *       200:
 *         description: Work order updated
 *       404:
 *         description: Work order not found
 */
export const updateWorkOrder: AuthedRequestHandler = async (
  req: { params: { id: any; }; tenantId: any; body: any; },
  res: { status: (arg0: number) => { (): any; new(): any; json: { (arg0: { errors?: any; message?: string; }): any; new(): any; }; }; json: (arg0: any) => void; },
  next: (arg0: unknown) => void
) => {
  try {
    const errors = validationResult(req);
    if (!errors.isEmpty()) {
      return res.status(400).json({ errors: errors.array() });
    }
      const updated = await WorkOrder.findOneAndUpdate(
      { _id: req.params.id, tenantId: req.tenantId },
      req.body,
      {
        new: true,
        runValidators: true,
      }
    );
      if (!updated) return res.status(404).json({ message: 'Not found' });
      emitWorkOrderUpdate(toWorkOrderUpdatePayload(updated));
      res.json(updated);
  } catch (err) {
    next(err);
  }
};

/**
 * @openapi
 * /api/workorders/{id}:
 *   delete:
 *     tags:
 *       - WorkOrders
 *     summary: Delete a work order
 *     parameters:
 *       - in: path
 *         name: id
 *         required: true
 *         schema:
 *           type: string
 *     responses:
 *       200:
 *         description: Deletion successful
 *       404:
 *         description: Work order not found
 */
export const deleteWorkOrder: AuthedRequestHandler = async (
  req: { params: { id: any; }; tenantId: any; },
  res: { status: (arg0: number) => { (): any; new(): any; json: { (arg0: { message: string; }): any; new(): any; }; }; json: (arg0: { message: string; }) => void; },
  next: (arg0: unknown) => void
) => {
  try {
      const deleted = await WorkOrder.findOneAndDelete({ _id: req.params.id, tenantId: req.tenantId });
      if (!deleted) return res.status(404).json({ message: 'Not found' });
      emitWorkOrderUpdate(toWorkOrderUpdatePayload({ _id: req.params.id, deleted: true }));
      res.json({ message: 'Deleted successfully' });
  } catch (err) {
    next(err);
  }
};

/**
 * @openapi
 * /api/workorders/{id}/approve:
 *   post:
 *     tags:
 *       - WorkOrders
 *     summary: Approve or reject a work order
 *     parameters:
 *       - in: path
 *         name: id
 *         required: true
 *         schema:
 *           type: string
 *     requestBody:
 *       required: true
 *       content:
 *         application/json:
 *           schema:
 *             type: object
 *             properties:
 *               status:
 *                 type: string
 *     responses:
 *       200:
 *         description: Approval status updated
 *       400:
 *         description: Invalid status
 *       404:
 *         description: Work order not found
 */
export const approveWorkOrder: AuthedRequestHandler = async (
  req: { body: { status: any; }; params: { id: any; }; user: { _id: any; }; },
  res: { status: (arg0: number) => { (): any; new(): any; json: { (arg0: { message: string; }): any; new(): any; }; }; json: (arg0: any) => void; },
  next: (arg0: unknown) => void
) => {
  try {
    const { status } = req.body;
    if (!['pending', 'approved', 'rejected'].includes(status)) {
      return res.status(400).json({ message: 'Invalid status' });
    }

    const workOrder = await WorkOrder.findById(req.params.id);
    if (!workOrder) return res.status(404).json({ message: 'Not found' });

    workOrder.approvalStatus = status;

    if (status === 'pending') {
      // user requesting approval
      // @ts-ignore
      workOrder.approvalRequestedBy = req.user?._id;
    } else {
      // approved or rejected
      // @ts-ignore
      workOrder.approvedBy = req.user?._id;
    }

      const saved = await workOrder.save();
      emitWorkOrderUpdate(toWorkOrderUpdatePayload(saved));

    const message =
      status === 'pending'
        ? `Approval requested for work order "${workOrder.title}"`
        : `Work order "${workOrder.title}" was ${status}`;

    if (workOrder.assignedTo) {
      // @ts-ignore
      await notifyUser(workOrder.assignedTo, message);
    }

    res.json(saved);
  } catch (err) {
    next(err);
  }
};

/**
 * @openapi
 * /api/workorders/{id}/assist:
 *   get:
 *     tags:
 *       - WorkOrders
 *     summary: Get AI assistance for a work order
 *     parameters:
 *       - in: path
 *         name: id
 *         required: true
 *         schema:
 *           type: string
 *     responses:
 *       200:
 *         description: Assistance data
 *       404:
 *         description: Work order not found
 */
export const assistWorkOrder: AuthedRequestHandler = async (
  req: { params: { id: any; }; tenantId: any; },
  res: { status: (arg0: number) => { (): any; new(): any; json: { (arg0: { message: string; }): any; new(): any; }; }; json: (arg0: AIAssistResult) => void; },
  next: (arg0: unknown) => void
) => {
  try {
    const workOrder = await WorkOrder.findOne({
      _id: req.params.id,
      tenantId: req.tenantId,
    });
    if (!workOrder) return res.status(404).json({ message: 'Not found' });
    const result = await getWorkOrderAssistance({
      title: workOrder.title,
      description: workOrder.description || '',
    });
    res.json(result);
  } catch (err) {
    next(err);
  }
};<|MERGE_RESOLUTION|>--- conflicted
+++ resolved
@@ -1,12 +1,7 @@
-<<<<<<< HEAD
-import { AuthedRequest } from '../types/AuthedRequest';
+ import { AuthedRequest } from '../types/AuthedRequest';
 import { AuthedRequestHandler } from '../types/AuthedRequestHandler';
 import { Response, NextFunction } from 'express';
-=======
- import { Response, NextFunction } from 'express';
  
-import { AuthedRequest, AuthedRequestHandler } from '../types/http';
->>>>>>> 6c6d8f27
 import WorkOrder from '../models/WorkOrder';
 import { emitWorkOrderUpdate } from '../server';
 import { validationResult } from 'express-validator';
