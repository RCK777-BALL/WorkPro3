<<<<<<< HEAD
import { Response, NextFunction } from 'express';
=======
>>>>>>> 2807a5e7
import { AuthedRequest, AuthedRequestHandler } from '../types/http';
import WorkOrder from '../models/WorkOrder';
import { emitWorkOrderUpdate } from '../server';
import { validationResult } from 'express-validator';
import notifyUser from '../utils/notify';
import { AIAssistResult, getWorkOrderAssistance } from '../services/aiCopilot';
import { Types } from 'mongoose';
import { WorkOrderUpdatePayload } from '../types/Payloads';

function toWorkOrderUpdatePayload(doc: any): WorkOrderUpdatePayload {
  const plain = typeof doc.toObject === "function"
    ? doc.toObject({ getters: true, virtuals: false })
    : doc;
  return {
    ...plain,
    _id: (plain._id as Types.ObjectId | string)?.toString(),
  } as WorkOrderUpdatePayload;
}

/**
 * @openapi
 * /api/workorders:
 *   get:
 *     tags:
 *       - WorkOrders
 *     summary: Retrieve all work orders
 *     responses:
 *       200:
 *         description: List of work orders
 */
export const getAllWorkOrders: AuthedRequestHandler = async (
  req: AuthedRequest,
  res: Response,
  next: NextFunction
) => {
  try {
    const items = await WorkOrder.find({ tenantId: req.tenantId });
    return res.json(items);
  } catch (err) {
    return next(err);
  }
};

/**
 * @openapi
 * /api/workorders/search:
 *   get:
 *     tags:
 *       - WorkOrders
 *     summary: Search work orders
 *     parameters:
 *       - in: query
 *         name: status
 *         schema:
 *           type: string
 *       - in: query
 *         name: priority
 *         schema:
 *           type: string
 *       - in: query
 *         name: startDate
 *         schema:
 *           type: string
 *           format: date
 *       - in: query
 *         name: endDate
 *         schema:
 *           type: string
 *           format: date
 *     responses:
 *       200:
 *         description: Filtered work orders
 */
export const searchWorkOrders: AuthedRequestHandler = async (
  req: { query: { status: any; priority: any; startDate: any; endDate: any; }; tenantId: any; },
  res: { json: (arg0: any) => void; },
  next: (arg0: unknown) => void
) => {
  try {
    const { status, priority, startDate, endDate } = req.query;
    const query: any = { tenantId: req.tenantId };

    if (status) query.status = status;
    if (priority) query.priority = priority;
    if (startDate || endDate) {
      query.dateCreated = {};
      if (startDate) query.dateCreated.$gte = new Date(startDate as string);
      if (endDate) query.dateCreated.$lte = new Date(endDate as string);
    }

    const items = await WorkOrder.find(query);
    res.json(items);
  } catch (err) {
    next(err);
  }
};

/**
 * @openapi
 * /api/workorders/{id}:
 *   get:
 *     tags:
 *       - WorkOrders
 *     summary: Get work order by ID
 *     parameters:
 *       - in: path
 *         name: id
 *         required: true
 *         schema:
 *           type: string
 *     responses:
 *       200:
 *         description: Work order found
 *       404:
 *         description: Work order not found
 */
export const getWorkOrderById: AuthedRequestHandler = async (
  req: { params: { id: any; }; tenantId: any; },
  res: { status: (arg0: number) => { (): any; new(): any; json: { (arg0: { message: string; }): any; new(): any; }; }; json: (arg0: any) => void; },
  next: (arg0: unknown) => void
) => {
  try {
    const item = await WorkOrder.findOne({ _id: req.params.id, tenantId: req.tenantId });
    if (!item) return res.status(404).json({ message: 'Not found' });
    res.json(item);
  } catch (err) {
    next(err);
  }
};

/**
 * @openapi
 * /api/workorders:
 *   post:
 *     tags:
 *       - WorkOrders
 *     summary: Create a work order
 *     requestBody:
 *       required: true
 *       content:
 *         application/json:
 *           schema:
 *             type: object
 *     responses:
 *       201:
 *         description: Work order created
 *       400:
 *         description: Validation error
 */
export const createWorkOrder: AuthedRequestHandler = async (
  req: { body: any; tenantId: any; },
  res: { status: (arg0: number) => { (): any; new(): any; json: { (arg0: { errors: any; }): void; new(): any; }; }; },
  next: (arg0: unknown) => void
) => {
  try {
    const errors = validationResult(req);
    if (!errors.isEmpty()) {
      return res.status(400).json({ errors: errors.array() });
    }
      const newItem = new WorkOrder({ ...req.body, tenantId: req.tenantId });
      const saved = await newItem.save();
      emitWorkOrderUpdate(toWorkOrderUpdatePayload(saved));
      res.status(201).json(saved);
  } catch (err) {
    next(err);
  }
};

/**
 * @openapi
 * /api/workorders/{id}:
 *   put:
 *     tags:
 *       - WorkOrders
 *     summary: Update a work order
 *     parameters:
 *       - in: path
 *         name: id
 *         required: true
 *         schema:
 *           type: string
 *     requestBody:
 *       required: true
 *       content:
 *         application/json:
 *           schema:
 *             type: object
 *     responses:
 *       200:
 *         description: Work order updated
 *       404:
 *         description: Work order not found
 */
export const updateWorkOrder: AuthedRequestHandler = async (
  req: { params: { id: any; }; tenantId: any; body: any; },
  res: { status: (arg0: number) => { (): any; new(): any; json: { (arg0: { errors?: any; message?: string; }): any; new(): any; }; }; json: (arg0: any) => void; },
  next: (arg0: unknown) => void
) => {
  try {
    const errors = validationResult(req);
    if (!errors.isEmpty()) {
      return res.status(400).json({ errors: errors.array() });
    }
      const updated = await WorkOrder.findOneAndUpdate(
      { _id: req.params.id, tenantId: req.tenantId },
      req.body,
      {
        new: true,
        runValidators: true,
      }
    );
      if (!updated) return res.status(404).json({ message: 'Not found' });
      emitWorkOrderUpdate(toWorkOrderUpdatePayload(updated));
      res.json(updated);
  } catch (err) {
    next(err);
  }
};

/**
 * @openapi
 * /api/workorders/{id}:
 *   delete:
 *     tags:
 *       - WorkOrders
 *     summary: Delete a work order
 *     parameters:
 *       - in: path
 *         name: id
 *         required: true
 *         schema:
 *           type: string
 *     responses:
 *       200:
 *         description: Deletion successful
 *       404:
 *         description: Work order not found
 */
export const deleteWorkOrder: AuthedRequestHandler = async (
  req: { params: { id: any; }; tenantId: any; },
  res: { status: (arg0: number) => { (): any; new(): any; json: { (arg0: { message: string; }): any; new(): any; }; }; json: (arg0: { message: string; }) => void; },
  next: (arg0: unknown) => void
) => {
  try {
      const deleted = await WorkOrder.findOneAndDelete({ _id: req.params.id, tenantId: req.tenantId });
      if (!deleted) return res.status(404).json({ message: 'Not found' });
      emitWorkOrderUpdate(toWorkOrderUpdatePayload({ _id: req.params.id, deleted: true }));
      res.json({ message: 'Deleted successfully' });
  } catch (err) {
    next(err);
  }
};

/**
 * @openapi
 * /api/workorders/{id}/approve:
 *   post:
 *     tags:
 *       - WorkOrders
 *     summary: Approve or reject a work order
 *     parameters:
 *       - in: path
 *         name: id
 *         required: true
 *         schema:
 *           type: string
 *     requestBody:
 *       required: true
 *       content:
 *         application/json:
 *           schema:
 *             type: object
 *             properties:
 *               status:
 *                 type: string
 *     responses:
 *       200:
 *         description: Approval status updated
 *       400:
 *         description: Invalid status
 *       404:
 *         description: Work order not found
 */
export const approveWorkOrder: AuthedRequestHandler = async (
  req: { body: { status: any; }; params: { id: any; }; user: { _id: any; }; },
  res: { status: (arg0: number) => { (): any; new(): any; json: { (arg0: { message: string; }): any; new(): any; }; }; json: (arg0: any) => void; },
  next: (arg0: unknown) => void
) => {
  try {
    const { status } = req.body;
    if (!['pending', 'approved', 'rejected'].includes(status)) {
      return res.status(400).json({ message: 'Invalid status' });
    }

    const workOrder = await WorkOrder.findById(req.params.id);
    if (!workOrder) return res.status(404).json({ message: 'Not found' });

    workOrder.approvalStatus = status;

    if (status === 'pending') {
      // user requesting approval
      // @ts-ignore
      workOrder.approvalRequestedBy = req.user?._id;
    } else {
      // approved or rejected
      // @ts-ignore
      workOrder.approvedBy = req.user?._id;
    }

      const saved = await workOrder.save();
      emitWorkOrderUpdate(toWorkOrderUpdatePayload(saved));

    const message =
      status === 'pending'
        ? `Approval requested for work order "${workOrder.title}"`
        : `Work order "${workOrder.title}" was ${status}`;

    if (workOrder.assignedTo) {
      // @ts-ignore
      await notifyUser(workOrder.assignedTo, message);
    }

    res.json(saved);
  } catch (err) {
    next(err);
  }
};

/**
 * @openapi
 * /api/workorders/{id}/assist:
 *   get:
 *     tags:
 *       - WorkOrders
 *     summary: Get AI assistance for a work order
 *     parameters:
 *       - in: path
 *         name: id
 *         required: true
 *         schema:
 *           type: string
 *     responses:
 *       200:
 *         description: Assistance data
 *       404:
 *         description: Work order not found
 */
export const assistWorkOrder: AuthedRequestHandler = async (
  req: { params: { id: any; }; tenantId: any; },
  res: { status: (arg0: number) => { (): any; new(): any; json: { (arg0: { message: string; }): any; new(): any; }; }; json: (arg0: AIAssistResult) => void; },
  next: (arg0: unknown) => void
) => {
  try {
    const workOrder = await WorkOrder.findOne({
      _id: req.params.id,
      tenantId: req.tenantId,
    });
    if (!workOrder) return res.status(404).json({ message: 'Not found' });
    const result = await getWorkOrderAssistance({
      title: workOrder.title,
      description: workOrder.description || '',
    });
    res.json(result);
  } catch (err) {
    next(err);
  }
};<|MERGE_RESOLUTION|>--- conflicted
+++ resolved
@@ -1,7 +1,5 @@
-<<<<<<< HEAD
-import { Response, NextFunction } from 'express';
-=======
->>>>>>> 2807a5e7
+ import { Response, NextFunction } from 'express';
+ 
 import { AuthedRequest, AuthedRequestHandler } from '../types/http';
 import WorkOrder from '../models/WorkOrder';
 import { emitWorkOrderUpdate } from '../server';
