/*
 * SPDX-License-Identifier: MIT
 */

import type { ParamsDictionary } from 'express-serve-static-core';
import type { Response, NextFunction } from 'express';
import type { ParsedQs } from 'qs';

import type { AuthedRequest, AuthedRequestHandler } from '../types/http';

import WorkOrder, { WorkOrderDocument } from '../models/WorkOrder';
import Permit, { type PermitDocument } from '../models/Permit';
import { emitWorkOrderUpdate } from '../server';
import notifyUser from '../utils/notify';
import { AIAssistResult, getWorkOrderAssistance } from '../services/aiCopilot';
import { Types } from 'mongoose';
import { WorkOrderUpdatePayload } from '../types/Payloads';
import { writeAuditLog } from '../utils/audit';

import type { WorkOrderType, WorkOrderInput } from '../types/workOrder';

import { sendResponse } from '../utils/sendResponse';
import { validateItems } from '../utils/validateItems';
import {
  workOrderCreateSchema,
  workOrderUpdateSchema,
  assignWorkOrderSchema,
  startWorkOrderSchema,
  completeWorkOrderSchema,
  cancelWorkOrderSchema,
  type WorkOrderComplete,
  type WorkOrderUpdate,
} from '../src/schemas/workOrder';
import {
  mapAssignees,
  mapPartsUsed,
  mapChecklists,
  mapSignatures,
  type RawPart,
  type RawChecklist,
  type RawSignature,
} from '../src/utils/workOrder';




const workOrderCreateFields = [
  'title',
  'asset',
  'description',
  'priority',
  'status',
  'type',
  'approvalStatus',
  'approvalRequestedBy',
  'approvedBy',
  'assignedTo',
  'assignees',
  'checklists',
  'partsUsed',
  'signatures',
  'timeSpentMin',
  'photos',
  'failureCode',
  'pmTask',
  'department',

  'line',
  'station',
  'teamMemberName',
  'importance',
  'complianceProcedureId',
  'calibrationIntervalDays',
  'dueDate',
  'completedAt',
  'permits',
  'requiredPermitTypes',
];

const workOrderUpdateFields = [...workOrderCreateFields];


type UpdateWorkOrderBody = Partial<
  Omit<
    WorkOrderInput,
    | 'assetId'
    | 'partsUsed'
    | 'checklists'
    | 'signatures'
    | 'pmTask'
    | 'department'
    | 'line'
    | 'station'
    | 'permits'
    | 'requiredPermitTypes'
    | 'assignees'
  >
> & {
  assignees?: (string | Types.ObjectId)[];
  assetId?: Types.ObjectId | string;
  partsUsed?: RawPart[] | ReturnType<typeof mapPartsUsed>;
  checklists?: RawChecklist[] | ReturnType<typeof mapChecklists>;
  signatures?: RawSignature[] | ReturnType<typeof mapSignatures>;
  pmTask?: Types.ObjectId | string;
  department?: Types.ObjectId | string;
  line?: Types.ObjectId | string;
  station?: Types.ObjectId | string;
  permits?: (Types.ObjectId | string)[];
  requiredPermitTypes?: string[];
};

interface CompleteWorkOrderBody extends WorkOrderComplete {
  photos?: string[];
  failureCode?: string;
}

const START_APPROVED_STATUSES = new Set(['approved', 'active']);
const COMPLETION_ALLOWED_STATUSES = new Set(['active', 'approved', 'closed']);
const APPROVAL_STATUS_VALUES = ['pending', 'approved', 'rejected'] as const;
type ApprovalStatus = (typeof APPROVAL_STATUS_VALUES)[number];

const toObjectId = (value: Types.ObjectId | string): Types.ObjectId =>
  value instanceof Types.ObjectId ? value : new Types.ObjectId(value);

function toOptionalObjectId(value: Types.ObjectId | string): Types.ObjectId;
function toOptionalObjectId(value?: Types.ObjectId | string): Types.ObjectId | undefined;
function toOptionalObjectId(value?: Types.ObjectId | string): Types.ObjectId | undefined {
  return value ? toObjectId(value) : undefined;
}

type RequestWithOptionalUser = Pick<AuthedRequest, 'user'>;

const resolveUserObjectId = (
  req: RequestWithOptionalUser,
): Types.ObjectId | undefined => {
  const raw = req.user?._id ?? req.user?.id;
  return raw ? toOptionalObjectId(raw) : undefined;
};

const getQueryString = (value: unknown): string | undefined => {
  if (typeof value !== 'string') return undefined;
  const trimmed = value.trim();
  return trimmed.length ? trimmed : undefined;
};

interface WorkOrderListQuery extends ParsedQs {
  type?: string;
}

interface WorkOrderSearchQuery extends WorkOrderListQuery {
  status?: string;
  priority?: string;
  startDate?: string;
  endDate?: string;
}

type WorkOrderCollectionResponse = WorkOrderDocument[];

interface WorkOrderQueryFilter {
  tenantId: Types.ObjectId | string;
  status?: string;
  priority?: string;
  type?: string;
  createdAt?: {
    $gte?: Date;
    $lte?: Date;
  };
}

const buildWorkOrderListFilter = (
  tenantId: string,
  filters: { type?: string },
): WorkOrderQueryFilter => {
  const query: WorkOrderQueryFilter = { tenantId };

  if (filters.type) {
    query.type = filters.type;
  }

  return query;
};

const buildWorkOrderSearchFilter = (
  tenantId: string,
  filters: {
    status?: string;
    priority?: string;
    type?: string;
    startDate?: Date;
    endDate?: Date;
  },
): WorkOrderQueryFilter => {
  const query = buildWorkOrderListFilter(tenantId, { type: filters.type });

  if (filters.status) {
    query.status = filters.status;
  }

  if (filters.priority) {
    query.priority = filters.priority;
  }

  if (filters.startDate || filters.endDate) {
    query.createdAt = {
      ...(filters.startDate ? { $gte: filters.startDate } : {}),
      ...(filters.endDate ? { $lte: filters.endDate } : {}),
    };
  }

  return query;
};

const isRawPartArray = (
  parts: UpdateWorkOrderBody['partsUsed'],
): parts is RawPart[] =>
  Array.isArray(parts) && parts.every((part) => 'quantity' in part);

async function ensurePermitReadiness(
  tenantId: string,
  permitIds: (Types.ObjectId | string)[] | undefined,
  requiredTypes: string[] | undefined,
  stage: 'start' | 'complete',
): Promise<{ ok: boolean; message?: string; permits: PermitDocument[] }> {
  const ids = permitIds?.filter(Boolean) ?? [];
  const normalizedIds = ids.map((id) => toObjectId(id));
  const permits = normalizedIds.length
    ? await Permit.find({ tenantId, _id: { $in: normalizedIds } })
    : [];

  if (normalizedIds.length && permits.length !== normalizedIds.length) {
    return {
      ok: false,
      message: 'One or more linked permits could not be found',
      permits,
    };
  }

  const required = requiredTypes ?? [];
  for (const type of required) {
    if (!permits.some((permit) => permit.type === type)) {
      return {
        ok: false,
        message: `Permit type ${type} is required before this action`,
        permits,
      };
    }
  }

  if (stage === 'start') {
    const notReady = permits.find((permit) => !START_APPROVED_STATUSES.has(permit.status));
    if (notReady) {
      return {
        ok: false,
        message: `Permit ${notReady.permitNumber} is not approved for activation`,
        permits,
      };
    }
  } else {
    const pendingIsolation = permits.find((permit) =>
      permit.isolationSteps?.some((step) => !step.completed),
    );
    if (pendingIsolation) {
      return {
        ok: false,
        message: `Isolation steps remain open on permit ${pendingIsolation.permitNumber}`,
        permits,
      };
    }
    const blocked = permits.find((permit) => !COMPLETION_ALLOWED_STATUSES.has(permit.status));
    if (blocked) {
      return {
        ok: false,
        message: `Permit ${blocked.permitNumber} must be active before completion`,
        permits,
      };
    }
  }

  return { ok: true, permits };
}


function toWorkOrderUpdatePayload(doc: any): WorkOrderUpdatePayload {
  const plain = typeof doc.toObject === "function"
    ? doc.toObject({ getters: true, virtuals: false })
    : doc;
  return {
    ...plain,
    _id: (plain._id as Types.ObjectId | string)?.toString(),
    tenantId: (plain.tenantId as Types.ObjectId | string)?.toString(),
  } as WorkOrderUpdatePayload;
}

/**
 * @openapi
 * /api/workorders:
 *   get:
 *     tags:
 *       - WorkOrders
 *     summary: Retrieve all work orders
 *     responses:
 *       200:
 *         description: List of work orders
 */
export const getAllWorkOrders: AuthedRequestHandler<
  ParamsDictionary,
  WorkOrderCollectionResponse,
  unknown,
  WorkOrderListQuery
> = async (req, res, next) => {
  try {
    const tenantId = req.tenantId;
    if (!tenantId) {
      sendResponse(res, null, 'Tenant ID required', 400);
      return;
    }
<<<<<<< HEAD
    const typeFilter = typeof req.query.type === 'string' ? req.query.type : undefined;
    const items = await WorkOrder.find({
      tenantId,
      ...(typeFilter ? { type: typeFilter } : {}),
    })
      .lean()
      .exec();
=======
    const typeFilter = getQueryString(req.query.type);
    const items = await WorkOrder.find(
      buildWorkOrderListFilter(tenantId, { type: typeFilter }),
    );
>>>>>>> e9fae007
    sendResponse(res, items);
    return;
  } catch (err) {
    next(err);
    return;
  }
};

/**
 * @openapi
 * /api/workorders/search:
 *   get:
 *     tags:
 *       - WorkOrders
 *     summary: Search work orders
 *     parameters:
 *       - in: query
 *         name: status
 *         schema:
 *           type: string
 *       - in: query
 *         name: priority
 *         schema:
 *           type: string
 *       - in: query
 *         name: startDate
 *         schema:
 *           type: string
 *           format: date
 *       - in: query
 *         name: endDate
 *         schema:
 *           type: string
 *           format: date
 *     responses:
 *       200:
 *         description: Filtered work orders
 */
export const searchWorkOrders: AuthedRequestHandler<
  ParamsDictionary,
  WorkOrderCollectionResponse,
  unknown,
  WorkOrderSearchQuery
> = async (req, res, next) => {
  try {
    const tenantId = req.tenantId;
    if (!tenantId) {
      sendResponse(res, null, 'Tenant ID required', 400);
      return;
    }
    const status = getQueryString(req.query.status);
    const priority = getQueryString(req.query.priority);
    const typeFilter = getQueryString(req.query.type);

    const startRaw = getQueryString(req.query.startDate);
    const endRaw = getQueryString(req.query.endDate);

    const start = startRaw ? new Date(startRaw) : undefined;
    const end = endRaw ? new Date(endRaw) : undefined;

    if (startRaw && (!start || Number.isNaN(start.getTime()))) {
      sendResponse(res, null, 'Invalid startDate', 400);
      return;
    }
    if (endRaw && (!end || Number.isNaN(end.getTime()))) {
      sendResponse(res, null, 'Invalid endDate', 400);
      return;
    }
<<<<<<< HEAD
    const query: any = { tenantId };
    if (status) query.status = status;
    if (priority) query.priority = priority;
    if (typeFilter) query.type = typeFilter;
    if (start || end) {
      query.createdAt = {};
      if (start) query.createdAt.$gte = start;
      if (end) query.createdAt.$lte = end;
    }

    const items = await WorkOrder.find(query).lean().exec();
=======
    const items = await WorkOrder.find(
      buildWorkOrderSearchFilter(tenantId, {
        status,
        priority,
        type: typeFilter,
        startDate: start,
        endDate: end,
      }),
    );
>>>>>>> e9fae007
    sendResponse(res, items);
    return;
  } catch (err) {
    next(err);
    return;
  }
};

/**
 * @openapi
 * /api/workorders/{id}:
 *   get:
 *     tags:
 *       - WorkOrders
 *     summary: Get work order by ID
 *     parameters:
 *       - in: path
 *         name: id
 *         required: true
 *         schema:
 *           type: string
 *     responses:
 *       200:
 *         description: Work order found
 *       404:
 *         description: Work order not found
 */
export const getWorkOrderById: AuthedRequestHandler = async (
  req,
  res: Response,
  next: NextFunction,
) => {
  try {
    const tenantId = req.tenantId;
    if (!tenantId) {
      sendResponse(res, null, 'Tenant ID required', 400);
      return;
    }
    const item = await WorkOrder.findOne({ _id: req.params.id, tenantId })
      .lean()
      .exec();
    if (!item) {
      sendResponse(res, null, 'Not found', 404);
      return;
    }
    sendResponse(res, item);
    return;
  } catch (err) {
    next(err);
    return;
  }
};

/**
 * @openapi
 * /api/workorders:
 *   post:
 *     tags:
 *       - WorkOrders
 *     summary: Create a work order
 *     requestBody:
 *       required: true
 *       content:
 *         application/json:
 *           schema:
 *             type: object
 *     responses:
 *       201:
 *         description: Work order created
 *       400:
 *         description: Validation error
 */

export const createWorkOrder: AuthedRequestHandler<
  ParamsDictionary,
  WorkOrderType,
  WorkOrderInput
> = async (
  req,
  res: Response,
  next: NextFunction,
) => {

  try {

    const tenantId = req.tenantId;
    if (!tenantId) {
      sendResponse(res, null, 'Tenant ID required', 400);
      return;
    }
    const parsed = workOrderCreateSchema.safeParse(req.body);
    if (!parsed.success) {
      sendResponse(res, null, parsed.error.flatten(), 400);
      return;
    }

    const {
      assignees,
      checklists,
      partsUsed,
      signatures,
      permits,
      requiredPermitTypes,
      ...rest
    } = parsed.data;
    const normalizedRequiredPermitTypes = requiredPermitTypes
      ? Array.from(new Set(requiredPermitTypes))
      : [];
    const validParts = validateItems<RawPart>(
      res,
      partsUsed,
      p => Types.ObjectId.isValid(p.partId),
      'part'
    );
    if (partsUsed && !validParts) return;
    const validAssignees = validateItems<string>(
      res,
      assignees,
      id => Types.ObjectId.isValid(id),
      'assignee'
    );
    if (assignees && !validAssignees) return;
    const validChecklists = validateItems<RawChecklist>(
      res,
      checklists,
      c => typeof c.description === 'string',
      'checklist'
    );
    if (checklists && !validChecklists) return;
    const validSignatures = validateItems<RawSignature>(
      res,
      signatures,
      s => Types.ObjectId.isValid(s.userId),
      'signature'
    );
    if (signatures && !validSignatures) return;
    const validPermits = validateItems<string>(
      res,
      permits,
      id => Types.ObjectId.isValid(id),
      'permit'
    );
    if (permits && !validPermits) return;
    let permitDocs: PermitDocument[] = [];
    if (validPermits && validPermits.length) {
      permitDocs = await Permit.find({
        _id: { $in: validPermits.map((id) => new Types.ObjectId(id)) },
        tenantId,
      });
      if (permitDocs.length !== validPermits.length) {
        sendResponse(res, null, 'One or more permits were not found', 404);
        return;
      }
    }
    const newItem = new WorkOrder({
      ...rest,
      ...(validAssignees && { assignees: mapAssignees(validAssignees) }),
      ...(validChecklists && { checklists: mapChecklists(validChecklists) }),
      ...(validParts && { partsUsed: mapPartsUsed(validParts) }),
      ...(validSignatures && { signatures: mapSignatures(validSignatures) }),
      ...(validPermits && { permits: validPermits.map((id) => new Types.ObjectId(id)) }),
      requiredPermitTypes: normalizedRequiredPermitTypes,
      tenantId,
    });
    const saved = await newItem.save();
    const userObjectId = resolveUserObjectId(req);
    if (permitDocs.length) {
      await Promise.all(
        permitDocs.map(async (doc) => {
          if (!doc.workOrder || !doc.workOrder.equals(saved._id)) {
            doc.workOrder = saved._id;
          }
          doc.history.push({
            action: 'linked-work-order',
            ...(userObjectId ? { by: userObjectId } : {}),
            at: new Date(),
            notes: `Linked to work order ${saved.title}`,
          });
          await doc.save();
        }),
      );
    }
    await writeAuditLog({
      tenantId,
      ...(userObjectId ? { userId: userObjectId } : {}),
      action: 'create',
      entityType: 'WorkOrder',
      entityId: saved._id,
      after: saved.toObject(),
    });
    emitWorkOrderUpdate(toWorkOrderUpdatePayload(saved));
    sendResponse(res, saved, null, 201);
    return;
  } catch (err) {
    next(err);
    return;
  }
};

/**
 * @openapi
 * /api/workorders/{id}:
 *   put:
 *     tags:
 *       - WorkOrders
 *     summary: Update a work order
 *     parameters:
 *       - in: path
 *         name: id
 *         required: true
 *         schema:
 *           type: string
 *     requestBody:
 *       required: true
 *       content:
 *         application/json:
 *           schema:
 *             type: object
 *     responses:
 *       200:
 *         description: Work order updated
 *       404:
 *         description: Work order not found
 */
export const updateWorkOrder: AuthedRequestHandler = async (
  req,
  res: Response,
  next: NextFunction,
) => {
  try {
    const tenantId = req.tenantId;
    if (!tenantId) {
      sendResponse(res, null, 'Tenant ID required', 400);
      return;
    }
    const parsed = workOrderUpdateSchema.safeParse(req.body);
    if (!parsed.success) {
      sendResponse(res, null, parsed.error.flatten(), 400);
      return;
    }
    const incomingPermits = parsed.data?.permits;
    const incomingRequiredPermitTypes = parsed.data?.requiredPermitTypes;
    const update: UpdateWorkOrderBody = parsed.data as UpdateWorkOrderBody;
    let permitDocs: PermitDocument[] | undefined;
    if (update.partsUsed && isRawPartArray(update.partsUsed)) {
      const validParts = validateItems<RawPart>(
        res,
        update.partsUsed,
        (p) => Types.ObjectId.isValid(p.partId),
        'part',
      );
      if (!validParts) return;
      update.partsUsed = mapPartsUsed(validParts);
    }
    if (update.assignees && update.assignees.length) {
      const assigneeIds = update.assignees.map((id) =>
        id instanceof Types.ObjectId ? id.toString() : id,
      );
      const validAssignees = validateItems<string>(
        res,
        assigneeIds,
        (id) => Types.ObjectId.isValid(id),
        'assignee',
      );
      if (!validAssignees) return;
      update.assignees = mapAssignees(validAssignees);
    }
    if (update.checklists) {
      const validChecklists = validateItems<RawChecklist>(
        res,
        update.checklists,
        c => typeof c.description === 'string',
        'checklist'
      );
      if (!validChecklists) return;
      update.checklists = mapChecklists(validChecklists);
    }
    if (update.signatures) {
      const validSignatures = validateItems<RawSignature>(
        res,
        update.signatures,
        s => Types.ObjectId.isValid(s.userId),
        'signature'
      );
      if (!validSignatures) return;
      update.signatures = mapSignatures(validSignatures);
    }
    if (incomingPermits) {
      const validPermits = validateItems<string>(
        res,
        incomingPermits,
        id => Types.ObjectId.isValid(id),
        'permit'
      );
      if (!validPermits) return;
      permitDocs = await Permit.find({
        _id: { $in: validPermits.map((id) => new Types.ObjectId(id)) },
        tenantId,
      });
      if (permitDocs.length !== validPermits.length) {
        sendResponse(res, null, 'One or more permits were not found', 404);
        return;
      }
      update.permits = permitDocs.map((doc) => doc._id);
    }
    if (incomingRequiredPermitTypes) {
      update.requiredPermitTypes = Array.from(new Set(incomingRequiredPermitTypes));
    }
    const existing = await WorkOrder.findOne({ _id: req.params.id, tenantId }) as WorkOrderDocument | null;
    if (!existing) {
      sendResponse(res, null, 'Not found', 404);
      return;
    }
    const updated = await WorkOrder.findOneAndUpdate(
      { _id: req.params.id, tenantId },
      update,
      { new: true, runValidators: true }
    ) as WorkOrderDocument | null;
    if (!updated) {
      sendResponse(res, null, 'Not found', 404);
      return;
    }
    const userObjectId = resolveUserObjectId(req);
    if (permitDocs) {
      const newIds = new Set(permitDocs.map((doc) => doc._id.toString()));
      const previousIds = (existing.permits ?? []).map((id) => id.toString());
      const removedIds = previousIds.filter((id) => !newIds.has(id));
      if (removedIds.length) {
        await Permit.updateMany({ _id: { $in: removedIds.map(toObjectId) } }, { $unset: { workOrder: '' } });
      }
      await Promise.all(
        permitDocs.map(async (doc) => {
          doc.workOrder = updated._id;
          doc.history.push({
            action: 'linked-work-order',
            ...(userObjectId ? { by: userObjectId } : {}),
            at: new Date(),
            notes: `Linked to work order ${updated.title}`,
          });
          await doc.save();
        }),
      );
    }
    await writeAuditLog({
      tenantId,
      ...(userObjectId ? { userId: userObjectId } : {}),
      action: 'update',
      entityType: 'WorkOrder',
      entityId: new Types.ObjectId(req.params.id),
      before: existing.toObject(),
      after: updated.toObject(),
    });
    emitWorkOrderUpdate(toWorkOrderUpdatePayload(updated));
    sendResponse(res, updated);
    return;
  } catch (err) {
    next(err);
    return;
  }
};

/**
 * @openapi
 * /api/workorders/{id}:
 *   delete:
 *     tags:
 *       - WorkOrders
 *     summary: Delete a work order
 *     parameters:
 *       - in: path
 *         name: id
 *         required: true
 *         schema:
 *           type: string
 *     responses:
 *       200:
 *         description: Deletion successful
 *       404:
 *         description: Work order not found
 */
export const deleteWorkOrder: AuthedRequestHandler = async (
  req,
  res: Response,
  next: NextFunction,
) => {
  try {
    const tenantId = req.tenantId;
    if (!tenantId) {
      sendResponse(res, null, 'Tenant ID required', 400);
      return;
    }
    const deleted = await WorkOrder.findOneAndDelete({ _id: req.params.id, tenantId });
    if (!deleted) {
      sendResponse(res, null, 'Not found', 404);
      return;
    }
    const auditUserId = resolveUserObjectId(req);
    await writeAuditLog({
      tenantId,
      ...(auditUserId ? { userId: auditUserId } : {}),
      action: 'delete',
      entityType: 'WorkOrder',
      entityId: new Types.ObjectId(req.params.id),
      before: deleted.toObject(),
    });
    emitWorkOrderUpdate(toWorkOrderUpdatePayload({ _id: req.params.id, deleted: true }));
    sendResponse(res, { message: 'Deleted successfully' });
    return;
  } catch (err) {
    next(err);
    return;
  }
};

/**
 * @openapi
 * /api/workorders/{id}/approve:
 *   post:
 *     tags:
 *       - WorkOrders
 *     summary: Approve or reject a work order
 *     parameters:
 *       - in: path
 *         name: id
 *         required: true
 *         schema:
 *           type: string
 *     requestBody:
 *       required: true
 *       content:
 *         application/json:
 *           schema:
 *             type: object
 *             properties:
 *               status:
 *                 type: string
 *     responses:
 *       200:
 *         description: Approval status updated
 *       400:
 *         description: Invalid status
 *       404:
 *         description: Work order not found
 */
 
export const approveWorkOrder: AuthedRequestHandler = async (
  req,
  res: Response,
  next: NextFunction,
) => {
  try {
    const tenantId = req.tenantId;
    if (!tenantId) {
      sendResponse(res, null, 'Tenant ID required', 400);
      return;
    }
    const userObjectId = resolveUserObjectId(req);
    if (!userObjectId) {
      sendResponse(res, null, 'Not authenticated', 401);
      return;
    }
    const { status } = req.body as { status?: ApprovalStatus };

    if (!status || !APPROVAL_STATUS_VALUES.includes(status)) {
      sendResponse(res, null, 'Invalid status', 400);
      return;
    }

    const workOrder = await WorkOrder.findOne({ _id: req.params.id, tenantId });
    if (!workOrder) {
      sendResponse(res, null, 'Not found', 404);
      return;
    }
    const readiness = await ensurePermitReadiness(
      tenantId,
      workOrder.permits,
      workOrder.requiredPermitTypes,
      'start'
    );
    if (!readiness.ok) {
      sendResponse(res, null, readiness.message ?? 'Permits are not approved for work start', 409);
      return;
    }

    const before = workOrder.toObject();
    workOrder.approvalStatus = status;

    if (status === 'pending') {
      if (userObjectId) workOrder.approvalRequestedBy = userObjectId;
    } else if (userObjectId) {
      workOrder.approvedBy = userObjectId;
    }

    const saved = await workOrder.save();
    await writeAuditLog({
      tenantId,
      userId: userObjectId,
      action: 'approve',
      entityType: 'WorkOrder',
      entityId: new Types.ObjectId(req.params.id),
      before,
      after: saved.toObject(),
    });
    emitWorkOrderUpdate(toWorkOrderUpdatePayload(saved));

    const message =
      status === 'pending'
        ? `Approval requested for work order "${workOrder.title}"`
        : `Work order "${workOrder.title}" was ${status}`;

    if (workOrder.assignedTo) {
      await notifyUser(workOrder.assignedTo, message);
    }

    sendResponse(res, saved);
    return;
  } catch (err) {
    next(err);
    return;
  }
};
 
export const assignWorkOrder: AuthedRequestHandler = async (
  req,
  res: Response,
  next: NextFunction,
) => {
  try {
    const tenantId = req.tenantId;
    if (!tenantId) {
      sendResponse(res, null, 'Tenant ID required', 400);
      return;
    }
    const workOrder = await WorkOrder.findOne({ _id: req.params.id, tenantId });
    if (!workOrder) {
      sendResponse(res, null, 'Not found', 404);
      return;
    }
    const completionReadiness = await ensurePermitReadiness(
      tenantId,
      workOrder.permits,
      workOrder.requiredPermitTypes,
      'complete'
    );
    if (!completionReadiness.ok) {
      sendResponse(
        res,
        null,
        completionReadiness.message ?? 'Permits not satisfied for completion',
        409,
      );
      return;
    }
    const startReadiness = await ensurePermitReadiness(
      tenantId,
      workOrder.permits,
      workOrder.requiredPermitTypes,
      'start'
    );
    if (!startReadiness.ok) {
      sendResponse(
        res,
        null,
        startReadiness.message ?? 'Permits are not approved for work start',
        409,
      );
      return;
    }
    const parsed = assignWorkOrderSchema.safeParse(req.body);
    if (!parsed.success) {
      sendResponse(res, null, parsed.error.flatten(), 400);
      return;
    }
    const before = workOrder.toObject();
    workOrder.status = 'assigned';
    if (parsed.data.assignees) {
      const validAssignees = validateItems(res, parsed.data.assignees, id => Types.ObjectId.isValid(id), 'assignee');
      if (!validAssignees) return;
      workOrder.assignees = mapAssignees(validAssignees) || [];
    }
    const saved = await workOrder.save();
    const auditUserId = resolveUserObjectId(req);
    await writeAuditLog({
      tenantId,
      ...(auditUserId ? { userId: auditUserId } : {}),
      action: 'assign',
      entityType: 'WorkOrder',
      entityId: new Types.ObjectId(req.params.id),
      before,
      after: saved.toObject(),
    });
    emitWorkOrderUpdate(toWorkOrderUpdatePayload(saved));
    sendResponse(res, saved);
    return;
  } catch (err) {
    next(err);
    return;
  }
};

export const startWorkOrder: AuthedRequestHandler = async (
  req,
  res: Response,
  next: NextFunction,
) => {
  try {
    const tenantId = req.tenantId;
    if (!tenantId) {
      sendResponse(res, null, 'Tenant ID required', 400);
      return;
    }
    const parsed = startWorkOrderSchema.safeParse(req.body);
    if (!parsed.success) {
      sendResponse(res, null, parsed.error.flatten(), 400);
      return;
    }
    const workOrder = await WorkOrder.findOne({ _id: req.params.id, tenantId });
    if (!workOrder) {
      sendResponse(res, null, 'Not found', 404);
      return;
    }
    const readiness = await ensurePermitReadiness(
      tenantId,
      workOrder.permits,
      workOrder.requiredPermitTypes,
      'start'
    );
    if (!readiness.ok) {
      sendResponse(res, null, readiness.message ?? 'Permits are not approved for work start', 409);
      return;
    }
    const before = workOrder.toObject();
    workOrder.status = 'in_progress';
    const saved = await workOrder.save();
    const userObjectId = resolveUserObjectId(req);
    if (readiness.permits.length) {
      await Promise.all(
        readiness.permits.map(async (permit) => {
          if (permit.status === 'approved') {
            permit.status = 'active';
          }
          permit.history.push({
            action: 'work-order-started',
            ...(userObjectId ? { by: userObjectId } : {}),
            at: new Date(),
            notes: `Work order ${workOrder.title} started`,
          });
          await permit.save();
        }),
      );
    }
    await writeAuditLog({
      tenantId,
      ...(userObjectId ? { userId: userObjectId } : {}),
      action: 'start',
      entityType: 'WorkOrder',
      entityId: new Types.ObjectId(req.params.id),
      before,
      after: saved.toObject(),
    });
    emitWorkOrderUpdate(toWorkOrderUpdatePayload(saved));
    sendResponse(res, saved);
    return;
  } catch (err) {
    next(err);
    return;
  }
};

export const completeWorkOrder: AuthedRequestHandler = async (
  req,
  res: Response,
  next: NextFunction,
) => {
  try {
    const tenantId = req.tenantId;
    if (!tenantId) {
      sendResponse(res, null, 'Tenant ID required', 400);
      return;
    }
    const parsed = completeWorkOrderSchema.safeParse(req.body);
    if (!parsed.success) {
      sendResponse(res, null, parsed.error.flatten(), 400);
      return;
    }
    const workOrder = await WorkOrder.findOne({ _id: req.params.id, tenantId });
    if (!workOrder) {
      sendResponse(res, null, 'Not found', 404);
      return;
    }
    const readiness = await ensurePermitReadiness(
      tenantId,
      workOrder.permits,
      workOrder.requiredPermitTypes,
      'start'
    );
    if (!readiness.ok) {
      sendResponse(res, null, readiness.message ?? 'Permits are not approved for work start', 409);
      return;
    }
    const body = req.body as CompleteWorkOrderBody;
    const before = workOrder.toObject();
    workOrder.status = 'completed';
    if (body.timeSpentMin !== undefined) workOrder.timeSpentMin = body.timeSpentMin;
    if (Array.isArray(body.partsUsed)) {
      const validParts = validateItems(res, body.partsUsed, p => Types.ObjectId.isValid(p.partId), 'part');
      if (!validParts) return;
      workOrder.partsUsed = mapPartsUsed(validParts) || [];
    }
    if (Array.isArray(body.checklists)) {
      const validChecklists = validateItems(res, body.checklists, c => typeof c.description === 'string', 'checklist');
      if (!validChecklists) return;
      workOrder.checklists = mapChecklists(validChecklists) || [];
    }
    if (Array.isArray(body.signatures)) {
      const validSignatures = validateItems(res, body.signatures, s => Types.ObjectId.isValid(s.userId), 'signature');
      if (!validSignatures) return;
      workOrder.signatures = mapSignatures(validSignatures) || [];
    }

    if (Array.isArray(body.photos)) workOrder.photos = body.photos;
    if (body.failureCode !== undefined) workOrder.failureCode = body.failureCode;

    const saved = await workOrder.save();
    const userObjectId = resolveUserObjectId(req);
    if (readiness.permits.length) {
      await Promise.all(
        readiness.permits.map(async (permit) => {
          if (!permit.status || permit.status !== 'closed') {
            permit.status = 'closed';
          }
          permit.history.push({
            action: 'work-order-completed',
            ...(userObjectId ? { by: userObjectId } : {}),
            at: new Date(),
            notes: `Work order ${workOrder.title} completed`,
          });
          await permit.save();
        }),
      );
    }
    await writeAuditLog({
      tenantId,
      ...(userObjectId ? { userId: userObjectId } : {}),
      action: 'complete',
      entityType: 'WorkOrder',
      entityId: new Types.ObjectId(req.params.id),
      before,
      after: saved.toObject(),
    });
    emitWorkOrderUpdate(toWorkOrderUpdatePayload(saved));
    sendResponse(res, saved);
    return;
  } catch (err) {
    next(err);
    return;
  }
};

export const cancelWorkOrder: AuthedRequestHandler = async (
  req,
  res: Response,
  next: NextFunction,
) => {
  try {
    const tenantId = req.tenantId;
    if (!tenantId) {
      sendResponse(res, null, 'Tenant ID required', 400);
      return;
    }
    const parsed = cancelWorkOrderSchema.safeParse(req.body);
    if (!parsed.success) {
      sendResponse(res, null, parsed.error.flatten(), 400);
      return;
    }
    const workOrder = await WorkOrder.findOne({ _id: req.params.id, tenantId });
    if (!workOrder) {
      sendResponse(res, null, 'Not found', 404);
      return;
    }
    const readiness = await ensurePermitReadiness(
      tenantId,
      workOrder.permits,
      workOrder.requiredPermitTypes,
      'start'
    );
    if (!readiness.ok) {
      sendResponse(res, null, readiness.message ?? 'Permits are not approved for work start', 409);
      return;
    }
    const before = workOrder.toObject();
    workOrder.status = 'cancelled';
    const saved = await workOrder.save();
    const auditUserId = resolveUserObjectId(req);
    await writeAuditLog({
      tenantId,
      ...(auditUserId ? { userId: auditUserId } : {}),
      action: 'cancel',
      entityType: 'WorkOrder',
      entityId: new Types.ObjectId(req.params.id),
      before,
      after: saved.toObject(),
    });
    emitWorkOrderUpdate(toWorkOrderUpdatePayload(saved));
    sendResponse(res, saved);
    return;
  } catch (err) {
    next(err);
    return;
  }
};


/**
 * @openapi
 * /api/workorders/{id}/assist:
 *   get:
 *     tags:
 *       - WorkOrders
 *     summary: Get AI assistance for a work order
 *     parameters:
 *       - in: path
 *         name: id
 *         required: true
 *         schema:
 *           type: string
 *     responses:
 *       200:
 *         description: Assistance data
 *       404:
 *         description: Work order not found
*/

export const assistWorkOrder: AuthedRequestHandler = async (
  req,
  res: Response,
  next: NextFunction,
) => {
  try {
    const tenantId = req.tenantId;
    if (!tenantId) {
      sendResponse(res, null, 'Tenant ID required', 400);
      return;
    }
    const workOrder = await WorkOrder.findOne({
      _id: req.params.id,
      tenantId,
    })
      .lean()
      .exec();
    if (!workOrder) {
      sendResponse(res, null, 'Not found', 404);
      return;
    }
    const result: AIAssistResult = await getWorkOrderAssistance({
      title: workOrder.title,
      description: workOrder.description || '',
    });
    sendResponse(res, result);
    return;
  } catch (err) {
    next(err);
    return;
  }
};<|MERGE_RESOLUTION|>--- conflicted
+++ resolved
@@ -314,20 +314,10 @@
       sendResponse(res, null, 'Tenant ID required', 400);
       return;
     }
-<<<<<<< HEAD
-    const typeFilter = typeof req.query.type === 'string' ? req.query.type : undefined;
-    const items = await WorkOrder.find({
-      tenantId,
-      ...(typeFilter ? { type: typeFilter } : {}),
-    })
-      .lean()
-      .exec();
-=======
     const typeFilter = getQueryString(req.query.type);
     const items = await WorkOrder.find(
       buildWorkOrderListFilter(tenantId, { type: typeFilter }),
     );
->>>>>>> e9fae007
     sendResponse(res, items);
     return;
   } catch (err) {
@@ -396,19 +386,6 @@
       sendResponse(res, null, 'Invalid endDate', 400);
       return;
     }
-<<<<<<< HEAD
-    const query: any = { tenantId };
-    if (status) query.status = status;
-    if (priority) query.priority = priority;
-    if (typeFilter) query.type = typeFilter;
-    if (start || end) {
-      query.createdAt = {};
-      if (start) query.createdAt.$gte = start;
-      if (end) query.createdAt.$lte = end;
-    }
-
-    const items = await WorkOrder.find(query).lean().exec();
-=======
     const items = await WorkOrder.find(
       buildWorkOrderSearchFilter(tenantId, {
         status,
@@ -418,7 +395,6 @@
         endDate: end,
       }),
     );
->>>>>>> e9fae007
     sendResponse(res, items);
     return;
   } catch (err) {
