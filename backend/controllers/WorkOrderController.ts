<<<<<<< HEAD
import { Response, NextFunction } from 'express';
import { AuthedRequest } from '../types/AuthedRequest';
=======
 import { AuthedRequest } from '../types/AuthedRequest';
>>>>>>> f650081a
import { AuthedRequestHandler } from '../types/AuthedRequestHandler';
import { Response, NextFunction } from 'express';
 
import WorkOrder from '../models/WorkOrder';
import { emitWorkOrderUpdate } from '../server';
import { validationResult } from 'express-validator';
import notifyUser from '../utils/notify';
import { AIAssistResult, getWorkOrderAssistance } from '../services/aiCopilot';
import { Types } from 'mongoose';
import { WorkOrderUpdatePayload } from '../types/Payloads';

<<<<<<< HEAD
type IdParams = { id: string };
=======
type ListQuery = {
  status?: string;
  priority?: string;
  startDate?: string;
  endDate?: string;
};
>>>>>>> f650081a

function toWorkOrderUpdatePayload(doc: any): WorkOrderUpdatePayload {
  const plain = typeof doc.toObject === "function"
    ? doc.toObject({ getters: true, virtuals: false })
    : doc;
  return {
    ...plain,
    _id: (plain._id as Types.ObjectId | string)?.toString(),
  } as WorkOrderUpdatePayload;
}

/**
 * @openapi
 * /api/workorders:
 *   get:
 *     tags:
 *       - WorkOrders
 *     summary: Retrieve all work orders
 *     responses:
 *       200:
 *         description: List of work orders
 */
export const getAllWorkOrders: AuthedRequestHandler = async (
  req: AuthedRequest,
  res: Response,
  next: NextFunction
) => {
  try {
    const items = await WorkOrder.find({ tenantId: req.tenantId });
    return res.json(items);
  } catch (err) {
    return next(err);
  }
};

/**
 * @openapi
 * /api/workorders/search:
 *   get:
 *     tags:
 *       - WorkOrders
 *     summary: Search work orders
 *     parameters:
 *       - in: query
 *         name: status
 *         schema:
 *           type: string
 *       - in: query
 *         name: priority
 *         schema:
 *           type: string
 *       - in: query
 *         name: startDate
 *         schema:
 *           type: string
 *           format: date
 *       - in: query
 *         name: endDate
 *         schema:
 *           type: string
 *           format: date
 *     responses:
 *       200:
 *         description: Filtered work orders
 */
export const searchWorkOrders: AuthedRequestHandler<
  unknown,
  any,
  unknown,
  ListQuery
> = async (
  req: AuthedRequest<unknown, any, unknown, ListQuery>,
  res: Response,
  next: NextFunction
) => {
  try {
    const { status, priority, startDate, endDate } = req.query;
    const query: any = { tenantId: req.tenantId };

    if (status) query.status = status;
    if (priority) query.priority = priority;
    if (startDate || endDate) {
      query.dateCreated = {};
      if (startDate) query.dateCreated.$gte = new Date(startDate);
      if (endDate) query.dateCreated.$lte = new Date(endDate);
    }

    const items = await WorkOrder.find(query);
    res.json(items);
  } catch (err) {
    next(err);
  }
};

/**
 * @openapi
 * /api/workorders/{id}:
 *   get:
 *     tags:
 *       - WorkOrders
 *     summary: Get work order by ID
 *     parameters:
 *       - in: path
 *         name: id
 *         required: true
 *         schema:
 *           type: string
 *     responses:
 *       200:
 *         description: Work order found
 *       404:
 *         description: Work order not found
 */
export const getWorkOrderById: AuthedRequestHandler = async (
  req: { params: { id: any; }; tenantId: any; },
  res: { status: (arg0: number) => { (): any; new(): any; json: { (arg0: { message: string; }): any; new(): any; }; }; json: (arg0: any) => void; },
  next: (arg0: unknown) => void
) => {
  try {
    const item = await WorkOrder.findOne({ _id: req.params.id, tenantId: req.tenantId });
    if (!item) return res.status(404).json({ message: 'Not found' });
    res.json(item);
  } catch (err) {
    next(err);
  }
};

/**
 * @openapi
 * /api/workorders:
 *   post:
 *     tags:
 *       - WorkOrders
 *     summary: Create a work order
 *     requestBody:
 *       required: true
 *       content:
 *         application/json:
 *           schema:
 *             type: object
 *     responses:
 *       201:
 *         description: Work order created
 *       400:
 *         description: Validation error
 */
export const createWorkOrder: AuthedRequestHandler = async (
  req: { body: any; tenantId: any; },
  res: { status: (arg0: number) => { (): any; new(): any; json: { (arg0: { errors: any; }): void; new(): any; }; }; },
  next: (arg0: unknown) => void
) => {
  try {
    const errors = validationResult(req);
    if (!errors.isEmpty()) {
      return res.status(400).json({ errors: errors.array() });
    }
      const newItem = new WorkOrder({ ...req.body, tenantId: req.tenantId });
      const saved = await newItem.save();
      emitWorkOrderUpdate(toWorkOrderUpdatePayload(saved));
      res.status(201).json(saved);
  } catch (err) {
    next(err);
  }
};

/**
 * @openapi
 * /api/workorders/{id}:
 *   put:
 *     tags:
 *       - WorkOrders
 *     summary: Update a work order
 *     parameters:
 *       - in: path
 *         name: id
 *         required: true
 *         schema:
 *           type: string
 *     requestBody:
 *       required: true
 *       content:
 *         application/json:
 *           schema:
 *             type: object
 *     responses:
 *       200:
 *         description: Work order updated
 *       404:
 *         description: Work order not found
 */
export const updateWorkOrder: AuthedRequestHandler = async (
  req: { params: { id: any; }; tenantId: any; body: any; },
  res: { status: (arg0: number) => { (): any; new(): any; json: { (arg0: { errors?: any; message?: string; }): any; new(): any; }; }; json: (arg0: any) => void; },
  next: (arg0: unknown) => void
) => {
  try {
    const errors = validationResult(req);
    if (!errors.isEmpty()) {
      return res.status(400).json({ errors: errors.array() });
    }
      const updated = await WorkOrder.findOneAndUpdate(
      { _id: req.params.id, tenantId: req.tenantId },
      req.body,
      {
        new: true,
        runValidators: true,
      }
    );
      if (!updated) return res.status(404).json({ message: 'Not found' });
      emitWorkOrderUpdate(toWorkOrderUpdatePayload(updated));
      res.json(updated);
  } catch (err) {
    next(err);
  }
};

/**
 * @openapi
 * /api/workorders/{id}:
 *   delete:
 *     tags:
 *       - WorkOrders
 *     summary: Delete a work order
 *     parameters:
 *       - in: path
 *         name: id
 *         required: true
 *         schema:
 *           type: string
 *     responses:
 *       200:
 *         description: Deletion successful
 *       404:
 *         description: Work order not found
 */
export const deleteWorkOrder: AuthedRequestHandler<IdParams> = async (
  req: AuthedRequest<IdParams>,
  res: Response,
  next: NextFunction
) => {
  try {
    const deleted = await WorkOrder.findOneAndDelete({ _id: req.params.id, tenantId: req.tenantId });
    if (!deleted) return res.status(404).json({ message: 'Not found' });
    emitWorkOrderUpdate(toWorkOrderUpdatePayload({ _id: req.params.id, deleted: true }));
    res.json({ message: 'Deleted successfully' });
  } catch (err) {
    next(err);
  }
};

/**
 * @openapi
 * /api/workorders/{id}/approve:
 *   post:
 *     tags:
 *       - WorkOrders
 *     summary: Approve or reject a work order
 *     parameters:
 *       - in: path
 *         name: id
 *         required: true
 *         schema:
 *           type: string
 *     requestBody:
 *       required: true
 *       content:
 *         application/json:
 *           schema:
 *             type: object
 *             properties:
 *               status:
 *                 type: string
 *     responses:
 *       200:
 *         description: Approval status updated
 *       400:
 *         description: Invalid status
 *       404:
 *         description: Work order not found
 */
export const approveWorkOrder: AuthedRequestHandler = async (
  req: { body: { status: any; }; params: { id: any; }; user: { _id: any; }; },
  res: { status: (arg0: number) => { (): any; new(): any; json: { (arg0: { message: string; }): any; new(): any; }; }; json: (arg0: any) => void; },
  next: (arg0: unknown) => void
) => {
  try {
    const { status } = req.body;
    if (!['pending', 'approved', 'rejected'].includes(status)) {
      return res.status(400).json({ message: 'Invalid status' });
    }

    const workOrder = await WorkOrder.findById(req.params.id);
    if (!workOrder) return res.status(404).json({ message: 'Not found' });

    workOrder.approvalStatus = status;

    if (status === 'pending') {
      // user requesting approval
      // @ts-ignore
      workOrder.approvalRequestedBy = req.user?._id;
    } else {
      // approved or rejected
      // @ts-ignore
      workOrder.approvedBy = req.user?._id;
    }

      const saved = await workOrder.save();
      emitWorkOrderUpdate(toWorkOrderUpdatePayload(saved));

    const message =
      status === 'pending'
        ? `Approval requested for work order "${workOrder.title}"`
        : `Work order "${workOrder.title}" was ${status}`;

    if (workOrder.assignedTo) {
      // @ts-ignore
      await notifyUser(workOrder.assignedTo, message);
    }

    res.json(saved);
  } catch (err) {
    next(err);
  }
};

/**
 * @openapi
 * /api/workorders/{id}/assist:
 *   get:
 *     tags:
 *       - WorkOrders
 *     summary: Get AI assistance for a work order
 *     parameters:
 *       - in: path
 *         name: id
 *         required: true
 *         schema:
 *           type: string
 *     responses:
 *       200:
 *         description: Assistance data
 *       404:
 *         description: Work order not found
 */
export const assistWorkOrder: AuthedRequestHandler = async (
  req: { params: { id: any; }; tenantId: any; },
  res: { status: (arg0: number) => { (): any; new(): any; json: { (arg0: { message: string; }): any; new(): any; }; }; json: (arg0: AIAssistResult) => void; },
  next: (arg0: unknown) => void
) => {
  try {
    const workOrder = await WorkOrder.findOne({
      _id: req.params.id,
      tenantId: req.tenantId,
    });
    if (!workOrder) return res.status(404).json({ message: 'Not found' });
    const result = await getWorkOrderAssistance({
      title: workOrder.title,
      description: workOrder.description || '',
    });
    res.json(result);
  } catch (err) {
    next(err);
  }
};<|MERGE_RESOLUTION|>--- conflicted
+++ resolved
@@ -1,9 +1,6 @@
-<<<<<<< HEAD
-import { Response, NextFunction } from 'express';
+  import { Response, NextFunction } from 'express';
 import { AuthedRequest } from '../types/AuthedRequest';
-=======
- import { AuthedRequest } from '../types/AuthedRequest';
->>>>>>> f650081a
+  
 import { AuthedRequestHandler } from '../types/AuthedRequestHandler';
 import { Response, NextFunction } from 'express';
  
@@ -15,16 +12,8 @@
 import { Types } from 'mongoose';
 import { WorkOrderUpdatePayload } from '../types/Payloads';
 
-<<<<<<< HEAD
-type IdParams = { id: string };
-=======
-type ListQuery = {
-  status?: string;
-  priority?: string;
-  startDate?: string;
-  endDate?: string;
-};
->>>>>>> f650081a
+ type IdParams = { id: string };
+ 
 
 function toWorkOrderUpdatePayload(doc: any): WorkOrderUpdatePayload {
   const plain = typeof doc.toObject === "function"
