/*
 * SPDX-License-Identifier: MIT
 */

import type { ParamsDictionary } from 'express-serve-static-core';
import type { Response, NextFunction } from 'express';
import type { AuthedRequest, AuthedRequestHandler } from '../types/http';

import WorkOrder, { WorkOrderDocument } from '../models/WorkOrder';
import { emitWorkOrderUpdate } from '../server';
import notifyUser from '../utils/notify';
import { AIAssistResult, getWorkOrderAssistance } from '../services/aiCopilot';
import { Types } from 'mongoose';
import { WorkOrderUpdatePayload } from '../types/Payloads';
import { writeAuditLog } from '../utils/audit';
import { toEntityId } from '../utils/ids';

import type { WorkOrderType, WorkOrderInput } from '../types/workOrder';

import { sendResponse } from '../utils/sendResponse';
import { validateItems } from '../utils/validateItems';
import {
  workOrderCreateSchema,
  workOrderUpdateSchema,
  assignWorkOrderSchema,
  startWorkOrderSchema,
  completeWorkOrderSchema,
  cancelWorkOrderSchema,
  type WorkOrderComplete,
  type WorkOrderUpdate,
} from '../src/schemas/workOrder';
import {
  mapAssignees,
  mapPartsUsed,
  mapChecklists,
  mapSignatures,
  type RawPart,
  type RawChecklist,
  type RawSignature,
} from '../src/utils/workOrder';




const workOrderCreateFields = [
  'title',
  'asset',
  'description',
  'priority',
  'status',
  'approvalStatus',
  'approvalRequestedBy',
  'approvedBy',
  'assignedTo',
  'assignees',
  'checklists',
  'partsUsed',
  'signatures',
  'timeSpentMin',
  'photos',
  'failureCode',
  'pmTask',
  'department',
  
  'line',
  'station',
  'teamMemberName',
  'importance',
  'dueDate',
  'completedAt',
];

const workOrderUpdateFields = [...workOrderCreateFields];

type UpdateWorkOrderBody = Partial<
  Omit<
    WorkOrderInput,
    'assetId' | 'pmTask' | 'department' | 'line' | 'station' | 'partsUsed'
  >
> & {
  assetId?: Types.ObjectId;
  pmTask?: Types.ObjectId;
  department?: Types.ObjectId;
  line?: Types.ObjectId;
  station?: Types.ObjectId;
  partsUsed?: { partId: Types.ObjectId; qty: number; cost?: number }[];
};

interface CompleteWorkOrderBody extends WorkOrderComplete {
  photos?: string[];
  failureCode?: string;
}

<<<<<<< HEAD
type UpdateWorkOrderBody = Partial<
  Omit<
    WorkOrderInput,
    | 'assetId'
    | 'partsUsed'
    | 'checklists'
    | 'signatures'
    | 'pmTask'
    | 'department'
    | 'line'
    | 'station'
  >
& {
  assetId?: Types.ObjectId;
  partsUsed?: { partId: Types.ObjectId; qty: number; cost: number }[];
  checklists?: { text: string; done: boolean }[];
  signatures?: { by: Types.ObjectId; ts: Date }[];
  pmTask?: Types.ObjectId;
  department?: Types.ObjectId;
  line?: Types.ObjectId;
  station?: Types.ObjectId;
};
=======
interface UpdateWorkOrderBody extends WorkOrderUpdate {
  partsUsed?: RawPart[];
  checklists?: RawChecklist[];
  signatures?: RawSignature[];
}
>>>>>>> d2e7097d

function toWorkOrderUpdatePayload(doc: any): WorkOrderUpdatePayload {
  const plain = typeof doc.toObject === "function"
    ? doc.toObject({ getters: true, virtuals: false })
    : doc;
  return {
    ...plain,
    _id: (plain._id as Types.ObjectId | string)?.toString(),
  } as WorkOrderUpdatePayload;
}

/**
 * @openapi
 * /api/workorders:
 *   get:
 *     tags:
 *       - WorkOrders
 *     summary: Retrieve all work orders
 *     responses:
 *       200:
 *         description: List of work orders
 */
export const getAllWorkOrders: AuthedRequestHandler = async (
  req: AuthedRequest,
  res: Response,
  next: NextFunction,
) => {
  try {
    const tenantId = req.tenantId;
    if (!tenantId) {
      sendResponse(res, null, 'Tenant ID required', 400);
      return;
    }
    const items = await WorkOrder.find({ tenantId });
    sendResponse(res, items);
    return;
  } catch (err) {
    next(err);
    return;
  }
};

/**
 * @openapi
 * /api/workorders/search:
 *   get:
 *     tags:
 *       - WorkOrders
 *     summary: Search work orders
 *     parameters:
 *       - in: query
 *         name: status
 *         schema:
 *           type: string
 *       - in: query
 *         name: priority
 *         schema:
 *           type: string
 *       - in: query
 *         name: startDate
 *         schema:
 *           type: string
 *           format: date
 *       - in: query
 *         name: endDate
 *         schema:
 *           type: string
 *           format: date
 *     responses:
 *       200:
 *         description: Filtered work orders
 */
export const searchWorkOrders: AuthedRequestHandler = async (
  req: AuthedRequest,
  res: Response,
  next: NextFunction,
) => {
  try {
    const tenantId = req.tenantId;
    if (!tenantId) {
      sendResponse(res, null, 'Tenant ID required', 400);
      return;
    }
    const { status, priority } = req.query;
    const start = req.query.startDate ? new Date(String(req.query.startDate)) : undefined;
    const end = req.query.endDate ? new Date(String(req.query.endDate)) : undefined;
    if (start && isNaN(start.getTime())) {
      sendResponse(res, null, 'Invalid startDate', 400);
      return;
    }
    if (end && isNaN(end.getTime())) {
      sendResponse(res, null, 'Invalid endDate', 400);
      return;
    }
    const query: any = { tenantId };
    if (status) query.status = status;
    if (priority) query.priority = priority;
    if (start || end) {
      query.createdAt = {};
      if (start) query.createdAt.$gte = start;
      if (end) query.createdAt.$lte = end;
    }

    const items = await WorkOrder.find(query);
    sendResponse(res, items);
    return;
  } catch (err) {
    next(err);
    return;
  }
};

/**
 * @openapi
 * /api/workorders/{id}:
 *   get:
 *     tags:
 *       - WorkOrders
 *     summary: Get work order by ID
 *     parameters:
 *       - in: path
 *         name: id
 *         required: true
 *         schema:
 *           type: string
 *     responses:
 *       200:
 *         description: Work order found
 *       404:
 *         description: Work order not found
 */
export const getWorkOrderById: AuthedRequestHandler = async (
  req: AuthedRequest,
  res: Response,
  next: NextFunction,
) => {
  try {
    const tenantId = req.tenantId;
    if (!tenantId) {
      sendResponse(res, null, 'Tenant ID required', 400);
      return;
    }
    const item = await WorkOrder.findOne({ _id: req.params.id, tenantId });
    if (!item) {
      sendResponse(res, null, 'Not found', 404);
      return;
    }
    sendResponse(res, item);
    return;
  } catch (err) {
    next(err);
    return;
  }
};

/**
 * @openapi
 * /api/workorders:
 *   post:
 *     tags:
 *       - WorkOrders
 *     summary: Create a work order
 *     requestBody:
 *       required: true
 *       content:
 *         application/json:
 *           schema:
 *             type: object
 *     responses:
 *       201:
 *         description: Work order created
 *       400:
 *         description: Validation error
 */

export const createWorkOrder: AuthedRequestHandler<
  ParamsDictionary,
  WorkOrderType,
  WorkOrderInput
> = async (
  req: AuthedRequest<ParamsDictionary, WorkOrderType, WorkOrderInput>,
  res: Response,
  next: NextFunction,
) => {

  try {

    const tenantId = req.tenantId;
    if (!tenantId) {
      sendResponse(res, null, 'Tenant ID required', 400);
      return;
    }
    const parsed = workOrderCreateSchema.safeParse(req.body);
    if (!parsed.success) {
      sendResponse(res, null, parsed.error.flatten(), 400);
      return;
    }

    const { assignees, checklists, partsUsed, signatures, ...rest } = parsed.data;
    const validParts = validateItems<RawPart>(
      res,
      partsUsed,
      p => Types.ObjectId.isValid(p.partId),
      'part'
    );
    if (partsUsed && !validParts) return;
    const validAssignees = validateItems<string>(
      res,
      assignees,
      id => Types.ObjectId.isValid(id),
      'assignee'
    );
    if (assignees && !validAssignees) return;
    const validChecklists = validateItems<RawChecklist>(
      res,
      checklists,
      c => typeof c.description === 'string',
      'checklist'
    );
    if (checklists && !validChecklists) return;
    const validSignatures = validateItems<RawSignature>(
      res,
      signatures,
      s => Types.ObjectId.isValid(s.userId),
      'signature'
    );
    if (signatures && !validSignatures) return;
    const newItem = new WorkOrder({
      ...rest,
      ...(validAssignees && { assignees: mapAssignees(validAssignees) }),
      ...(validChecklists && { checklists: mapChecklists(validChecklists as RawChecklist[]) }),
      ...(validParts && { partsUsed: mapPartsUsed(validParts as RawPart[]) }),
      ...(validSignatures && { signatures: mapSignatures(validSignatures as RawSignature[]) }),
      tenantId,
    });
    const saved = await newItem.save();
    const userId = (req.user as any)?._id || (req.user as any)?.id;
    await writeAuditLog({
      tenantId,
      userId,
      action: 'create',
      entityType: 'WorkOrder',
      entityId: toEntityId(saved._id),
      after: saved.toObject(),
    });
    emitWorkOrderUpdate(toWorkOrderUpdatePayload(saved));
    sendResponse(res, saved, null, 201);
    return;
  } catch (err) {
    next(err);
    return;
  }
};

/**
 * @openapi
 * /api/workorders/{id}:
 *   put:
 *     tags:
 *       - WorkOrders
 *     summary: Update a work order
 *     parameters:
 *       - in: path
 *         name: id
 *         required: true
 *         schema:
 *           type: string
 *     requestBody:
 *       required: true
 *       content:
 *         application/json:
 *           schema:
 *             type: object
 *     responses:
 *       200:
 *         description: Work order updated
 *       404:
 *         description: Work order not found
 */
export const updateWorkOrder: AuthedRequestHandler = async (
  req: AuthedRequest,
  res: Response,
  next: NextFunction,
) => {
  try {
    const tenantId = req.tenantId;
    if (!tenantId) {
      sendResponse(res, null, 'Tenant ID required', 400);
      return;
    }
    const parsed = workOrderUpdateSchema.safeParse(req.body);
    if (!parsed.success) {
      sendResponse(res, null, parsed.error.flatten(), 400);
      return;
    }
    const update: UpdateWorkOrderBody = parsed.data as UpdateWorkOrderBody;
    if (update.partsUsed) {
      const validParts = validateItems<RawPart>(
        res,
        update.partsUsed,
        p => Types.ObjectId.isValid(p.partId),
        'part'
      );
      if (!validParts) return;
      update.partsUsed = mapPartsUsed(validParts as RawPart[]);
    }
    if (update.assignees) {
      const validAssignees = validateItems<string>(
        res,
        update.assignees,
        id => Types.ObjectId.isValid(id),
        'assignee'
      );
      if (!validAssignees) return;
      update.assignees = mapAssignees(validAssignees);
    }
    if (update.checklists) {
      const validChecklists = validateItems<RawChecklist>(
        res,
        update.checklists,
        c => typeof c.description === 'string',
        'checklist'
      );
      if (!validChecklists) return;
      update.checklists = mapChecklists(validChecklists as RawChecklist[]);
    }
    if (update.signatures) {
      const validSignatures = validateItems<RawSignature>(
        res,
        update.signatures,
        s => Types.ObjectId.isValid(s.userId),
        'signature'
      );
      if (!validSignatures) return;
      update.signatures = mapSignatures(validSignatures as RawSignature[]);
    }
    const existing = await WorkOrder.findOne({ _id: req.params.id, tenantId }) as WorkOrderDocument | null;
    if (!existing) {
      sendResponse(res, null, 'Not found', 404);
      return;
    }
    const updated = await WorkOrder.findOneAndUpdate(
      { _id: req.params.id, tenantId },
      update,
      { new: true, runValidators: true }
    ) as WorkOrderDocument | null;
    if (!updated) {
      sendResponse(res, null, 'Not found', 404);
      return;
    }
    const userId = (req.user as any)?._id || (req.user as any)?.id;
    await writeAuditLog({
      tenantId,
      userId,
      action: 'update',
      entityType: 'WorkOrder',
      entityId: toEntityId(new Types.ObjectId(req.params.id)),
      before: existing.toObject(),
      after: updated.toObject(),
    });
    emitWorkOrderUpdate(toWorkOrderUpdatePayload(updated));
    sendResponse(res, updated);
    return;
  } catch (err) {
    next(err);
    return;
  }
};

/**
 * @openapi
 * /api/workorders/{id}:
 *   delete:
 *     tags:
 *       - WorkOrders
 *     summary: Delete a work order
 *     parameters:
 *       - in: path
 *         name: id
 *         required: true
 *         schema:
 *           type: string
 *     responses:
 *       200:
 *         description: Deletion successful
 *       404:
 *         description: Work order not found
 */
export const deleteWorkOrder: AuthedRequestHandler = async (
  req: AuthedRequest,
  res: Response,
  next: NextFunction,
) => {
  try {
    const tenantId = req.tenantId;
    if (!tenantId) {
      sendResponse(res, null, 'Tenant ID required', 400);
      return;
    }
    const deleted = await WorkOrder.findOneAndDelete({ _id: req.params.id, tenantId });
    if (!deleted) {
      sendResponse(res, null, 'Not found', 404);
      return;
    }
    const userId = (req.user as any)?._id || (req.user as any)?.id;
    await writeAuditLog({
      tenantId,
      userId,
      action: 'delete',
      entityType: 'WorkOrder',
      entityId: toEntityId(new Types.ObjectId(req.params.id)),
      before: deleted.toObject(),
    });
    emitWorkOrderUpdate(toWorkOrderUpdatePayload({ _id: req.params.id, deleted: true }));
    sendResponse(res, { message: 'Deleted successfully' });
    return;
  } catch (err) {
    next(err);
    return;
  }
};

/**
 * @openapi
 * /api/workorders/{id}/approve:
 *   post:
 *     tags:
 *       - WorkOrders
 *     summary: Approve or reject a work order
 *     parameters:
 *       - in: path
 *         name: id
 *         required: true
 *         schema:
 *           type: string
 *     requestBody:
 *       required: true
 *       content:
 *         application/json:
 *           schema:
 *             type: object
 *             properties:
 *               status:
 *                 type: string
 *     responses:
 *       200:
 *         description: Approval status updated
 *       400:
 *         description: Invalid status
 *       404:
 *         description: Work order not found
 */
 
export const approveWorkOrder: AuthedRequestHandler = async (
  req: AuthedRequest,
  res: Response,
  next: NextFunction,
) => {
  try {
    const tenantId = req.tenantId;
    if (!tenantId) {
      sendResponse(res, null, 'Tenant ID required', 400);
      return;
    }
    const userIdStr = req.user?._id ?? req.user?.id;
    if (!userIdStr) {
      sendResponse(res, null, 'Not authenticated', 401);
      return;
    }
    const userObjectId = new Types.ObjectId(userIdStr);
    const { status } = req.body;

    if (!['pending', 'approved', 'rejected'].includes(status)) {
      sendResponse(res, null, 'Invalid status', 400);
      return;
    }

    const workOrder = await WorkOrder.findOne({ _id: req.params.id, tenantId });
    if (!workOrder) {
      sendResponse(res, null, 'Not found', 404);
      return;
    }

    const before = workOrder.toObject();
    workOrder.approvalStatus = status;

    if (status === 'pending') {
      if (userObjectId) workOrder.approvalRequestedBy = userObjectId;
    } else if (userObjectId) {
      workOrder.approvedBy = userObjectId;
    }

    const saved = await workOrder.save();
    await writeAuditLog({
      tenantId,
      userId: userObjectId,
      action: 'approve',
      entityType: 'WorkOrder',
      entityId: toEntityId(new Types.ObjectId(req.params.id)),
      before,
      after: saved.toObject(),
    });
    emitWorkOrderUpdate(toWorkOrderUpdatePayload(saved));

    const message =
      status === 'pending'
        ? `Approval requested for work order "${workOrder.title}"`
        : `Work order "${workOrder.title}" was ${status}`;

    if (workOrder.assignedTo) {
      await notifyUser(workOrder.assignedTo, message);
    }

    sendResponse(res, saved);
    return;
  } catch (err) {
    next(err);
    return;
  }
};
 
export const assignWorkOrder: AuthedRequestHandler = async (
  req: AuthedRequest,
  res: Response,
  next: NextFunction,
) => {
  try {
    const tenantId = req.tenantId;
    if (!tenantId) {
      sendResponse(res, null, 'Tenant ID required', 400);
      return;
    }
    const workOrder = await WorkOrder.findOne({ _id: req.params.id, tenantId });
    if (!workOrder) {
      sendResponse(res, null, 'Not found', 404);
      return;
    }
    const parsed = assignWorkOrderSchema.safeParse(req.body);
    if (!parsed.success) {
      sendResponse(res, null, parsed.error.flatten(), 400);
      return;
    }
    const before = workOrder.toObject();
    workOrder.status = 'assigned';
    if (parsed.data.assignees) {
      const validAssignees = validateItems(res, parsed.data.assignees, id => Types.ObjectId.isValid(id), 'assignee');
      if (!validAssignees) return;
      workOrder.assignees = mapAssignees(validAssignees) || [];
    }
    const saved = await workOrder.save();
    const userIdStr = (req.user as any)?._id || (req.user as any)?.id;
    const userId = userIdStr ? new Types.ObjectId(userIdStr) : undefined;
    await writeAuditLog({
      tenantId,
      userId,
      action: 'assign',
      entityType: 'WorkOrder',
      entityId: toEntityId(new Types.ObjectId(req.params.id)),
      before,
      after: saved.toObject(),
    });
    emitWorkOrderUpdate(toWorkOrderUpdatePayload(saved));
    sendResponse(res, saved);
    return;
  } catch (err) {
    next(err);
    return;
  }
};

export const startWorkOrder: AuthedRequestHandler = async (
  req: AuthedRequest,
  res: Response,
  next: NextFunction,
) => {
  try {
    const tenantId = req.tenantId;
    if (!tenantId) {
      sendResponse(res, null, 'Tenant ID required', 400);
      return;
    }
    const parsed = startWorkOrderSchema.safeParse(req.body);
    if (!parsed.success) {
      sendResponse(res, null, parsed.error.flatten(), 400);
      return;
    }
    const workOrder = await WorkOrder.findOne({ _id: req.params.id, tenantId });
    if (!workOrder) {
      sendResponse(res, null, 'Not found', 404);
      return;
    }
    const before = workOrder.toObject();
    workOrder.status = 'in_progress';
    const saved = await workOrder.save();
    const userIdStr = (req.user as any)?._id || (req.user as any)?.id;
    const userId = userIdStr ? new Types.ObjectId(userIdStr) : undefined;
    await writeAuditLog({
      tenantId,
      userId,
      action: 'start',
      entityType: 'WorkOrder',
      entityId: toEntityId(new Types.ObjectId(req.params.id)),
      before,
      after: saved.toObject(),
    });
    emitWorkOrderUpdate(toWorkOrderUpdatePayload(saved));
    sendResponse(res, saved);
    return;
  } catch (err) {
    next(err);
    return;
  }
};

export const completeWorkOrder: AuthedRequestHandler = async (
  req: AuthedRequest,
  res: Response,
  next: NextFunction,
) => {
  try {
    const tenantId = req.tenantId;
    if (!tenantId) {
      sendResponse(res, null, 'Tenant ID required', 400);
      return;
    }
    const parsed = completeWorkOrderSchema.safeParse(req.body);
    if (!parsed.success) {
      sendResponse(res, null, parsed.error.flatten(), 400);
      return;
    }
    const workOrder = await WorkOrder.findOne({ _id: req.params.id, tenantId });
    if (!workOrder) {
      sendResponse(res, null, 'Not found', 404);
      return;
    }
    const body = req.body as CompleteWorkOrderBody;
    const before = workOrder.toObject();
    workOrder.status = 'completed';
    if (body.timeSpentMin !== undefined) workOrder.timeSpentMin = body.timeSpentMin;
    if (Array.isArray(body.partsUsed)) {
      const validParts = validateItems(res, body.partsUsed, p => Types.ObjectId.isValid(p.partId), 'part');
      if (!validParts) return;
      workOrder.partsUsed = mapPartsUsed(validParts) || [];
    }
    if (Array.isArray(body.checklists)) {
      const validChecklists = validateItems(res, body.checklists, c => typeof c.description === 'string', 'checklist');
      if (!validChecklists) return;
      workOrder.checklists = mapChecklists(validChecklists) || [];
    }
    if (Array.isArray(body.signatures)) {
      const validSignatures = validateItems(res, body.signatures, s => Types.ObjectId.isValid(s.userId), 'signature');
      if (!validSignatures) return;
      workOrder.signatures = mapSignatures(validSignatures) || [];
    }

    if (Array.isArray(body.photos)) workOrder.photos = body.photos;
    if (body.failureCode !== undefined) workOrder.failureCode = body.failureCode;

    const saved = await workOrder.save();
    const userId = (req.user as any)?._id || (req.user as any)?.id;
    await writeAuditLog({
      tenantId,
      userId,
      action: 'complete',
      entityType: 'WorkOrder',
      entityId: toEntityId(new Types.ObjectId(req.params.id)),
      before,
      after: saved.toObject(),
    });
    emitWorkOrderUpdate(toWorkOrderUpdatePayload(saved));
    sendResponse(res, saved);
    return;
  } catch (err) {
    next(err);
    return;
  }
};

export const cancelWorkOrder: AuthedRequestHandler = async (
  req: AuthedRequest,
  res: Response,
  next: NextFunction,
) => {
  try {
    const tenantId = req.tenantId;
    if (!tenantId) {
      sendResponse(res, null, 'Tenant ID required', 400);
      return;
    }
    const parsed = cancelWorkOrderSchema.safeParse(req.body);
    if (!parsed.success) {
      sendResponse(res, null, parsed.error.flatten(), 400);
      return;
    }
    const workOrder = await WorkOrder.findOne({ _id: req.params.id, tenantId });
    if (!workOrder) {
      sendResponse(res, null, 'Not found', 404);
      return;
    }
    const before = workOrder.toObject();
    workOrder.status = 'cancelled';
    const saved = await workOrder.save();
    const userIdStr = (req.user as any)?._id || (req.user as any)?.id;
    const userId = userIdStr ? new Types.ObjectId(userIdStr) : undefined;
    await writeAuditLog({
      tenantId,
      userId,
      action: 'cancel',
      entityType: 'WorkOrder',
      entityId: toEntityId(new Types.ObjectId(req.params.id)),
      before,
      after: saved.toObject(),
    });
    emitWorkOrderUpdate(toWorkOrderUpdatePayload(saved));
    sendResponse(res, saved);
    return;
  } catch (err) {
    next(err);
    return;
  }
};


/**
 * @openapi
 * /api/workorders/{id}/assist:
 *   get:
 *     tags:
 *       - WorkOrders
 *     summary: Get AI assistance for a work order
 *     parameters:
 *       - in: path
 *         name: id
 *         required: true
 *         schema:
 *           type: string
 *     responses:
 *       200:
 *         description: Assistance data
 *       404:
 *         description: Work order not found
*/

export const assistWorkOrder: AuthedRequestHandler = async (
  req: AuthedRequest,
  res: Response,
  next: NextFunction,
) => {
  try {
    const tenantId = req.tenantId;
    if (!tenantId) {
      sendResponse(res, null, 'Tenant ID required', 400);
      return;
    }
    const workOrder = await WorkOrder.findOne({
      _id: req.params.id,
      tenantId,
    });
    if (!workOrder) {
      sendResponse(res, null, 'Not found', 404);
      return;
    }
    const result: AIAssistResult = await getWorkOrderAssistance({
      title: workOrder.title,
      description: workOrder.description || '',
    });
    sendResponse(res, result);
    return;
  } catch (err) {
    next(err);
    return;
  }
};<|MERGE_RESOLUTION|>--- conflicted
+++ resolved
@@ -91,7 +91,6 @@
   failureCode?: string;
 }
 
-<<<<<<< HEAD
 type UpdateWorkOrderBody = Partial<
   Omit<
     WorkOrderInput,
@@ -114,13 +113,7 @@
   line?: Types.ObjectId;
   station?: Types.ObjectId;
 };
-=======
-interface UpdateWorkOrderBody extends WorkOrderUpdate {
-  partsUsed?: RawPart[];
-  checklists?: RawChecklist[];
-  signatures?: RawSignature[];
-}
->>>>>>> d2e7097d
+
 
 function toWorkOrderUpdatePayload(doc: any): WorkOrderUpdatePayload {
   const plain = typeof doc.toObject === "function"
