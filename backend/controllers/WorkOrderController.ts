--- conflicted
+++ resolved
@@ -63,10 +63,7 @@
   'failureCode',
   'pmTask',
   'department',
-<<<<<<< HEAD
-=======
-
->>>>>>> 769b4b4f
+
   'line',
   'station',
   'teamMemberName',
@@ -81,14 +78,7 @@
 
 const workOrderUpdateFields = [...workOrderCreateFields];
 
-<<<<<<< HEAD
-=======
-interface CompleteWorkOrderBody extends WorkOrderComplete {
-  photos?: string[];
-  failureCode?: string;
-}
-
->>>>>>> 769b4b4f
+
 type UpdateWorkOrderBody = Partial<
   Omit<
     WorkOrderInput,
