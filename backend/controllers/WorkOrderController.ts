--- conflicted
+++ resolved
@@ -63,15 +63,8 @@
  *       200:
  *         description: List of work orders
  */
-<<<<<<< HEAD
-export const getAllWorkOrders = async (req: Request, res: Response, next: NextFunction): Promise<void> => {
-=======
-export const getAllWorkOrders = async (
-  req: Request,
-  res: Response,
-  next: NextFunction,
-) => {
->>>>>>> 20829be3
+ export const getAllWorkOrders = async (req: Request, res: Response, next: NextFunction): Promise<void> => {
+ 
   try {
     const items = await WorkOrder.find({ tenantId: req.tenantId });
     res.json(items);
@@ -112,15 +105,8 @@
  *       200:
  *         description: Filtered work orders
  */
-<<<<<<< HEAD
-export const searchWorkOrders = async (req: Request, res: Response, next: NextFunction): Promise<void> => {
-=======
-export const searchWorkOrders = async (
-  req: Request<unknown, any, unknown, SearchQuery>,
-  res: Response,
-  next: NextFunction,
-) => {
->>>>>>> 20829be3
+ export const searchWorkOrders = async (req: Request, res: Response, next: NextFunction): Promise<void> => {
+ 
   try {
     const { status, priority, startDate, endDate } = req.query;
     const query: any = { tenantId: req.tenantId };
@@ -161,15 +147,8 @@
  *       404:
  *         description: Work order not found
  */
-<<<<<<< HEAD
-export const getWorkOrderById = async (req: Request, res: Response, next: NextFunction): Promise<void> => {
-=======
-export const getWorkOrderById = async (
-  req: Request<IdParams>,
-  res: Response,
-  next: NextFunction,
-) => {
->>>>>>> 20829be3
+ export const getWorkOrderById = async (req: Request, res: Response, next: NextFunction): Promise<void> => {
+ 
   try {
     const item = await WorkOrder.findOne({ _id: req.params.id, tenantId: req.tenantId });
     if (!item) {
@@ -203,15 +182,8 @@
  *       400:
  *         description: Validation error
  */
-<<<<<<< HEAD
-export const createWorkOrder = async (req: Request, res: Response, next: NextFunction): Promise<void> => {
-=======
-export const createWorkOrder = async (
-  req: Request<unknown, any, any>,
-  res: Response,
-  next: NextFunction,
-) => {
->>>>>>> 20829be3
+ export const createWorkOrder = async (req: Request, res: Response, next: NextFunction): Promise<void> => {
+ 
   try {
     const errors = validationResult(req as Request);
     if (!errors.isEmpty()) {
@@ -255,15 +227,8 @@
  *       404:
  *         description: Work order not found
  */
-<<<<<<< HEAD
-export const updateWorkOrder = async (req: Request, res: Response, next: NextFunction): Promise<void> => {
-=======
-export const updateWorkOrder = async (
-  req: Request<IdParams, any, any>,
-  res: Response,
-  next: NextFunction,
-) => {
->>>>>>> 20829be3
+ export const updateWorkOrder = async (req: Request, res: Response, next: NextFunction): Promise<void> => {
+ 
   try {
     const errors = validationResult(req as Request);
     if (!errors.isEmpty()) {
@@ -311,15 +276,8 @@
  *       404:
  *         description: Work order not found
  */
-<<<<<<< HEAD
-export const deleteWorkOrder = async (req: Request, res: Response, next: NextFunction): Promise<void> => {
-=======
-export const deleteWorkOrder = async (
-  req: Request<IdParams>,
-  res: Response,
-  next: NextFunction,
-) => {
->>>>>>> 20829be3
+ export const deleteWorkOrder = async (req: Request, res: Response, next: NextFunction): Promise<void> => {
+ 
   try {
     const deleted = await WorkOrder.findOneAndDelete({ _id: req.params.id, tenantId: req.tenantId });
     if (!deleted) {
@@ -366,15 +324,8 @@
  *         description: Work order not found
  */
  
-<<<<<<< HEAD
-export const approveWorkOrder = async (req: Request, res: Response, next: NextFunction): Promise<void> => {
-=======
-export const approveWorkOrder = async (
-  req: Request<IdParams, any, { status: 'pending' | 'approved' | 'rejected' }>,
-  res: Response,
-  next: NextFunction,
-) => {
->>>>>>> 20829be3
+ export const approveWorkOrder = async (req: Request, res: Response, next: NextFunction): Promise<void> => {
+ 
   try {
     const { status } = req.body;
  
@@ -444,15 +395,9 @@
  *         description: Work order not found
 */
 
-<<<<<<< HEAD
+  codex/refactor-controllers-for-export-style
 export const assistWorkOrder = async (req: Request, res: Response, next: NextFunction): Promise<void> => {
-=======
-export const assistWorkOrder = async (
-  req: Request<IdParams>,
-  res: Response<AIAssistResult | { message: string }>,
-  next: NextFunction,
-) => {
->>>>>>> 20829be3
+ 
   try {
     const workOrder = await WorkOrder.findOne({
       _id: req.params.id,
