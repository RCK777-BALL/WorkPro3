--- conflicted
+++ resolved
@@ -24,7 +24,6 @@
 
 
 
-<<<<<<< HEAD
 const workOrderCreateFields = [
   'title',
   'asset',
@@ -58,13 +57,7 @@
 function toWorkOrderUpdatePayload(doc: any): WorkOrderUpdatePayload {
   const plain = typeof doc.toObject === "function"
     ? doc.toObject({ getters: true, virtuals: false })
-=======
-
-
-function toWorkOrderUpdatePayload(doc: Partial<WorkOrderType> & { _id: Types.ObjectId | string; deleted?: boolean }): WorkOrderUpdatePayload {
-  const plain = typeof (doc as any).toObject === 'function'
-    ? (doc as any).toObject({ getters: true, virtuals: false })
->>>>>>> 49a945eb
+
     : doc;
   return {
     ...plain,
@@ -574,19 +567,13 @@
     }
     const before = workOrder.toObject();
     workOrder.status = 'completed';
-<<<<<<< HEAD
     if (req.body.timeSpentMin !== undefined) workOrder.timeSpentMin = req.body.timeSpentMin;
     if (Array.isArray(req.body.partsUsed)) workOrder.partsUsed = req.body.partsUsed;
     if (Array.isArray(req.body.checklists)) workOrder.checklists = req.body.checklists;
     if (Array.isArray(req.body.signatures)) workOrder.signatures = req.body.signatures;
     if (Array.isArray(req.body.photos)) workOrder.photos = req.body.photos;
     if (req.body.failureCode !== undefined) workOrder.failureCode = req.body.failureCode;
-=======
-    if (parsed.data.timeSpentMin !== undefined) workOrder.timeSpentMin = parsed.data.timeSpentMin;
-    if (parsed.data.partsUsed) workOrder.partsUsed = parsed.data.partsUsed;
-    if (parsed.data.checklists) workOrder.checklists = parsed.data.checklists;
-    if (parsed.data.signatures) workOrder.signatures = parsed.data.signatures;
->>>>>>> 49a945eb
+
     const saved = await workOrder.save();
     const userId = (req.user as any)?._id || (req.user as any)?.id;
     await writeAuditLog({
