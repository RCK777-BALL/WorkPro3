--- conflicted
+++ resolved
@@ -362,16 +362,12 @@
  *       404:
  *         description: Work order not found
  */
-<<<<<<< HEAD
-
+ 
 type IdParams = { id: string };
 
 export const assistWorkOrder: AuthedRequestHandler<IdParams, AIAssistResult> = async (
   req: AuthedRequest<IdParams>,
-=======
-export const assistWorkOrder: AuthedRequestHandler<{ id: string }, AIAssistResult> = async (
-  req: AuthedRequest<{ id: string }, AIAssistResult>,
->>>>>>> 71daa6f1
+ 
   res: Response<AIAssistResult>,
   next: NextFunction
 ) => {
