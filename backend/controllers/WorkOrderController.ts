--- conflicted
+++ resolved
@@ -11,7 +11,6 @@
 import { WorkOrderUpdatePayload } from '../types/Payloads';
 import { logAudit } from '../utils/audit';
 import { sendResponse } from '../utils/sendResponse';
-<<<<<<< HEAD
 import {
   workOrderCreateSchema,
   workOrderUpdateSchema,
@@ -20,11 +19,8 @@
   completeWorkOrderSchema,
   cancelWorkOrderSchema,
 } from '../src/schemas/workOrder';
-=======
-import type { ParamsDictionary } from 'express-serve-static-core';
-import type { WorkOrder as WorkOrderType } from '@shared/workOrder';
-import { workOrderSchema, type WorkOrderInput } from '../src/schemas/workOrder';
->>>>>>> 9be210cd
+
+
 
 
 
@@ -192,27 +188,18 @@
 
 export const createWorkOrder: AuthedRequestHandler<ParamsDictionary, WorkOrderType, WorkOrderInput> = async (req, res, next) => {
   try {
-<<<<<<< HEAD
-=======
-    const parsed = workOrderSchema.safeParse(req.body);
-    if (!parsed.success) {
-      sendResponse(res, null, parsed.error.flatten(), 400);
-      return;
-    }
->>>>>>> 9be210cd
-    const tenantId = req.tenantId;
-    if (!tenantId) {
-      sendResponse(res, null, 'Tenant ID required', 400);
-      return;
-    }
-<<<<<<< HEAD
+
+    const tenantId = req.tenantId;
+    if (!tenantId) {
+      sendResponse(res, null, 'Tenant ID required', 400);
+      return;
+    }
     const parsed = workOrderCreateSchema.safeParse(req.body);
     if (!parsed.success) {
       sendResponse(res, null, parsed.error.flatten(), 400);
       return;
     }
-=======
->>>>>>> 9be210cd
+
     const newItem = new WorkOrder({ ...parsed.data, tenantId });
     const saved = await newItem.save();
     await logAudit(req, 'create', 'WorkOrder', saved._id, null, saved.toObject());
