import { Request, Response, NextFunction } from "express";
import bcrypt from "bcryptjs";
import crypto from "crypto";
import * as speakeasy from "speakeasy";
import logger from "../utils/logger";
import User from "../models/User";
import {
  loginSchema,
  registerSchema,
  type LoginInput,
  type RegisterInput,
} from '../validators/authValidators';
import { assertEmail } from '../utils/assert';
 import { isCookieSecure } from '../utils/isCookieSecure';
 

const FAKE_PASSWORD_HASH =
  '$2b$10$lbmUy86xKlj1/lR8TPPby.1/KfNmrRrgOgGs3u21jcd2SzCBRqDB.';

export const login = async (req: Request, res: Response): Promise<void> => {
    const { email, password } = req.body;
  logger.info('Login attempt', { email });

  if (!email || !password) {
    return res.status(400).json({ message: 'Email and password required' });
  
  }
  const { email, password } = data;
  logger.info('Login attempt', { email });

  try {
    const user = await User.findOne({ email }).select(
      '+passwordHash name email role tenantId mfaEnabled'
    );
    logger.info('User lookup result', { found: !!user });
    if (!user) {
       // Perform fake compare to mitigate timing attacks
      await bcrypt.compare(req.body.password, FAKE_PASSWORD_HASH);
      res.status(401).json({ message: 'Invalid email or password' });
      return;
 
    }

     let valid: boolean;
    try {
      valid = await bcrypt.compare(req.body.password, user.passwordHash);
    } catch (err) {
      logger.error('Password comparison error', err);
      res.status(500).json({ message: 'Server error' });
      return;
    }
 
    logger.info('Password comparison result', { valid });
    if (!valid) {
      return res.status(401).json({ message: 'Invalid email or password' });
    }

    if (user.mfaEnabled) {
      return res
        .status(200)
        .json({ mfaRequired: true, userId: user._id.toString() });
    }

    if (!user.mfaEnabled) {
      user.mfaEnabled = true;
      await user.save();
    }
    const tenantId = user.tenantId ? user.tenantId.toString() : undefined;
     const payload = {
      id: user._id.toString(),
      email: user.email,
      tenantId,
      tokenVersion: user.tokenVersion,
    };
 
    const secret = process.env.JWT_SECRET;
    if (!secret) {
      logger.error('JWT_SECRET is not configured');
      return res
        .status(500)
        .json({ message: 'Server configuration issue' });
    }
    const token = createJwt(user, secret);

    const { passwordHash: _pw, ...safeUser } = user.toObject();
    return res.status(200).json({ token, user: { ...safeUser, tenantId } });
  } catch (err) {
    logger.error('Login error', err);
    return res.status(500).json({ message: 'Server error' });
  }
};

export const register = async (req: Request, res: Response): Promise<void> => {
    const { name, email, password, tenantId, employeeId } = req.body;

  if (!name || !email || !password || !tenantId || !employeeId) {
    return res.status(400).json({ message: "Missing required fields" });
  
  }
  const { name, email, password, tenantId, employeeId } = data;

  try {
    const existing = await User.findOne({ email });
    if (existing) {
      return res.status(400).json({ message: "Email already in use" });
    }

     const user = new User({
      name,
      email,
      passwordHash: password,
      tenantId,
      employeeId,
    });
    await user.save();
 

    return res.status(201).json({ message: "User registered successfully" });
  } catch (err) {
     logger.error("Register error", err);
    return res.status(500).json({ message: "Server error" });
 
  }
};

export const requestPasswordReset = async (
  req: Request,
  res: Response,
): Promise<void> => {
  const { email } = req.body;

  if (!email) {
    return res.status(400).json({ message: "Email required" });
  }
  assertEmail(email);

  try {
    const user = await User.findOne({ email });
    if (!user) {
      // Respond with success even if user not found to avoid user enumeration
      return res.status(200).json({ message: "Password reset email sent" });
    }

    const token = crypto.randomBytes(20).toString("hex");
    user.passwordResetToken = token;
    user.passwordResetExpires = new Date(Date.now() + 3600000); // 1 hour
    await user.save();

    // In a real application, you would send the reset token via email here
    return res.status(200).json({ message: "Password reset email sent" });
  } catch (err) {
    logger.error("Password reset request error", err);
    return res.status(500).json({ message: "Server error" });
  }
};

 export const setupMfa = async (req: Request, res: Response): Promise<void> => {
 
  const { userId } = req.body;
  const authUserId = req.user?.id;
  const tenantId = req.tenantId;

  if (!authUserId || !tenantId || userId !== authUserId) {
    res.status(403).json({ message: 'Forbidden' });
    return;
  }

  try {
    const user = await User.findOne({ _id: userId, tenantId });
    if (!user) {
      return res.status(404).json({ message: 'User not found' });
    }
    const secret = speakeasy.generateSecret();
    user.mfaSecret = secret.base32;
    await user.save();
    const token = speakeasy.totp({ secret: user.mfaSecret, encoding: 'base32' });
    return res
      .status(200)
      .json({ secret: user.mfaSecret, token });
  } catch (err) {
     logger.error('setupMfa error', err);
    res.status(500).json({ message: 'Server error' });
  }
};

export const validateMfaToken = async (req: Request, res: Response): Promise<void> => {
 
  const { userId, token } = req.body;
  const authUserId = req.user?.id;
  const tenantId = req.tenantId;

  if (!authUserId || !tenantId || userId !== authUserId) {
    res.status(403).json({ message: 'Forbidden' });
    return;
  }

  try {
    const user = await User.findOne({ _id: userId, tenantId });
 
    if (!user || !user.mfaSecret) {
      return res.status(400).json({ message: 'Invalid user' });
    }
    const valid = speakeasy.totp.verify({
      secret: user.mfaSecret,
      encoding: 'base32',
      token,
    });
    if (!valid) {
      return res.status(400).json({ message: 'Invalid token' });
    }
     user.mfaEnabled = true;
    await user.save();
     const tenantId = user.tenantId ? user.tenantId.toString() : undefined;
    const payload = {
      id: user._id.toString(),
      email: user.email,
      tenantId,
      tokenVersion: user.tokenVersion,
    };
 
    const secret = process.env.JWT_SECRET;
 
    if (!secret) {
       return res
        .status(500)
        .json({ message: 'Server configuration issue' });
 
    }
    const jwtToken = createJwt(user, secret);
    const { passwordHash: _pw, ...safeUser } = user.toObject();
     return res
      .status(200)
      .json({ token: jwtToken, user: { ...safeUser, tenantId } });
 
  } catch (err) {
     logger.error('validateMfaToken error', err);
    res.status(500).json({ message: 'Server error' });
 
  }
};

export const getMe = async (req: Request, res: Response, next: NextFunction) => {
  try {
    // Example user retrieval from req.user
    const user = (req as any).user;
    if (!user) {
      return res.status(401).json({ message: "Not authenticated" });
    }

    return res.status(200).json(user);
  } catch (err) {
    logger.error(err);
    return res.status(500).json({ message: "Server error" });
  }
};


 export const logout = async (req: Request, res: Response): Promise<void> => {
  const userId = (req as any).user?.id;
  if (userId) {
    try {
      await User.findByIdAndUpdate(userId, { $inc: { tokenVersion: 1 } });
    } catch (err) {
      logger.error('logout tokenVersion increment error', err);
    }
  }

  res
 
    .clearCookie('token', {
      httpOnly: true,
<<<<<<< HEAD
      sameSite: 'strict',
      secure: process.env.NODE_ENV === 'production',
=======
      sameSite: 'lax',
      secure: isCookieSecure(),
>>>>>>> a41d6af5
    })
    .status(200)
    .json({ message: 'Logged out' });
};<|MERGE_RESOLUTION|>--- conflicted
+++ resolved
@@ -269,13 +269,9 @@
  
     .clearCookie('token', {
       httpOnly: true,
-<<<<<<< HEAD
-      sameSite: 'strict',
+       sameSite: 'strict',
       secure: process.env.NODE_ENV === 'production',
-=======
-      sameSite: 'lax',
-      secure: isCookieSecure(),
->>>>>>> a41d6af5
+ 
     })
     .status(200)
     .json({ message: 'Logged out' });
