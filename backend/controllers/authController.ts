--- conflicted
+++ resolved
@@ -2,17 +2,6 @@
  * SPDX-License-Identifier: MIT
  */
 
-<<<<<<< HEAD
-import { randomUUID } from 'crypto';
-import type { Request, Response } from 'express';
-import jwt from 'jsonwebtoken';
-import User from '../models/User';
-import Tenant from '../models/Tenant';
-import { signAccess, signRefresh, setAuthCookies, clearAuthCookies, type JwtUser } from '../utils/jwt';
-import logger from '../utils/logger';
-
-const DEFAULT_TENANT_NAME = 'Default Tenant';
-=======
 import type { Request, Response, NextFunction } from 'express';
 import User from '../models/User';
 import { sendResponse } from '../utils/sendResponse';
@@ -61,7 +50,6 @@
   return roles[0] ?? 'tech';
 };
 
->>>>>>> b413ee16
 
 function normalizeEmail(email: string): string {
   return email.trim().toLowerCase();
@@ -90,7 +78,6 @@
 
 export async function register(req: Request, res: Response) {
   try {
-<<<<<<< HEAD
     const { email, password } = req.body as { email: string; password: string };
     const normalizedEmail = normalizeEmail(email);
 
@@ -128,32 +115,6 @@
 
 export async function login(req: Request, res: Response) {
   try {
-    const { email, password, remember } = req.body as { email: string; password: string; remember?: boolean };
-    const normalizedEmail = normalizeEmail(email);
-
-    const user = await User.findOne({ email: normalizedEmail })
-      .select('+passwordHash +roles +tenantId');
-
-    if (!user) {
-      return res.status(401).json({
-        error: { code: 401, message: 'Invalid credentials' },
-      });
-    }
-
-    const valid = await user.comparePassword(password);
-    if (!valid) {
-      return res.status(401).json({
-        error: { code: 401, message: 'Invalid credentials' },
-      });
-    }
-
-    const payload = buildJwtPayload(user);
-    const access = signAccess(payload);
-    const refresh = signRefresh(payload);
-    setAuthCookies(res, access, refresh, { remember: Boolean(remember) });
-
-    return res.json({ data: { user: payload } });
-=======
     const sessionUser = (req as any).user;
     if (!sessionUser?.id) {
       res.status(401).json({ message: 'Unauthenticated' });
@@ -192,7 +153,6 @@
       },
     });
     return;
->>>>>>> b413ee16
   } catch (err) {
     logger.error('Login error', err);
     return res.status(500).json({ error: { code: 500, message: 'Unable to sign in' } });
