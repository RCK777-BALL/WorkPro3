--- conflicted
+++ resolved
@@ -137,11 +137,8 @@
   }
 };
 
-<<<<<<< HEAD
-export const setupMfa = async (req: Request, res: Response): Promise<void> => {
-=======
-export const generateMfa: AuthedRequestHandler = async (req, res) => {
->>>>>>> 556a3ba8
+ export const setupMfa = async (req: Request, res: Response): Promise<void> => {
+ 
   const { userId } = req.body;
   const authUserId = req.user?.id;
   const tenantId = req.tenantId;
@@ -164,21 +161,13 @@
       .status(200)
       .json({ secret: user.mfaSecret, token });
   } catch (err) {
-<<<<<<< HEAD
-    logger.error('setupMfa error', err);
+     logger.error('setupMfa error', err);
     res.status(500).json({ message: 'Server error' });
   }
 };
 
 export const validateMfaToken = async (req: Request, res: Response): Promise<void> => {
-=======
-    logger.error('generateMfa error', err);
-    return res.status(500).json({ message: 'Server error' });
-  }
-};
-
- export const verifyMfa: AuthedRequestHandler = async (req, res) => {
->>>>>>> 556a3ba8
+ 
   const { userId, token } = req.body;
   const authUserId = req.user?.id;
   const tenantId = req.tenantId;
@@ -221,13 +210,9 @@
       .json({ token: jwtToken, user: { ...safeUser, tenantId } });
  
   } catch (err) {
-<<<<<<< HEAD
-    logger.error('validateMfaToken error', err);
+     logger.error('validateMfaToken error', err);
     res.status(500).json({ message: 'Server error' });
-=======
-    logger.error('verifyMfa error', err);
-    return res.status(500).json({ message: 'Server error' });
->>>>>>> 556a3ba8
+ 
   }
 };
 
