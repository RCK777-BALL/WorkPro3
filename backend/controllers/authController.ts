import { Request, Response, NextFunction } from "express";
import bcrypt from "bcryptjs";
import jwt from "jsonwebtoken";
import crypto from "crypto";
import * as speakeasy from "speakeasy";
import logger from "../utils/logger";
import User from "../models/User";
import {
  loginSchema,
  registerSchema,
  type LoginInput,
  type RegisterInput,
} from '../validators/authValidators';
import { assertEmail } from '../utils/assert';
import { getJwtSecret } from '../utils/getJwtSecret';

export const login = async (req: Request, res: Response): Promise<void> => {
  let data: LoginInput;
  try {
    data = loginSchema.parse(req.body);
  } catch {
    res.status(400).json({ message: 'Email and password required' });
    return;
  }
  const { email, password } = data;
  logger.info('Login attempt', { email });

  try {
    const user = await User.findOne({ email });
    logger.info('User lookup result', { found: !!user });
    if (!user) {
      res.status(401).json({ message: 'Invalid email or password' });
      return;
    }

    const valid = await bcrypt.compare(password, user.passwordHash);
    logger.info('Password comparison result', { valid });
    if (!valid) {
      res.status(401).json({ message: 'Invalid email or password' });
      return;
    }

    if (user.mfaEnabled) {
      res.status(200).json({ mfaRequired: true, userId: user._id.toString() });
      return;
    }

    if (!user.mfaEnabled) {
      user.mfaEnabled = true;
      await user.save();
    }
    const tenantId = user.tenantId ? user.tenantId.toString() : undefined;
    const payload = {
      id: user._id.toString(),
      email: user.email,
      tenantId,
    };
    const secret = process.env.JWT_SECRET;
    if (!secret) {
      logger.error('JWT_SECRET is not configured');
      res.status(500).json({ message: 'Server configuration issue' });
      return;
    }
    const token = jwt.sign(payload, secret, { expiresIn: '7d' });

    const { passwordHash: _pw, ...safeUser } = user.toObject();
    res.status(200).json({ token, user: { ...safeUser, tenantId } });
  } catch (err) {
    logger.error('Login error', err);
    res.status(500).json({ message: 'Server error' });
  }
};

export const register = async (req: Request, res: Response): Promise<void> => {
  let data: RegisterInput;
  try {
    data = registerSchema.parse(req.body);
  } catch {
    res.status(400).json({ message: "Missing required fields" });
    return;
  }
  const { name, email, password, tenantId, employeeId } = data;

  try {
    const existing = await User.findOne({ email });
    if (existing) {
      res.status(400).json({ message: "Email already in use" });
      return;
    }

    const user = new User({ name, email, passwordHash: password, tenantId, employeeId });
    await user.save();

    res.status(201).json({ message: "User registered successfully" });
  } catch (err) {
    logger.error("Register error", err);
    res.status(500).json({ message: "Server error" });
  }
};

export const requestPasswordReset = async (
  req: Request,
  res: Response,
): Promise<void> => {
  const { email } = req.body;

  if (!email) {
    res.status(400).json({ message: "Email required" });
    return;
  }
  assertEmail(email);

  try {
    const user = await User.findOne({ email });
    if (!user) {
      // Respond with success even if user not found to avoid user enumeration
      res.status(200).json({ message: "Password reset email sent" });
      return;
    }

    const token = crypto.randomBytes(20).toString("hex");
    user.passwordResetToken = token;
    user.passwordResetExpires = new Date(Date.now() + 3600000); // 1 hour
    await user.save();

    // In a real application, you would send the reset token via email here
    res.status(200).json({ message: "Password reset email sent" });
  } catch (err) {
    logger.error("Password reset request error", err);
    res.status(500).json({ message: "Server error" });
  }
};

export const generateMfa: AuthedRequestHandler = async (req, res) => {
  const { userId } = req.body;
  const authUserId = req.user?.id;
  const tenantId = req.tenantId;

  if (!authUserId || !tenantId || userId !== authUserId) {
    res.status(403).json({ message: 'Forbidden' });
    return;
  }

  try {
    const user = await User.findOne({ _id: userId, tenantId });
    if (!user) {
      res.status(404).json({ message: 'User not found' });
      return;
    }
    const secret = speakeasy.generateSecret();
    user.mfaSecret = secret.base32;
    await user.save();
    const token = speakeasy.totp({ secret: user.mfaSecret, encoding: 'base32' });
    res.json({ secret: user.mfaSecret, token });
  } catch (err) {
    logger.error('generateMfa error', err);
    res.status(500).json({ message: 'Server error' });
  }
};

<<<<<<< HEAD
export const verifyMfa: AuthedRequestHandler = async (req, res) => {
  const { userId, token } = req.body;
  const authUserId = req.user?.id;
  const tenantId = req.tenantId;

  if (!authUserId || !tenantId || userId !== authUserId) {
    res.status(403).json({ message: 'Forbidden' });
    return;
  }

  try {
    const user = await User.findOne({ _id: userId, tenantId });
=======
export const verifyMfa = async (req: Request, res: Response): Promise<void> => {
  const { email, token } = req.body;
  try {
    assertEmail(email);
    const user = await User.findOne({ email });
>>>>>>> e61d4401
    if (!user || !user.mfaSecret) {
      res.status(400).json({ message: 'Invalid user' });
      return;
    }
    const valid = speakeasy.totp.verify({
      secret: user.mfaSecret,
      encoding: 'base32',
      token,
    });
    if (!valid) {
      res.status(400).json({ message: 'Invalid token' });
      return;
    }
<<<<<<< HEAD
    user.mfaEnabled = true;
    await user.save();
    const tenantIdStr = user.tenantId ? user.tenantId.toString() : undefined;
    const payload = { id: user._id.toString(), email: user.email, tenantId: tenantIdStr };
    const secret = process.env.JWT_SECRET;
=======
    if (!user.mfaEnabled) {
      user.mfaEnabled = true;
      await user.save();
    }
    const tenantId = user.tenantId ? user.tenantId.toString() : undefined;
    const payload = { id: user._id.toString(), email: user.email, tenantId };
    const secret = getJwtSecret(res);
>>>>>>> e61d4401
    if (!secret) {
      return;
    }
    const jwtToken = jwt.sign(payload, secret, { expiresIn: '7d' });
    const { passwordHash: _pw, ...safeUser } = user.toObject();
<<<<<<< HEAD
    res.json({ token: jwtToken, user: { ...safeUser, tenantId: tenantIdStr } });
=======
    res
      .cookie('token', jwtToken, {
        httpOnly: true,
        sameSite: 'lax',
        secure: process.env.NODE_ENV === 'production',
      })
      .json({ token: jwtToken, user: { ...safeUser, tenantId } });
>>>>>>> e61d4401
  } catch (err) {
    logger.error('verifyMfa error', err);
    res.status(500).json({ message: 'Server error' });
  }
};

export const getMe = async (req: Request, res: Response, next: NextFunction) => {
  try {
    // Example user retrieval from req.user
    const user = (req as any).user;
    if (!user) {
      return res.status(401).json({ message: "Not authenticated" });
    }

    res.json(user);
  } catch (err) {
    logger.error(err);
    res.status(500).json({ message: "Server error" });
  }
};


export const logout = (
  _req: Request,
  res: Response,
  _next: NextFunction
) => {
  res
    .clearCookie('token', {
      httpOnly: true,
      sameSite: 'lax',
      secure: process.env.NODE_ENV === 'production',
    })
    .sendStatus(200);
};<|MERGE_RESOLUTION|>--- conflicted
+++ resolved
@@ -158,8 +158,7 @@
   }
 };
 
-<<<<<<< HEAD
-export const verifyMfa: AuthedRequestHandler = async (req, res) => {
+ export const verifyMfa: AuthedRequestHandler = async (req, res) => {
   const { userId, token } = req.body;
   const authUserId = req.user?.id;
   const tenantId = req.tenantId;
@@ -171,13 +170,7 @@
 
   try {
     const user = await User.findOne({ _id: userId, tenantId });
-=======
-export const verifyMfa = async (req: Request, res: Response): Promise<void> => {
-  const { email, token } = req.body;
-  try {
-    assertEmail(email);
-    const user = await User.findOne({ email });
->>>>>>> e61d4401
+ 
     if (!user || !user.mfaSecret) {
       res.status(400).json({ message: 'Invalid user' });
       return;
@@ -191,37 +184,19 @@
       res.status(400).json({ message: 'Invalid token' });
       return;
     }
-<<<<<<< HEAD
-    user.mfaEnabled = true;
+     user.mfaEnabled = true;
     await user.save();
     const tenantIdStr = user.tenantId ? user.tenantId.toString() : undefined;
     const payload = { id: user._id.toString(), email: user.email, tenantId: tenantIdStr };
     const secret = process.env.JWT_SECRET;
-=======
-    if (!user.mfaEnabled) {
-      user.mfaEnabled = true;
-      await user.save();
-    }
-    const tenantId = user.tenantId ? user.tenantId.toString() : undefined;
-    const payload = { id: user._id.toString(), email: user.email, tenantId };
-    const secret = getJwtSecret(res);
->>>>>>> e61d4401
+ 
     if (!secret) {
       return;
     }
     const jwtToken = jwt.sign(payload, secret, { expiresIn: '7d' });
     const { passwordHash: _pw, ...safeUser } = user.toObject();
-<<<<<<< HEAD
-    res.json({ token: jwtToken, user: { ...safeUser, tenantId: tenantIdStr } });
-=======
-    res
-      .cookie('token', jwtToken, {
-        httpOnly: true,
-        sameSite: 'lax',
-        secure: process.env.NODE_ENV === 'production',
-      })
-      .json({ token: jwtToken, user: { ...safeUser, tenantId } });
->>>>>>> e61d4401
+     res.json({ token: jwtToken, user: { ...safeUser, tenantId: tenantIdStr } });
+ 
   } catch (err) {
     logger.error('verifyMfa error', err);
     res.status(500).json({ message: 'Server error' });
