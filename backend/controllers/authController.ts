import { Request, Response, NextFunction } from "express";
import bcrypt from "bcryptjs";
import crypto from "crypto";
import * as speakeasy from "speakeasy";
import logger from "../utils/logger";
import User from "../models/User";
import {
  loginSchema,
  registerSchema,
  type LoginInput,
  type RegisterInput,
} from '../validators/authValidators';
import { assertEmail } from '../utils/assert';
 import { isCookieSecure } from '../utils/isCookieSecure';
 

const FAKE_PASSWORD_HASH =
  '$2b$10$lbmUy86xKlj1/lR8TPPby.1/KfNmrRrgOgGs3u21jcd2SzCBRqDB.';

export const login = async (req: Request, res: Response): Promise<void> => {
    const { email, password } = req.body;
  logger.info('Login attempt', { email });

  if (!email || !password) {
    return res.status(400).json({ message: 'Email and password required' });
  
  }
  const { email, password } = data;
  logger.info('Login attempt', { email });

  try {
    const user = await User.findOne({ email });
    logger.info('User lookup result', { found: !!user });
    if (!user) {
       // Perform fake compare to mitigate timing attacks
      await bcrypt.compare(req.body.password, FAKE_PASSWORD_HASH);
      res.status(401).json({ message: 'Invalid email or password' });
      return;
 
    }

<<<<<<< HEAD
    let valid: boolean;
    try {
      valid = await bcrypt.compare(req.body.password, user.passwordHash);
    } catch (err) {
      logger.error('Password comparison error', err);
      res.status(500).json({ message: 'Server error' });
      return;
    }
=======
    const valid = await bcrypt.compare(password, user.passwordHash);
>>>>>>> 0d1955b7
    logger.info('Password comparison result', { valid });
    if (!valid) {
      return res.status(401).json({ message: 'Invalid email or password' });
    }

    if (user.mfaEnabled) {
      return res
        .status(200)
        .json({ mfaRequired: true, userId: user._id.toString() });
    }

    if (!user.mfaEnabled) {
      user.mfaEnabled = true;
      await user.save();
    }
    const tenantId = user.tenantId ? user.tenantId.toString() : undefined;
    const secret = process.env.JWT_SECRET;
    if (!secret) {
      logger.error('JWT_SECRET is not configured');
      return res
        .status(500)
        .json({ message: 'Server configuration issue' });
    }
    const token = createJwt(user, secret);

    const { passwordHash: _pw, ...safeUser } = user.toObject();
    return res.status(200).json({ token, user: { ...safeUser, tenantId } });
  } catch (err) {
    logger.error('Login error', err);
    return res.status(500).json({ message: 'Server error' });
  }
};

export const register = async (req: Request, res: Response): Promise<void> => {
    const { name, email, password, tenantId, employeeId } = req.body;

  if (!name || !email || !password || !tenantId || !employeeId) {
    return res.status(400).json({ message: "Missing required fields" });
  
  }
  const { name, email, password, tenantId, employeeId } = data;

  try {
    const existing = await User.findOne({ email });
    if (existing) {
      return res.status(400).json({ message: "Email already in use" });
    }

     const user = new User({
      name,
      email,
      passwordHash: password,
      tenantId,
      employeeId,
    });
    await user.save();
 

    return res.status(201).json({ message: "User registered successfully" });
  } catch (err) {
     logger.error("Register error", err);
    return res.status(500).json({ message: "Server error" });
 
  }
};

export const requestPasswordReset = async (
  req: Request,
  res: Response,
): Promise<void> => {
  const { email } = req.body;

  if (!email) {
    return res.status(400).json({ message: "Email required" });
  }
  assertEmail(email);

  try {
    const user = await User.findOne({ email });
    if (!user) {
      // Respond with success even if user not found to avoid user enumeration
      return res.status(200).json({ message: "Password reset email sent" });
    }

    const token = crypto.randomBytes(20).toString("hex");
    user.passwordResetToken = token;
    user.passwordResetExpires = new Date(Date.now() + 3600000); // 1 hour
    await user.save();

    // In a real application, you would send the reset token via email here
    return res.status(200).json({ message: "Password reset email sent" });
  } catch (err) {
    logger.error("Password reset request error", err);
    return res.status(500).json({ message: "Server error" });
  }
};

 export const setupMfa = async (req: Request, res: Response): Promise<void> => {
 
  const { userId } = req.body;
  const authUserId = req.user?.id;
  const tenantId = req.tenantId;

  if (!authUserId || !tenantId || userId !== authUserId) {
    res.status(403).json({ message: 'Forbidden' });
    return;
  }

  try {
    const user = await User.findOne({ _id: userId, tenantId });
    if (!user) {
      return res.status(404).json({ message: 'User not found' });
    }
    const secret = speakeasy.generateSecret();
    user.mfaSecret = secret.base32;
    await user.save();
    const token = speakeasy.totp({ secret: user.mfaSecret, encoding: 'base32' });
    return res
      .status(200)
      .json({ secret: user.mfaSecret, token });
  } catch (err) {
     logger.error('setupMfa error', err);
    res.status(500).json({ message: 'Server error' });
  }
};

export const validateMfaToken = async (req: Request, res: Response): Promise<void> => {
 
  const { userId, token } = req.body;
  const authUserId = req.user?.id;
  const tenantId = req.tenantId;

  if (!authUserId || !tenantId || userId !== authUserId) {
    res.status(403).json({ message: 'Forbidden' });
    return;
  }

  try {
    const user = await User.findOne({ _id: userId, tenantId });
 
    if (!user || !user.mfaSecret) {
      return res.status(400).json({ message: 'Invalid user' });
    }
    const valid = speakeasy.totp.verify({
      secret: user.mfaSecret,
      encoding: 'base32',
      token,
    });
    if (!valid) {
      return res.status(400).json({ message: 'Invalid token' });
    }
     user.mfaEnabled = true;
    await user.save();
     const tenantId = user.tenantId ? user.tenantId.toString() : undefined;
 
    const secret = process.env.JWT_SECRET;
 
    if (!secret) {
       return res
        .status(500)
        .json({ message: 'Server configuration issue' });
 
    }
    const jwtToken = createJwt(user, secret);
    const { passwordHash: _pw, ...safeUser } = user.toObject();
     return res
      .status(200)
      .json({ token: jwtToken, user: { ...safeUser, tenantId } });
 
  } catch (err) {
     logger.error('validateMfaToken error', err);
    res.status(500).json({ message: 'Server error' });
 
  }
};

export const getMe = async (req: Request, res: Response, next: NextFunction) => {
  try {
    // Example user retrieval from req.user
    const user = (req as any).user;
    if (!user) {
      return res.status(401).json({ message: "Not authenticated" });
    }

    return res.status(200).json(user);
  } catch (err) {
    logger.error(err);
    return res.status(500).json({ message: "Server error" });
  }
};


export const logout = (
  _req: Request,
  res: Response,
  _next: NextFunction
) => {
  return res
    .clearCookie('token', {
      httpOnly: true,
      sameSite: 'lax',
      secure: isCookieSecure(),
    })
    .status(200)
    .json({ message: 'Logged out' });
};<|MERGE_RESOLUTION|>--- conflicted
+++ resolved
@@ -39,8 +39,7 @@
  
     }
 
-<<<<<<< HEAD
-    let valid: boolean;
+     let valid: boolean;
     try {
       valid = await bcrypt.compare(req.body.password, user.passwordHash);
     } catch (err) {
@@ -48,9 +47,7 @@
       res.status(500).json({ message: 'Server error' });
       return;
     }
-=======
-    const valid = await bcrypt.compare(password, user.passwordHash);
->>>>>>> 0d1955b7
+ 
     logger.info('Password comparison result', { valid });
     if (!valid) {
       return res.status(401).json({ message: 'Invalid email or password' });
