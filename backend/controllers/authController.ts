--- conflicted
+++ resolved
@@ -1,11 +1,6 @@
-<<<<<<< HEAD
 import type { Response, NextFunction } from 'express';
 import type { AuthedRequestHandler } from '../types/http';
-=======
-import type { AuthedRequestHandler } from '../types/http';
-import Asset from '../models/Asset';
-import mongoose from 'mongoose';
->>>>>>> a6eb9d8b
+
 
 /**
  * Return the authenticated user's payload from the request.
@@ -24,9 +19,8 @@
     return;
   }
 };
-
-<<<<<<< HEAD
-/**
+ 
+ /**
  * Clear the authentication token cookie and end the session.
  */
 export const logout: AuthedRequestHandler = (req, res) => {
@@ -34,17 +28,7 @@
   res.status(200).json({ message: 'Logged out successfully' });
   return;
 };
-=======
-// GET /assets/:id
-export const getAssetById: AuthedRequestHandler = async (req, res, next) => {
-  try {
-    const { id } = req.params;
-    if (!id || !mongoose.Types.ObjectId.isValid(id)) {
-      return res.status(400).json({ message: 'Invalid ID' });
-    }
-    const filter: any = { _id: id, tenantId: req.tenantId };
-    if (req.siteId) filter.siteId = req.siteId;
->>>>>>> a6eb9d8b
+ 
 
 /**
  * Placeholder MFA setup handler. In a real implementation this would
