--- conflicted
+++ resolved
@@ -6,11 +6,6 @@
     "auditLog": "logs\\.cd64f0b8c6e31bd0e01c82be8b2033fae1ba7f71-audit.json",
     "files": [
         {
-<<<<<<< HEAD
-            "date": 1765620489541,
-            "name": "logs\\app-2025-12-13.log",
-            "hash": "e3c726f8e79e0ad89a81c1ac5d4d797f35322f32bd5fe66732ff10a3f4c92d07"
-=======
             "date": 1764346592650,
             "name": "logs\\app-2025-11-28.log",
             "hash": "194c40b0739e4016f420dac210a0be8ecbe61c01d58ef88253603065b15ee3c7"
@@ -74,7 +69,6 @@
             "date": 1765540489404,
             "name": "logs\\app-2025-12-12.log",
             "hash": "aae9c2902c3750411e258604609e8ea5605751d8121a0b3b7dbbd6a6a44032b3"
->>>>>>> 7b1094a4
         }
     ],
     "hashType": "sha256"
