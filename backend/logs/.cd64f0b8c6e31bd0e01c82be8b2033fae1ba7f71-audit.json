--- conflicted
+++ resolved
@@ -61,15 +61,9 @@
             "hash": "aae9c2902c3750411e258604609e8ea5605751d8121a0b3b7dbbd6a6a44032b3"
         },
         {
-<<<<<<< HEAD
-            "date": 1765611333312,
-            "name": "logs\\app-2025-12-13.log",
-            "hash": "06e59d5f31f9f6f0f13b8db80800f430fbb1250f53c02212cb56f1e192f489c2"
-=======
             "date": 1765621717754,
             "name": "logs\\app-2025-12-13.log",
             "hash": "8266d3ddbec5ee935613dcebafc6e080be60cad1901ad0ed210e08fadd780463"
->>>>>>> 71f892ab
         }
     ],
     "hashType": "sha256"
