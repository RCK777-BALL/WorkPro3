{
    "keep": {
        "days": true,
        "amount": 14
    },
    "auditLog": "logs\\.cd64f0b8c6e31bd0e01c82be8b2033fae1ba7f71-audit.json",
    "files": [
        {
<<<<<<< HEAD
            "date": 1762264617690,
            "name": "logs\\app-2025-11-04.log",
            "hash": "6559021af725f15aa903aa76d9c2cd9ac35030f8911621db2cbe36c85dfed550"
        },
        {
            "date": 1762355280030,
            "name": "logs\\app-2025-11-05.log",
            "hash": "644cc6c3388586c2f1ba17e711e3b9fc0dcadb1f67193132b697b42434d23d17"
        },
        {
            "date": 1762417920020,
            "name": "logs\\app-2025-11-06.log",
            "hash": "ad49c83d1585d37a58b27395fea50b5b622fee4759cb5b4fe7bfe2927c0cf9f5"
        },
        {
=======
>>>>>>> 76e9ed8f
            "date": 1762523460017,
            "name": "logs\\app-2025-11-07.log",
            "hash": "83defc31d414629da569b65ee520d834ee8f9e464e1b3a891e90cf0c6687963d"
        },
        {
            "date": 1762578000023,
            "name": "logs\\app-2025-11-08.log",
            "hash": "e06ee9d4fa24ed59733028f1ecfbf973894b1b3808eb726adf68d070fc413691"
        },
        {
            "date": 1762670820018,
            "name": "logs\\app-2025-11-09.log",
            "hash": "298f388b296109baa34c83c61655bbe534902fc4f49700dff686c0c67051a728"
        },
        {
            "date": 1762802400023,
            "name": "logs\\app-2025-11-10.log",
            "hash": "5f1f609be1ec5de337296dd0a366e16f4a6be1de4b208ccbfb65ee88eb63f5ab"
        },
        {
            "date": 1762863600030,
            "name": "logs\\app-2025-11-11.log",
            "hash": "a5a0cdc9745ae49a621677d35640b9e3f5f10ffd126b0d2b79d2502a67daaa04"
        },
        {
            "date": 1762949220020,
            "name": "logs\\app-2025-11-12.log",
            "hash": "0f448b3f28b1154e2aadd2714aa87d65ac9628ae06a7719eb25617ee8c133b56"
        },
        {
            "date": 1763036160030,
            "name": "logs\\app-2025-11-13.log",
            "hash": "cd5c5c4b7c42b247d1726438bb487fdb698f68d3fca00915579e8f2c575482a4"
        },
        {
            "date": 1763096400018,
            "name": "logs\\app-2025-11-14.log",
            "hash": "67c2c17f1acc822742e2dea6ec1cca3a8885ecc1906956ed28ffdd25b56a7c8c"
        },
        {
            "date": 1763440589700,
            "name": "logs\\app-2025-11-17.log",
            "hash": "30a7b57af490a7897779691a833cefb3fd6eeb3a2bf9b7aac0394a89902dac3b"
<<<<<<< HEAD
        },
        {
            "date": 1763446939547,
            "name": "logs\\app-2025-11-18.log",
            "hash": "306e68ab7b660d714fe74affcf8a132041aaf0a694be8e916179534bdda2a21e"
=======
        },
        {
            "date": 1763612782242,
            "name": "logs\\app-2025-11-19.log",
            "hash": "443b5383ffde925bcfa06104064716f3296e2ae699f9cadc51d221c38865cdff"
        },
        {
            "date": 1763647947953,
            "name": "logs\\app-2025-11-20.log",
            "hash": "670df134c2a9121c1b119a41f963ca680c922cd827875e27fb2817af0098a8dd"
        },
        {
            "date": 1763728800027,
            "name": "logs\\app-2025-11-21.log",
            "hash": "e8e5da48035d0ef6eb9cc92c81730de43eb4260a7e7054f8af8781ee740ad6c8"
>>>>>>> 76e9ed8f
        }
    ],
    "hashType": "sha256"
}<|MERGE_RESOLUTION|>--- conflicted
+++ resolved
@@ -6,24 +6,6 @@
     "auditLog": "logs\\.cd64f0b8c6e31bd0e01c82be8b2033fae1ba7f71-audit.json",
     "files": [
         {
-<<<<<<< HEAD
-            "date": 1762264617690,
-            "name": "logs\\app-2025-11-04.log",
-            "hash": "6559021af725f15aa903aa76d9c2cd9ac35030f8911621db2cbe36c85dfed550"
-        },
-        {
-            "date": 1762355280030,
-            "name": "logs\\app-2025-11-05.log",
-            "hash": "644cc6c3388586c2f1ba17e711e3b9fc0dcadb1f67193132b697b42434d23d17"
-        },
-        {
-            "date": 1762417920020,
-            "name": "logs\\app-2025-11-06.log",
-            "hash": "ad49c83d1585d37a58b27395fea50b5b622fee4759cb5b4fe7bfe2927c0cf9f5"
-        },
-        {
-=======
->>>>>>> 76e9ed8f
             "date": 1762523460017,
             "name": "logs\\app-2025-11-07.log",
             "hash": "83defc31d414629da569b65ee520d834ee8f9e464e1b3a891e90cf0c6687963d"
@@ -67,13 +49,6 @@
             "date": 1763440589700,
             "name": "logs\\app-2025-11-17.log",
             "hash": "30a7b57af490a7897779691a833cefb3fd6eeb3a2bf9b7aac0394a89902dac3b"
-<<<<<<< HEAD
-        },
-        {
-            "date": 1763446939547,
-            "name": "logs\\app-2025-11-18.log",
-            "hash": "306e68ab7b660d714fe74affcf8a132041aaf0a694be8e916179534bdda2a21e"
-=======
         },
         {
             "date": 1763612782242,
@@ -89,7 +64,6 @@
             "date": 1763728800027,
             "name": "logs\\app-2025-11-21.log",
             "hash": "e8e5da48035d0ef6eb9cc92c81730de43eb4260a7e7054f8af8781ee740ad6c8"
->>>>>>> 76e9ed8f
         }
     ],
     "hashType": "sha256"
