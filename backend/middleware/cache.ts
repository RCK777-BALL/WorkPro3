/*
 * SPDX-License-Identifier: MIT
 */

import type { Request, Response, NextFunction } from 'express';
import redis from '../utils/redisClient';
import logger from '../utils/logger';

/**
 * Cache middleware using Redis. Cached responses are stored using the
 * request URL prefixed with the provided key. Set `ttl` to control the
 * expiration time in seconds.
 */
export const cache = (keyPrefix: string, ttl = 60) => {
  return async (
    req: Request,
    res: Response,
    next: NextFunction,
  ): Promise<void> => {
    const key = `${keyPrefix}:${req.originalUrl}`;
    try {
      const cached = await redis.get(key);
      if (cached) {
        res.setHeader('X-Cache', 'HIT');
        res.json(JSON.parse(cached) as unknown);
        return;
      }

<<<<<<< HEAD
      const originalJson: Response['json'] = res.json.bind(res);
      res.json = <T>(body: T): Response<T> => {
        redis
          .set(key, JSON.stringify(body), 'EX', ttl)
          .catch((err: unknown) => logger.error('Redis set error:', err));
        return originalJson(body);
=======
      const originalSend = res.send.bind(res);
      const sendResponse: typeof res.send = (body) => {
        redis
          .set(key, JSON.stringify(body), 'EX', ttl)
          .catch((err: unknown) => console.error('Redis set error:', err));
        return originalSend(body);
>>>>>>> 3af33276
      };
      res.send = sendResponse;
    } catch (err) {
      logger.error('Redis error:', err);
    }
    next();
  };
};

export default cache;<|MERGE_RESOLUTION|>--- conflicted
+++ resolved
@@ -26,21 +26,13 @@
         return;
       }
 
-<<<<<<< HEAD
-      const originalJson: Response['json'] = res.json.bind(res);
+       const originalJson: Response['json'] = res.json.bind(res);
       res.json = <T>(body: T): Response<T> => {
         redis
           .set(key, JSON.stringify(body), 'EX', ttl)
           .catch((err: unknown) => logger.error('Redis set error:', err));
         return originalJson(body);
-=======
-      const originalSend = res.send.bind(res);
-      const sendResponse: typeof res.send = (body) => {
-        redis
-          .set(key, JSON.stringify(body), 'EX', ttl)
-          .catch((err: unknown) => console.error('Redis set error:', err));
-        return originalSend(body);
->>>>>>> 3af33276
+ 
       };
       res.send = sendResponse;
     } catch (err) {
