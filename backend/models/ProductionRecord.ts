/*
 * SPDX-License-Identifier: MIT
 */

import mongoose, {
  Schema,
  type HydratedDocument,
<<<<<<< HEAD
  type InferSchemaType,
  type Model,
} from 'mongoose';

const productionRecordSchema = new Schema(
=======
  type Model,
  type Types,
} from 'mongoose';

export interface ProductionRecord {
  _id: Types.ObjectId;
  asset?: Types.ObjectId;
  site?: Types.ObjectId;
  tenantId: Types.ObjectId;
  recordedAt: Date;
  plannedUnits?: number;
  actualUnits?: number;
  goodUnits?: number;
  idealCycleTimeSec?: number;
  plannedTimeMinutes?: number;
  runTimeMinutes?: number;
  downtimeMinutes?: number;
  downtimeReason?: string;
  energyConsumedKwh?: number;
}

export type ProductionRecordDocument = HydratedDocument<ProductionRecord>;

const productionRecordSchema = new Schema<ProductionRecord>(
>>>>>>> b72c0a04
  {
    asset: { type: Schema.Types.ObjectId, ref: 'Asset', index: true },
    site: { type: Schema.Types.ObjectId, ref: 'Site', index: true },
    tenantId: {
      type: Schema.Types.ObjectId,
      ref: 'Tenant',
      required: true,
      index: true,
    },
    recordedAt: { type: Date, default: Date.now, index: true },
    plannedUnits: { type: Number, default: 0 },
    actualUnits: { type: Number, default: 0 },
    goodUnits: { type: Number, default: 0 },
    idealCycleTimeSec: { type: Number, default: 0 },
    plannedTimeMinutes: { type: Number, default: 0 },
    runTimeMinutes: { type: Number, default: 0 },
    downtimeMinutes: { type: Number, default: 0 },
    downtimeReason: { type: String, default: 'unspecified' },
    energyConsumedKwh: { type: Number, default: 0 },
  },
  { timestamps: true },
);

<<<<<<< HEAD
export type ProductionRecord = InferSchemaType<typeof productionRecordSchema>;
export type ProductionRecordDocument = HydratedDocument<ProductionRecord>;
export type ProductionRecordModel = Model<ProductionRecordDocument>;

const ProductionRecord = mongoose.model<ProductionRecord>(
=======
const ProductionRecordModel: Model<ProductionRecord> = mongoose.model<ProductionRecord>(
>>>>>>> b72c0a04
  'ProductionRecord',
  productionRecordSchema,
);

export default ProductionRecordModel;<|MERGE_RESOLUTION|>--- conflicted
+++ resolved
@@ -5,13 +5,6 @@
 import mongoose, {
   Schema,
   type HydratedDocument,
-<<<<<<< HEAD
-  type InferSchemaType,
-  type Model,
-} from 'mongoose';
-
-const productionRecordSchema = new Schema(
-=======
   type Model,
   type Types,
 } from 'mongoose';
@@ -36,7 +29,6 @@
 export type ProductionRecordDocument = HydratedDocument<ProductionRecord>;
 
 const productionRecordSchema = new Schema<ProductionRecord>(
->>>>>>> b72c0a04
   {
     asset: { type: Schema.Types.ObjectId, ref: 'Asset', index: true },
     site: { type: Schema.Types.ObjectId, ref: 'Site', index: true },
@@ -60,15 +52,7 @@
   { timestamps: true },
 );
 
-<<<<<<< HEAD
-export type ProductionRecord = InferSchemaType<typeof productionRecordSchema>;
-export type ProductionRecordDocument = HydratedDocument<ProductionRecord>;
-export type ProductionRecordModel = Model<ProductionRecordDocument>;
-
-const ProductionRecord = mongoose.model<ProductionRecord>(
-=======
 const ProductionRecordModel: Model<ProductionRecord> = mongoose.model<ProductionRecord>(
->>>>>>> b72c0a04
   'ProductionRecord',
   productionRecordSchema,
 );
