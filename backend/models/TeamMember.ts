--- conflicted
+++ resolved
@@ -74,11 +74,7 @@
     managerId: { type: Schema.Types.ObjectId, ref: 'TeamMember' },
     employeeId: { type: String, required: true, unique: true },
     tenantId: { type: Schema.Types.ObjectId, ref: 'Tenant', required: true },
-<<<<<<< HEAD
-    plant: { type: Schema.Types.ObjectId, ref: 'Plant', index: true },
-=======
     plant: { type: Schema.Types.ObjectId, ref: 'Plant' },
->>>>>>> 1a548c94
     status: { type: String, default: 'Active' },
   },
   { timestamps: true }
