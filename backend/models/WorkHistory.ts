/*
 * SPDX-License-Identifier: MIT
 */

<<<<<<< HEAD
import mongoose from 'mongoose';

const workHistoryEntrySchema = new mongoose.Schema({
  id: { type: String, required: true },
  date: { type: Date, required: true },
  type: { type: String, required: true },
  title: { type: String, required: true },
  status: {
    type: String,
    enum: ['completed', 'delayed', 'in_progress'],
    required: true,
  },
  duration: { type: Number, required: true },
  notes: { type: String },
  category: {
    type: String,
    enum: ['safety', 'people', 'productivity', 'improvement'],
  },
}, { _id: false });

const workHistoryMetricsSchema = new mongoose.Schema({
  safety: {
    incidentRate: { type: Number, default: 0 },
    lastIncidentDate: { type: String, default: '' },
    safetyCompliance: { type: Number, default: 0 },
    nearMisses: { type: Number, default: 0 },
    safetyMeetingsAttended: { type: Number, default: 0 },
  },
  people: {
    attendanceRate: { type: Number, default: 0 },
    teamCollaboration: { type: Number, default: 0 },
    trainingHours: { type: Number, default: 0 },
    certifications: { type: [String], default: [] },
    mentorshipHours: { type: Number, default: 0 },
  },
  productivity: {
    completedTasks: { type: Number, default: 0 },
    onTimeCompletion: { type: Number, default: 0 },
    averageResponseTime: { type: String, default: '' },
    overtimeHours: { type: Number, default: 0 },
    taskEfficiencyRate: { type: Number, default: 0 },
  },
  improvement: {
    costSavings: { type: Number, default: 0 },
    suggestionsSubmitted: { type: Number, default: 0 },
    suggestionsImplemented: { type: Number, default: 0 },
    processImprovements: { type: Number, default: 0 },
  },
}, { _id: false });

const workHistorySchema = new mongoose.Schema({
  tenantId: { type: mongoose.Schema.Types.ObjectId, ref: 'Tenant' },
  workOrder: { type: mongoose.Schema.Types.ObjectId, ref: 'WorkOrder' },
  asset: { type: mongoose.Schema.Types.ObjectId, ref: 'Asset' },
  performedBy: { type: mongoose.Schema.Types.ObjectId, ref: 'User' },
  actions: String,
  materialsUsed: [{ type: mongoose.Schema.Types.ObjectId, ref: 'InventoryItem' }],
  timeSpentHours: Number,
  completedAt: Date,
  metrics: {
    type: workHistoryMetricsSchema,
    default: () => ({}),
  },
  recentWork: {
    type: [workHistoryEntrySchema],
    default: [],
  },
}, {
  timestamps: true,
});

export default mongoose.model('WorkHistory', workHistorySchema);
=======
import mongoose, { Schema, type Document, type Types } from 'mongoose';

export interface WorkHistoryMetricsDocument {
  safety: {
    incidentRate: number;
    safetyCompliance: number;
    nearMisses: number;
    lastIncidentDate: string;
    safetyMeetingsAttended: number;
  };
  people: {
    trainingHours: number;
    certifications: string[];
    teamCollaboration: number;
    attendanceRate: number;
    mentorshipHours: number;
  };
  productivity: {
    completedTasks: number;
    onTimeCompletion: number;
    averageResponseTime: string;
    overtimeHours: number;
    taskEfficiencyRate: number;
  };
  improvement: {
    suggestionsSubmitted: number;
    suggestionsImplemented: number;
    processImprovements: number;
    costSavings: number;
  };
}

export interface WorkHistoryEntryDocument {
  id: string;
  date: string;
  type: string;
  title: string;
  status: 'completed' | 'delayed' | 'in_progress';
  duration: number;
  notes?: string;
  category?: 'safety' | 'people' | 'productivity' | 'improvement';
}

export interface WorkHistoryDocument extends Document {
  tenantId: Types.ObjectId;
  memberId: string;
  metrics?: WorkHistoryMetricsDocument;
  recentWork: WorkHistoryEntryDocument[];
  workOrder?: Types.ObjectId;
  asset?: Types.ObjectId;
  performedBy?: Types.ObjectId;
  actions?: string;
  materialsUsed?: Types.Array<Types.ObjectId>;
  timeSpentHours?: number;
  completedAt?: Date;
  createdAt: Date;
  updatedAt: Date;
}

const workHistoryMetricsSchema = new Schema<WorkHistoryMetricsDocument>(
  {
    safety: {
      incidentRate: { type: Number, default: 0 },
      safetyCompliance: { type: Number, default: 0 },
      nearMisses: { type: Number, default: 0 },
      lastIncidentDate: { type: String, default: '' },
      safetyMeetingsAttended: { type: Number, default: 0 },
    },
    people: {
      trainingHours: { type: Number, default: 0 },
      certifications: { type: [String], default: [] },
      teamCollaboration: { type: Number, default: 0 },
      attendanceRate: { type: Number, default: 0 },
      mentorshipHours: { type: Number, default: 0 },
    },
    productivity: {
      completedTasks: { type: Number, default: 0 },
      onTimeCompletion: { type: Number, default: 0 },
      averageResponseTime: { type: String, default: '' },
      overtimeHours: { type: Number, default: 0 },
      taskEfficiencyRate: { type: Number, default: 0 },
    },
    improvement: {
      suggestionsSubmitted: { type: Number, default: 0 },
      suggestionsImplemented: { type: Number, default: 0 },
      processImprovements: { type: Number, default: 0 },
      costSavings: { type: Number, default: 0 },
    },
  },
  { _id: false },
);

const workHistoryEntrySchema = new Schema<WorkHistoryEntryDocument>(
  {
    id: { type: String, required: true },
    date: { type: String, required: true },
    type: { type: String, required: true },
    title: { type: String, required: true },
    status: {
      type: String,
      enum: ['completed', 'delayed', 'in_progress'],
      required: true,
    },
    duration: { type: Number, required: true },
    notes: { type: String },
    category: {
      type: String,
      enum: ['safety', 'people', 'productivity', 'improvement'],
    },
  },
  { _id: false },
);

const workHistorySchema = new Schema<WorkHistoryDocument>(
  {
    tenantId: {
      type: Schema.Types.ObjectId,
      ref: 'Tenant',
      required: true,
      index: true,
    },
    memberId: { type: String, required: true, index: true },
    metrics: { type: workHistoryMetricsSchema, required: false },
    recentWork: { type: [workHistoryEntrySchema], default: [] },
    workOrder: { type: Schema.Types.ObjectId, ref: 'WorkOrder' },
    asset: { type: Schema.Types.ObjectId, ref: 'Asset' },
    performedBy: { type: Schema.Types.ObjectId, ref: 'User' },
    actions: String,
    materialsUsed: [{ type: Schema.Types.ObjectId, ref: 'InventoryItem' }],
    timeSpentHours: Number,
    completedAt: Date,
  },
  { timestamps: true },
);

workHistorySchema.index({ tenantId: 1, memberId: 1 }, { unique: true });

export default mongoose.model<WorkHistoryDocument>('WorkHistory', workHistorySchema);
>>>>>>> fea35897
<|MERGE_RESOLUTION|>--- conflicted
+++ resolved
@@ -2,80 +2,6 @@
  * SPDX-License-Identifier: MIT
  */
 
-<<<<<<< HEAD
-import mongoose from 'mongoose';
-
-const workHistoryEntrySchema = new mongoose.Schema({
-  id: { type: String, required: true },
-  date: { type: Date, required: true },
-  type: { type: String, required: true },
-  title: { type: String, required: true },
-  status: {
-    type: String,
-    enum: ['completed', 'delayed', 'in_progress'],
-    required: true,
-  },
-  duration: { type: Number, required: true },
-  notes: { type: String },
-  category: {
-    type: String,
-    enum: ['safety', 'people', 'productivity', 'improvement'],
-  },
-}, { _id: false });
-
-const workHistoryMetricsSchema = new mongoose.Schema({
-  safety: {
-    incidentRate: { type: Number, default: 0 },
-    lastIncidentDate: { type: String, default: '' },
-    safetyCompliance: { type: Number, default: 0 },
-    nearMisses: { type: Number, default: 0 },
-    safetyMeetingsAttended: { type: Number, default: 0 },
-  },
-  people: {
-    attendanceRate: { type: Number, default: 0 },
-    teamCollaboration: { type: Number, default: 0 },
-    trainingHours: { type: Number, default: 0 },
-    certifications: { type: [String], default: [] },
-    mentorshipHours: { type: Number, default: 0 },
-  },
-  productivity: {
-    completedTasks: { type: Number, default: 0 },
-    onTimeCompletion: { type: Number, default: 0 },
-    averageResponseTime: { type: String, default: '' },
-    overtimeHours: { type: Number, default: 0 },
-    taskEfficiencyRate: { type: Number, default: 0 },
-  },
-  improvement: {
-    costSavings: { type: Number, default: 0 },
-    suggestionsSubmitted: { type: Number, default: 0 },
-    suggestionsImplemented: { type: Number, default: 0 },
-    processImprovements: { type: Number, default: 0 },
-  },
-}, { _id: false });
-
-const workHistorySchema = new mongoose.Schema({
-  tenantId: { type: mongoose.Schema.Types.ObjectId, ref: 'Tenant' },
-  workOrder: { type: mongoose.Schema.Types.ObjectId, ref: 'WorkOrder' },
-  asset: { type: mongoose.Schema.Types.ObjectId, ref: 'Asset' },
-  performedBy: { type: mongoose.Schema.Types.ObjectId, ref: 'User' },
-  actions: String,
-  materialsUsed: [{ type: mongoose.Schema.Types.ObjectId, ref: 'InventoryItem' }],
-  timeSpentHours: Number,
-  completedAt: Date,
-  metrics: {
-    type: workHistoryMetricsSchema,
-    default: () => ({}),
-  },
-  recentWork: {
-    type: [workHistoryEntrySchema],
-    default: [],
-  },
-}, {
-  timestamps: true,
-});
-
-export default mongoose.model('WorkHistory', workHistorySchema);
-=======
 import mongoose, { Schema, type Document, type Types } from 'mongoose';
 
 export interface WorkHistoryMetricsDocument {
@@ -213,5 +139,4 @@
 
 workHistorySchema.index({ tenantId: 1, memberId: 1 }, { unique: true });
 
-export default mongoose.model<WorkHistoryDocument>('WorkHistory', workHistorySchema);
->>>>>>> fea35897
+export default mongoose.model<WorkHistoryDocument>('WorkHistory', workHistorySchema);