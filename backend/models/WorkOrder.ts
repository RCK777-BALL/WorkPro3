--- conflicted
+++ resolved
@@ -58,8 +58,6 @@
 
   dueDate?: Date;
   completedAt?: Date;
-<<<<<<< HEAD
-=======
   downtimeMinutes?: number;
   laborHours?: number;
   laborCost?: number;
@@ -74,7 +72,6 @@
     createdBy?: Types.ObjectId;
     type?: 'status' | 'comment' | 'approval' | 'sla';
   }>;
->>>>>>> 76e9ed8f
   version?: number;
   etag?: string;
   lastSyncedAt?: Date;
@@ -219,8 +216,6 @@
   { timestamps: true }
 );
 
-<<<<<<< HEAD
-=======
 workOrderSchema.pre('save', function handleCosts(next) {
   if (
     this.isModified('laborCost') ||
@@ -236,7 +231,6 @@
   next();
 });
 
->>>>>>> 76e9ed8f
 workOrderSchema.pre('save', function handleVersioning(next) {
   if (this.isNew) {
     this.version = this.version ?? 1;
