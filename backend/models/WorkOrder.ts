/*
 * SPDX-License-Identifier: MIT
 */

<<<<<<< HEAD
import mongoose, { Schema, Document, Model, Types } from 'mongoose';
=======
import mongoose, { Document, Types } from 'mongoose';

export interface WorkOrderDocument extends Document {
  title: string;
  assetId?: Types.ObjectId;
  description?: string;
  priority: 'low' | 'medium' | 'high' | 'critical';
  status: 'requested' | 'assigned' | 'in_progress' | 'completed' | 'cancelled';
  approvalStatus: 'not-required' | 'pending' | 'approved' | 'rejected';
  approvalRequestedBy?: Types.ObjectId;
  approvedBy?: Types.ObjectId;
  assignedTo?: Types.ObjectId;
  assignees?: Types.ObjectId[];
  checklists?: { text: string; done: boolean }[];
  partsUsed?: { partId: Types.ObjectId; qty: number; cost: number }[];
  signatures?: { by: Types.ObjectId; ts: Date }[];
  timeSpentMin?: number;
  photos?: string[];
  failureCode?: string;
  pmTask?: Types.ObjectId;
  department?: Types.ObjectId;
  line?: Types.ObjectId;
  station?: Types.ObjectId;
  teamMemberName?: string;
  importance?: 'low' | 'medium' | 'high' | 'severe';
  tenantId: Types.ObjectId;
  dueDate?: Date;
  completedAt?: Date;
  createdAt?: Date;
  updatedAt?: Date;
}
>>>>>>> d2e7097d

export interface WorkOrderDocument extends Document {
  _id: Types.ObjectId;
  title: string;
  assetId?: Types.ObjectId;
  description?: string;
  priority: 'low' | 'medium' | 'high' | 'critical';
  status: 'requested' | 'assigned' | 'in_progress' | 'completed' | 'cancelled';
  approvalStatus: 'not-required' | 'pending' | 'approved' | 'rejected';
  approvalRequestedBy?: Types.ObjectId;
  approvedBy?: Types.ObjectId;
  assignedTo?: Types.ObjectId;
  assignees: Types.ObjectId[];
  checklists: { text: string; done: boolean }[];
  partsUsed: { partId: Types.ObjectId; qty: number; cost: number }[];
  signatures: { by: Types.ObjectId; ts: Date }[];
  timeSpentMin?: number;
  photos: string[];
  failureCode?: string;

  /** Optional relationships */
  pmTask?: Types.ObjectId;
  department?: Types.ObjectId;
  line?: Types.ObjectId;
  station?: Types.ObjectId;

  teamMemberName?: string;
  importance?: 'low' | 'medium' | 'high' | 'severe';
  tenantId: Types.ObjectId;

  dueDate?: Date;
  completedAt?: Date;
  createdAt?: Date;
  updatedAt?: Date;
}

const workOrderSchema = new Schema<WorkOrderDocument>(
  {
    title: { type: String, required: true },
    assetId: { type: Schema.Types.ObjectId, ref: 'Asset', index: true },
    description: String,
    priority: {
      type: String,
      enum: ['low', 'medium', 'high', 'critical'],
      default: 'medium',
    },
    status: {
      type: String,
      enum: ['requested', 'assigned', 'in_progress', 'completed', 'cancelled'],
      default: 'requested',
      index: true,
    },
    approvalStatus: {
      type: String,
      enum: ['not-required', 'pending', 'approved', 'rejected'],
      default: 'not-required',
    },
    approvalRequestedBy: { type: Schema.Types.ObjectId, ref: 'User' },
    approvedBy: { type: Schema.Types.ObjectId, ref: 'User' },
    assignedTo: { type: Schema.Types.ObjectId, ref: 'User' },
    assignees: [{ type: Schema.Types.ObjectId, ref: 'User' }],
    checklists: [{ text: String, done: { type: Boolean, default: false } }],
    partsUsed: [
      {
        partId: { type: Schema.Types.ObjectId, ref: 'InventoryItem' },
        qty: { type: Number, default: 1 },
        cost: { type: Number, default: 0 },

      },
    ],
    signatures: [
      {
        by: { type: Schema.Types.ObjectId, ref: 'User' },
        ts: { type: Date, default: Date.now },

      },
    ],
    timeSpentMin: Number,
    photos: [String],
    failureCode: String,

    /** Optional relationships */
    pmTask: { type: Schema.Types.ObjectId, ref: 'PMTask' },
    department: { type: Schema.Types.ObjectId, ref: 'Department' },
    line: { type: Schema.Types.ObjectId, ref: 'Line' },
    station: { type: Schema.Types.ObjectId, ref: 'Station' },

    teamMemberName: String,
    importance: {
      type: String,
      enum: ['low', 'medium', 'high', 'severe'],
    },

    tenantId: { type: Schema.Types.ObjectId, required: true, index: true },

    dueDate: { type: Date },
    completedAt: Date,
  },
  { timestamps: true }
);

<<<<<<< HEAD
const WorkOrder: Model<WorkOrderDocument> = mongoose.model<WorkOrderDocument>('WorkOrder', workOrderSchema);

export default WorkOrder;
=======
export default mongoose.model<WorkOrderDocument>('WorkOrder', workOrderSchema);
>>>>>>> d2e7097d
<|MERGE_RESOLUTION|>--- conflicted
+++ resolved
@@ -2,41 +2,8 @@
  * SPDX-License-Identifier: MIT
  */
 
-<<<<<<< HEAD
 import mongoose, { Schema, Document, Model, Types } from 'mongoose';
-=======
-import mongoose, { Document, Types } from 'mongoose';
 
-export interface WorkOrderDocument extends Document {
-  title: string;
-  assetId?: Types.ObjectId;
-  description?: string;
-  priority: 'low' | 'medium' | 'high' | 'critical';
-  status: 'requested' | 'assigned' | 'in_progress' | 'completed' | 'cancelled';
-  approvalStatus: 'not-required' | 'pending' | 'approved' | 'rejected';
-  approvalRequestedBy?: Types.ObjectId;
-  approvedBy?: Types.ObjectId;
-  assignedTo?: Types.ObjectId;
-  assignees?: Types.ObjectId[];
-  checklists?: { text: string; done: boolean }[];
-  partsUsed?: { partId: Types.ObjectId; qty: number; cost: number }[];
-  signatures?: { by: Types.ObjectId; ts: Date }[];
-  timeSpentMin?: number;
-  photos?: string[];
-  failureCode?: string;
-  pmTask?: Types.ObjectId;
-  department?: Types.ObjectId;
-  line?: Types.ObjectId;
-  station?: Types.ObjectId;
-  teamMemberName?: string;
-  importance?: 'low' | 'medium' | 'high' | 'severe';
-  tenantId: Types.ObjectId;
-  dueDate?: Date;
-  completedAt?: Date;
-  createdAt?: Date;
-  updatedAt?: Date;
-}
->>>>>>> d2e7097d
 
 export interface WorkOrderDocument extends Document {
   _id: Types.ObjectId;
@@ -138,10 +105,7 @@
   { timestamps: true }
 );
 
-<<<<<<< HEAD
 const WorkOrder: Model<WorkOrderDocument> = mongoose.model<WorkOrderDocument>('WorkOrder', workOrderSchema);
 
 export default WorkOrder;
-=======
-export default mongoose.model<WorkOrderDocument>('WorkOrder', workOrderSchema);
->>>>>>> d2e7097d
+
