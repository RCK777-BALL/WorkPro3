/*
 * SPDX-License-Identifier: MIT
 */

import mongoose, { Schema, type Document, type Model, type Types } from 'mongoose';

import WorkOrder from './WorkOrder';

<<<<<<< HEAD
export type WorkRequestStatus = 'new' | 'reviewing' | 'converted' | 'closed' | 'rejected';
=======
export type WorkRequestStatus =
  | 'new'
  | 'reviewing'
  | 'accepted'
  | 'rejected'
  | 'converted'
  | 'closed'
  | 'deleted';
>>>>>>> 75d0885d

export interface WorkRequestDocument extends Document {
  _id: Types.ObjectId;
  token: string;
  title: string;
  description?: string;
  requesterName: string;
  requesterEmail?: string;
  requesterPhone?: string;
  location?: string;
  assetTag?: string;
  asset?: Types.ObjectId;
  tags?: Types.Array<string>;
  priority: 'low' | 'medium' | 'high' | 'critical';
  status: WorkRequestStatus;
  rejectionReason?: string;
  triagedBy?: Types.ObjectId;
  triagedAt?: Date;
  approvalStatus?: 'draft' | 'pending' | 'approved' | 'rejected';
  approvalSteps?: Types.Array<{
    step: number;
    name: string;
    approver?: Types.ObjectId;
    status: 'pending' | 'approved' | 'rejected' | 'skipped';
    approvedAt?: Date;
    note?: string;
    required?: boolean;
  }>;
  currentApprovalStep?: number;
  slaResponseDueAt?: Date;
  slaResolveDueAt?: Date;
  slaRespondedAt?: Date;
  slaResolvedAt?: Date;
  slaEscalations?: Types.Array<{
    trigger: 'response' | 'resolve';
    thresholdMinutes?: number;
    escalateTo?: Types.Array<Types.ObjectId>;
    escalatedAt?: Date;
    channel?: 'email' | 'push' | 'sms';
    maxRetries?: number;
    retryBackoffMinutes?: number;
    retryCount?: number;
    nextAttemptAt?: Date;
    templateKey?: string;
  }>;
  siteId: Types.ObjectId;
  tenantId: Types.ObjectId;
  requestForm: Types.ObjectId;
  requestType?: Types.ObjectId;
  category?: string;
  workOrder?: Types.ObjectId;
  photos: Types.Array<string>;
  attachments?: Types.Array<{ key: string; files: string[]; paths: string[] }>;
  tags?: Types.Array<string>;
  decision?: {
    status?: 'accepted' | 'rejected';
    decidedBy?: Types.ObjectId;
    decidedAt?: Date;
    note?: string;
    reason?: string;
  };
  audit?: {
    createdBy?: Types.ObjectId;
    updatedBy?: Types.ObjectId;
    deletedBy?: Types.ObjectId;
    deletedAt?: Date;
  };
  routing?: {
    ruleId?: Types.ObjectId;
    destinationType?: 'team' | 'user' | 'queue';
    destinationId?: Types.ObjectId;
    queue?: string;
  };
  deletedAt?: Date;
  createdAt?: Date;
  updatedAt?: Date;
}

const workRequestSchema = new Schema<WorkRequestDocument>(
  {
    token: { type: String, required: true, unique: true, index: true },
    title: { type: String, required: true },
    description: { type: String },
    requesterName: { type: String, required: true },
    requesterEmail: { type: String },
    requesterPhone: { type: String },
    location: { type: String },
    assetTag: { type: String },
    priority: {
      type: String,
      enum: ['low', 'medium', 'high', 'critical'],
      default: 'medium',
      index: true,
    },
    status: {
      type: String,
<<<<<<< HEAD
      enum: ['new', 'reviewing', 'converted', 'closed', 'rejected'],
=======
      enum: ['new', 'reviewing', 'accepted', 'rejected', 'converted', 'closed', 'deleted'],
>>>>>>> 75d0885d
      default: 'new',
      index: true,
    },
    rejectionReason: { type: String },
    triagedBy: { type: Schema.Types.ObjectId, ref: 'User' },
    triagedAt: { type: Date },
    approvalStatus: {
      type: String,
      enum: ['draft', 'pending', 'approved', 'rejected'],
      default: 'draft',
    },
    approvalSteps: {
      type: [
        {
          step: { type: Number, required: true },
          name: { type: String, required: true },
          approver: { type: Schema.Types.ObjectId, ref: 'User' },
          status: {
            type: String,
            enum: ['pending', 'approved', 'rejected', 'skipped'],
            default: 'pending',
          },
          approvedAt: { type: Date },
          note: { type: String },
          required: { type: Boolean, default: true },
        },
      ],
      default: [],
    },
    currentApprovalStep: { type: Number, default: 1 },
    slaResponseDueAt: { type: Date },
    slaResolveDueAt: { type: Date },
    slaRespondedAt: { type: Date },
    slaResolvedAt: { type: Date },
    slaEscalations: {
      type: [
        {
          trigger: { type: String, enum: ['response', 'resolve'], required: true },
          thresholdMinutes: { type: Number },
          escalateTo: [{ type: Schema.Types.ObjectId, ref: 'User' }],
          escalatedAt: { type: Date },
          channel: { type: String, enum: ['email', 'push', 'sms'], default: 'email' },
          maxRetries: { type: Number, default: 0 },
          retryBackoffMinutes: { type: Number, default: 30 },
          retryCount: { type: Number, default: 0 },
          nextAttemptAt: { type: Date },
          templateKey: { type: String },
        },
      ],
      default: [],
    },
    photos: [{ type: String }],
    tags: [{ type: String }],
    asset: { type: Schema.Types.ObjectId, ref: 'Asset' },
    siteId: { type: Schema.Types.ObjectId, ref: 'Site', required: true, index: true },
    tenantId: { type: Schema.Types.ObjectId, ref: 'Tenant', required: true, index: true },
    requestForm: { type: Schema.Types.ObjectId, ref: 'RequestForm', required: true, index: true },
    requestType: { type: Schema.Types.ObjectId, ref: 'RequestType', index: true },
    category: { type: String },
    workOrder: { type: Schema.Types.ObjectId, ref: 'WorkOrder' },
    tags: [{ type: String, trim: true }],
    attachments: [
      {
        key: { type: String, required: true },
        files: [{ type: String }],
        paths: [{ type: String }],
      },
    ],
    routing: {
      ruleId: { type: Schema.Types.ObjectId, ref: 'RequestRoutingRule' },
      destinationType: { type: String, enum: ['team', 'user', 'queue'] },
      destinationId: { type: Schema.Types.ObjectId },
      queue: { type: String },
    },
    decision: {
      status: { type: String, enum: ['accepted', 'rejected'] },
      decidedBy: { type: Schema.Types.ObjectId, ref: 'User' },
      decidedAt: { type: Date },
      note: { type: String },
      reason: { type: String },
    },
    audit: {
      createdBy: { type: Schema.Types.ObjectId, ref: 'User' },
      updatedBy: { type: Schema.Types.ObjectId, ref: 'User' },
      deletedBy: { type: Schema.Types.ObjectId, ref: 'User' },
      deletedAt: { type: Date },
    },
    deletedAt: { type: Date },
  },
  { timestamps: true },
);

workRequestSchema.index({ tenantId: 1, status: 1, createdAt: -1 });
workRequestSchema.index({ tenantId: 1, requestType: 1, createdAt: -1 });
workRequestSchema.index({ tenantId: 1, siteId: 1, createdAt: -1 });
workRequestSchema.index({ tenantId: 1, workOrder: 1 });
workRequestSchema.index({ title: 'text', description: 'text', category: 'text' });

workRequestSchema.pre('save', async function handleAutoConversion(next) {
  if (this.isModified('approvalStatus') && this.approvalStatus === 'approved' && !this.workOrder) {
    try {
      const workOrder = await WorkOrder.create({
        title: this.title,
        description: this.description,
        tenantId: this.tenantId,
        priority: this.priority ?? 'medium',
        status: 'requested',
        type: 'corrective',
        plant: this.siteId,
        siteId: this.siteId,
        requestId: this._id,
      });
      this.workOrder = workOrder._id;
      this.status = 'converted';
    } catch (err) {
      next(err as Error);
      return;
    }
  }
  next();
});

const WorkRequest: Model<WorkRequestDocument> = mongoose.model<WorkRequestDocument>(
  'WorkRequest',
  workRequestSchema,
);

export default WorkRequest;<|MERGE_RESOLUTION|>--- conflicted
+++ resolved
@@ -6,9 +6,6 @@
 
 import WorkOrder from './WorkOrder';
 
-<<<<<<< HEAD
-export type WorkRequestStatus = 'new' | 'reviewing' | 'converted' | 'closed' | 'rejected';
-=======
 export type WorkRequestStatus =
   | 'new'
   | 'reviewing'
@@ -17,7 +14,6 @@
   | 'converted'
   | 'closed'
   | 'deleted';
->>>>>>> 75d0885d
 
 export interface WorkRequestDocument extends Document {
   _id: Types.ObjectId;
@@ -114,11 +110,7 @@
     },
     status: {
       type: String,
-<<<<<<< HEAD
-      enum: ['new', 'reviewing', 'converted', 'closed', 'rejected'],
-=======
       enum: ['new', 'reviewing', 'accepted', 'rejected', 'converted', 'closed', 'deleted'],
->>>>>>> 75d0885d
       default: 'new',
       index: true,
     },
