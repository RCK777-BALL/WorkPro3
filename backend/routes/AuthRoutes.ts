--- conflicted
+++ resolved
@@ -87,14 +87,11 @@
     const tenantId = (user as any).tenantId ? (user as any).tenantId.toString() : undefined;
 
     if ((user as any).mfaEnabled) {
-<<<<<<< HEAD
       sendResponse(res, {
         mfaRequired: true,
         userId: user._id.toString(),
       });
-=======
-      sendResponse(res, { mfaRequired: true });
->>>>>>> 2320e62c
+
       return;
     }
 
