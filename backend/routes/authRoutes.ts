import { Router, Request, Response } from 'express';
import passport from 'passport';
import bcrypt from 'bcryptjs';
 import { setupMfa, validateMfaToken } from '../controllers/authController';
 
import { configureOIDC } from '../auth/oidc';
import { configureOAuth } from '../auth/oauth';
import { OAuthProvider, getOAuthScope } from '../config/oauthScopes';
import { getJwtSecret } from '../utils/getJwtSecret';
import User from '../models/User';
 import { isCookieSecure } from '../utils/isCookieSecure';
 
import {
  loginSchema,
  registerSchema,
} from '../validators/authValidators';
 
const FAKE_PASSWORD_HASH =
  '$2b$10$lbmUy86xKlj1/lR8TPPby.1/KfNmrRrgOgGs3u21jcd2SzCBRqDB.';
 
 

configureOIDC();
configureOAuth();

const loginLimiter = rateLimit({
  windowMs: 15 * 60_000,
  max: 5,
  standardHeaders: true,
  legacyHeaders: false,
  message: { message: 'Too many login attempts. Please try again later.' },
});

const registerLimiter = rateLimit({
  windowMs: 60 * 60_000,
  max: 5,
  standardHeaders: true,
  legacyHeaders: false,
  message: { message: 'Too many registration attempts. Please try again later.' },
});

const router = Router();
router.use(passport.initialize());

// Local login
 router.post('/login', async (
  req: Request,
  res: Response,
): Promise<Response> => {
 
  const parsed = loginSchema.safeParse(req.body);
  if (!parsed.success) {
    return res.status(400).json({ message: 'Invalid request' });
  }
  const { email, password } = parsed.data;

  try {
    const user = await User.findOne({ email });
    if (!user) {
      // Perform fake compare to mitigate timing attacks
      await bcrypt.compare(password, FAKE_PASSWORD_HASH);
      return res.status(400).json({ message: 'Invalid email or password' });
    }

     assertEmail(user.email);

    let valid: boolean;
    try {
      valid = await bcrypt.compare(password, user.password);
    } catch (err) {
      console.error('Password comparison error', err);
      return res.status(500).json({ message: 'Server error' });
    }
 
    if (!valid) {
      return res.status(400).json({ message: 'Invalid email or password' });
    }

    // If MFA is enabled, require a second factor before issuing a JWT
    if (user.mfaEnabled) {
      // When MFA is enabled, avoid exposing internal identifiers. Inform the
      // client that an MFA code is required. The client should subsequently
      // call POST /auth/mfa/verify with the original email and the MFA token
      // to receive the JWT.
      return res.status(200).json({ mfaRequired: true });
    }

    const tenantId = user.tenantId ? user.tenantId.toString() : undefined;
    const secret = getJwtSecret(res);
     if (!secret) {
      return res;
    }
    const token = jwt.sign({
      id: user._id.toString(),
      email: user.email,
      tenantId,
    }, secret, { expiresIn: '7d' });
 
    const { password: _pw, ...safeUser } = user.toObject();

    const responseBody: Record<string, unknown> = {
      user: { ...safeUser, tenantId },
    };

    if (process.env.INCLUDE_AUTH_TOKEN === 'true') {
      responseBody.token = token;
    }

 
    return res
      .cookie('token', token, {
         httpOnly: true,
        sameSite: 'lax',
        secure: isCookieSecure(),
 
      })
      .status(200)
       .json({ token, user: { ...safeUser, tenantId } });
  } catch (err) {
    console.error('Login error:', err);
 
    return res.status(500).json({ message: 'Server error' });
  }
});

// Local register (optional)
 router.post('/register', async (req, res) => {
  const parsed = await registerSchema.safeParseAsync(req.body);
 
  if (!parsed.success) {
    return res.status(400).json({ message: 'Invalid request' });
  }
  const { name, email, password, tenantId, employeeId } = parsed.data;

  try {
    const existing = await User.findOne({ email });
    if (existing) {
      return res.status(400).json({ message: 'Email already in use' });
    }
     const user = new User({ name, email, password, tenantId, employeeId });
    await user.save().catch((err: any) => {
      if (err.code === 11000) {
        res.status(400).json({ message: 'Email or employee ID already in use' });
        return;
      }
      throw err;
    });
    if (res.headersSent) {
      return;
    }
    return res.status(201).json({ message: 'User registered successfully' });
  } catch (err) {
    if (!res.headersSent) {
      return res.status(500).json({ message: 'Server error' });
    }
 
  }
});

// OAuth routes
router.get('/oauth/:provider', async (req, res, next) => {
  const provider = req.params.provider as OAuthProvider;
<<<<<<< HEAD
  try {
    await new Promise<void>((resolve, reject) => {
      const auth = passport.authenticate(provider, {
        scope: getOAuthScope(provider),
      });
      auth(req, res, (err: unknown) => (err ? reject(err) : resolve()));
      if (res.headersSent) {
        resolve();
      }
    });
  } catch (err) {
    next(err);
  }
=======
  return passport.authenticate(provider, { scope: getOAuthScope(provider) })(
    req,
    res,
    next,
  );
>>>>>>> c655fb89
});

router.get('/oauth/:provider/callback', async (req, res, next) => {
  const provider = req.params.provider as OAuthProvider;
<<<<<<< HEAD
  try {
    const user = await new Promise<Express.User>((resolve, reject) => {
      passport.authenticate(
        provider,
        { session: false },
        (err: Error | null, user: Express.User | false | null) => {
          if (err || !user) {
            return reject(err || new Error('Authentication failed'));
          }
          resolve(user);
        },
      )(req, res, (err) => (err ? reject(err) : undefined));
    });

    const secret = getJwtSecret(res);
    if (!secret) {
      return;
    }
    assertEmail(user.email);
    const token = jwt.sign({ email: user.email }, secret as string, {
      expiresIn: '7d',
    });
    const frontend = process.env.FRONTEND_URL || 'http://localhost:5173/login';
    const redirectUrl = `${frontend}?token=${token}&email=${encodeURIComponent(
      user.email,
    )}`;
    return res.redirect(redirectUrl);
  } catch {
    return res.status(400).json({ message: 'Authentication failed' });
  }
=======
  return passport.authenticate(
    provider,
    { session: false },
    (err: Error | null, user: Express.User | false | null) => {
      if (err || !user) {
        return res.status(400).json({ message: 'Authentication failed' });
      }
      const { email } = user as OAuthUser;
      const secret = getJwtSecret(res);
      if (secret === undefined) {
        return;
      }
       assertEmail(user.email);
      const token = jwt.sign(
        { email: user.email },
        secret as string, // sign with server secret to protect integrity
        { expiresIn: '7d' }, // expire quickly to limit window for replay
      );
 
      const frontend = process.env.FRONTEND_URL || 'http://localhost:5173/login';
      const redirectUrl = `${frontend}?token=${token}&email=${encodeURIComponent(
        email,
      )}`;
      return res.redirect(redirectUrl);
    },
  )(req, res, next);
>>>>>>> c655fb89
});

// MFA endpoints
 router.post('/mfa/setup', setupMfa);
router.post('/mfa/verify', validateMfaToken);
 

export default router;<|MERGE_RESOLUTION|>--- conflicted
+++ resolved
@@ -160,8 +160,7 @@
 // OAuth routes
 router.get('/oauth/:provider', async (req, res, next) => {
   const provider = req.params.provider as OAuthProvider;
-<<<<<<< HEAD
-  try {
+   try {
     await new Promise<void>((resolve, reject) => {
       const auth = passport.authenticate(provider, {
         scope: getOAuthScope(provider),
@@ -174,19 +173,12 @@
   } catch (err) {
     next(err);
   }
-=======
-  return passport.authenticate(provider, { scope: getOAuthScope(provider) })(
-    req,
-    res,
-    next,
-  );
->>>>>>> c655fb89
+ 
 });
 
 router.get('/oauth/:provider/callback', async (req, res, next) => {
   const provider = req.params.provider as OAuthProvider;
-<<<<<<< HEAD
-  try {
+   try {
     const user = await new Promise<Express.User>((resolve, reject) => {
       passport.authenticate(
         provider,
@@ -216,34 +208,7 @@
   } catch {
     return res.status(400).json({ message: 'Authentication failed' });
   }
-=======
-  return passport.authenticate(
-    provider,
-    { session: false },
-    (err: Error | null, user: Express.User | false | null) => {
-      if (err || !user) {
-        return res.status(400).json({ message: 'Authentication failed' });
-      }
-      const { email } = user as OAuthUser;
-      const secret = getJwtSecret(res);
-      if (secret === undefined) {
-        return;
-      }
-       assertEmail(user.email);
-      const token = jwt.sign(
-        { email: user.email },
-        secret as string, // sign with server secret to protect integrity
-        { expiresIn: '7d' }, // expire quickly to limit window for replay
-      );
- 
-      const frontend = process.env.FRONTEND_URL || 'http://localhost:5173/login';
-      const redirectUrl = `${frontend}?token=${token}&email=${encodeURIComponent(
-        email,
-      )}`;
-      return res.redirect(redirectUrl);
-    },
-  )(req, res, next);
->>>>>>> c655fb89
+ 
 });
 
 // MFA endpoints
