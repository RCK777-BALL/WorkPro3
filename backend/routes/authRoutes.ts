import { Router } from 'express';
import passport from 'passport';
import jwt from 'jsonwebtoken';
import bcrypt from 'bcryptjs';
import { generateMfa, verifyMfa } from '../controllers/authController';
import { configureOIDC } from '../auth/oidc';
import { configureOAuth, getOAuthScope, OAuthProvider } from '../auth/oauth';
import { getJwtSecret } from '../utils/getJwtSecret';
import User from '../models/User';
import {
  loginSchema,
  registerSchema,
} from '../validators/authValidators';
<<<<<<< HEAD

interface OAuthUser extends Express.User {
  email: string;
}
=======
import { assertEmail } from '../utils/assert';
>>>>>>> 6747f1ff
 

configureOIDC();
configureOAuth();

const router = Router();
router.use(passport.initialize());

// Local login
router.post('/login', async (req, res) => {
  const parsed = loginSchema.safeParse(req.body);
  if (!parsed.success) {
    return res.status(400).json({ message: 'Invalid request' });
  }
  const { email, password } = parsed.data;

  try {
    const user = await User.findOne({ email });
    if (!user) {
      return res.status(400).json({ message: 'Invalid email or password' });
    }

     const valid = await bcrypt.compare(password, user.password);
 
 
    if (!valid) {
      return res.status(400).json({ message: 'Invalid email or password' });
    }

    if (user.mfaEnabled) {
      return res
        .status(200)
        .json({ mfaRequired: true, userId: user._id.toString() });
    }

    const tenantId = user.tenantId ? user.tenantId.toString() : undefined;
    const secret = getJwtSecret(res);
    if (!secret) {
      return;
    }
    const token = jwt.sign({
      id: user._id.toString(),
      email: user.email,
      tenantId,
    }, secret, { expiresIn: '7d' });
    const { passwordHash: _pw, ...safeUser } = user.toObject();
    return res
      .cookie('token', token, {
        httpOnly: true,
        sameSite: 'lax',
        secure: process.env.NODE_ENV === 'production',
      })
      .status(200)
      .json({ token, user: { ...safeUser, tenantId } });
  } catch {
    return res.status(500).json({ message: 'Server error' });
  }
});

// Local register (optional)
router.post('/register', async (req, res) => {
  const parsed = registerSchema.safeParse(req.body);
  if (!parsed.success) {
    return res.status(400).json({ message: 'Invalid request' });
  }
  const { name, email, password, tenantId, employeeId } = parsed.data;

  try {
    const existing = await User.findOne({ email });
    if (existing) {
      return res.status(400).json({ message: 'Email already in use' });
    }
    const user = new User({ name, email, passwordHash: password, tenantId, employeeId });
    await user.save();
    return res.status(201).json({ message: 'User registered successfully' });
  } catch {
    return res.status(500).json({ message: 'Server error' });
  }
});

// OAuth routes
router.get('/oauth/:provider', (req, res, next) => {
  const provider = req.params.provider as OAuthProvider;
  passport.authenticate(provider, { scope: getOAuthScope(provider) })(
    req,
    res,
    next,
  );
});

router.get('/oauth/:provider/callback', (req, res, next) => {
  const provider = req.params.provider as OAuthProvider;
  passport.authenticate(
    provider,
    { session: false },
    (err: Error | null, user: Express.User | false | null) => {
      if (err || !user) {
        return res.status(400).json({ message: 'Authentication failed' });
      }
      const { email } = user as OAuthUser;
      const secret = getJwtSecret(res);
      if (!secret) {
        return;
      }
      const token = jwt.sign({ email }, secret as string, {
        expiresIn: '7d',
      });
      const frontend = process.env.FRONTEND_URL || 'http://localhost:5173/login';
      const redirectUrl = `${frontend}?token=${token}&email=${encodeURIComponent(
        email,
      )}`;
      return res.redirect(redirectUrl);
    },
  )(req, res, next);
});

// MFA endpoints
router.post('/mfa/setup', generateMfa);
router.post('/mfa/verify', verifyMfa);

export default router;<|MERGE_RESOLUTION|>--- conflicted
+++ resolved
@@ -11,14 +11,11 @@
   loginSchema,
   registerSchema,
 } from '../validators/authValidators';
-<<<<<<< HEAD
-
+ 
 interface OAuthUser extends Express.User {
   email: string;
 }
-=======
-import { assertEmail } from '../utils/assert';
->>>>>>> 6747f1ff
+ 
  
 
 configureOIDC();
