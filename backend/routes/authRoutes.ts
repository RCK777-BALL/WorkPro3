import { Router } from 'express';
import passport from 'passport';
import bcrypt from 'bcryptjs';
import rateLimit from 'express-rate-limit';
import { generateMfa, verifyMfa } from '../controllers/authController';
import { configureOIDC } from '../auth/oidc';
import { configureOAuth, getOAuthScope, OAuthProvider } from '../auth/oauth';
import { getJwtSecret } from '../utils/getJwtSecret';
import User from '../models/User';
 import { requireAuth } from '../middleware/authMiddleware';
 
import {
  loginSchema,
  registerSchema,
} from '../validators/authValidators';
import createJwt from '../utils/createJwt';
 
interface OAuthUser extends Express.User {
  email: string;
}
 
 

configureOIDC();
configureOAuth();

const loginLimiter = rateLimit({
  windowMs: 15 * 60_000,
  max: 5,
  standardHeaders: true,
  legacyHeaders: false,
  message: { message: 'Too many login attempts. Please try again later.' },
});

const registerLimiter = rateLimit({
  windowMs: 60 * 60_000,
  max: 5,
  standardHeaders: true,
  legacyHeaders: false,
  message: { message: 'Too many registration attempts. Please try again later.' },
});

const router = Router();
router.use(passport.initialize());

// Local login
router.post('/login', loginLimiter, async (req, res) => {
  const parsed = loginSchema.safeParse(req.body);
  if (!parsed.success) {
    return res.status(400).json({ message: 'Invalid request' });
  }
  const { email, password } = parsed.data;

  try {
    const user = await User.findOne({ email });
    if (!user) {
      return res.status(400).json({ message: 'Invalid email or password' });
    }

     const valid = await bcrypt.compare(password, user.password);
 
 
    if (!valid) {
      return res.status(400).json({ message: 'Invalid email or password' });
    }

    // If MFA is enabled, require a second factor before issuing a JWT
    if (user.mfaEnabled) {
      // When MFA is enabled, avoid exposing internal identifiers. Inform the
      // client that an MFA code is required. The client should subsequently
      // call POST /auth/mfa/verify with the original email and the MFA token
      // to receive the JWT.
      return res.status(200).json({ mfaRequired: true });
    }

    const tenantId = user.tenantId ? user.tenantId.toString() : undefined;
    const secret = getJwtSecret(res);
    if (secret === undefined) {
      return;
<<<<<<< HEAD
    }
    const token = jwt.sign(
      {
        id: user._id.toString(),
        email: user.email,
        tenantId,
      },
      secret, // sign token so it cannot be forged
      { expiresIn: '7d' }, // short expiry limits exposure if leaked
    );
=======
 }
     const token = createJwt(user, secret);
 
>>>>>>> 35cfacac
    const { password: _pw, ...safeUser } = user.toObject();

    const responseBody: Record<string, unknown> = {
      user: { ...safeUser, tenantId },
    };

    if (process.env.INCLUDE_AUTH_TOKEN === 'true') {
      responseBody.token = token;
    }

 
    return res
      .cookie('token', token, {
        httpOnly: true, // mitigate XSS by restricting access to cookies
        sameSite: 'lax', // reduce CSRF risk while allowing same-site requests
        secure: process.env.NODE_ENV === 'production', // send only over HTTPS in production
      })
      .status(200)
       .json({ token, user: { ...safeUser, tenantId } });
  } catch (err) {
    console.error('Login error:', err);
 
    return res.status(500).json({ message: 'Server error' });
  }
});

// Local register (optional)
 router.post('/register', async (req, res) => {
  const parsed = await registerSchema.safeParseAsync(req.body);
 
  if (!parsed.success) {
    return res.status(400).json({ message: 'Invalid request' });
  }
  const { name, email, password, tenantId, employeeId } = parsed.data;

  try {
    const existing = await User.findOne({ email });
    if (existing) {
      return res.status(400).json({ message: 'Email already in use' });
    }
    const user = new User({ name, email, passwordHash: password, tenantId, employeeId });
    await user.save();
    return res.status(201).json({ message: 'User registered successfully' });
  } catch (err) {
     console.error('Register error:', err);
 
    return res.status(500).json({ message: 'Server error' });
  }
});

// OAuth routes
router.get('/oauth/:provider', (req, res, next) => {
  const provider = req.params.provider as OAuthProvider;
  passport.authenticate(provider, { scope: getOAuthScope(provider) })(
    req,
    res,
    next,
  );
});

router.get('/oauth/:provider/callback', (req, res, next) => {
  const provider = req.params.provider as OAuthProvider;
  passport.authenticate(
    provider,
    { session: false },
    (err: Error | null, user: Express.User | false | null) => {
      if (err || !user) {
        return res.status(400).json({ message: 'Authentication failed' });
      }
      const { email } = user as OAuthUser;
      const secret = getJwtSecret(res);
      if (secret === undefined) {
        return;
      }
<<<<<<< HEAD
      assertEmail(user.email);
      const token = jwt.sign(
        { email: user.email },
        secret as string, // sign with server secret to protect integrity
        { expiresIn: '7d' }, // expire quickly to limit window for replay
      );
=======
       assertEmail(user.email);
      const token = createJwt({ email: user.email }, secret);
 
>>>>>>> 35cfacac
      const frontend = process.env.FRONTEND_URL || 'http://localhost:5173/login';
      const redirectUrl = `${frontend}?token=${token}&email=${encodeURIComponent(
        email,
      )}`;
      return res.redirect(redirectUrl);
    },
  )(req, res, next);
});

// MFA endpoints
 router.post('/mfa/setup', requireAuth, generateMfa);
router.post('/mfa/verify', requireAuth, verifyMfa);
 

export default router;<|MERGE_RESOLUTION|>--- conflicted
+++ resolved
@@ -77,8 +77,7 @@
     const secret = getJwtSecret(res);
     if (secret === undefined) {
       return;
-<<<<<<< HEAD
-    }
+     }
     const token = jwt.sign(
       {
         id: user._id.toString(),
@@ -88,11 +87,7 @@
       secret, // sign token so it cannot be forged
       { expiresIn: '7d' }, // short expiry limits exposure if leaked
     );
-=======
- }
-     const token = createJwt(user, secret);
  
->>>>>>> 35cfacac
     const { password: _pw, ...safeUser } = user.toObject();
 
     const responseBody: Record<string, unknown> = {
@@ -167,18 +162,13 @@
       if (secret === undefined) {
         return;
       }
-<<<<<<< HEAD
-      assertEmail(user.email);
+       assertEmail(user.email);
       const token = jwt.sign(
         { email: user.email },
         secret as string, // sign with server secret to protect integrity
         { expiresIn: '7d' }, // expire quickly to limit window for replay
       );
-=======
-       assertEmail(user.email);
-      const token = createJwt({ email: user.email }, secret);
  
->>>>>>> 35cfacac
       const frontend = process.env.FRONTEND_URL || 'http://localhost:5173/login';
       const redirectUrl = `${frontend}?token=${token}&email=${encodeURIComponent(
         email,
