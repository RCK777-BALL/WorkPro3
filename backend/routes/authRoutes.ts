import { Router, Request, Response } from 'express';
import passport from 'passport';
import bcrypt from 'bcryptjs';
 import { setupMfa, validateMfaToken } from '../controllers/authController';
 
import { configureOIDC } from '../auth/oidc';
import { configureOAuth } from '../auth/oauth';
import { OAuthProvider, getOAuthScope } from '../config/oauthScopes';
import { getJwtSecret } from '../utils/getJwtSecret';
import User from '../models/User';
 import { isCookieSecure } from '../utils/isCookieSecure';
 
import {
  loginSchema,
  registerSchema,
} from '../validators/authValidators';
 
const FAKE_PASSWORD_HASH =
  '$2b$10$lbmUy86xKlj1/lR8TPPby.1/KfNmrRrgOgGs3u21jcd2SzCBRqDB.';
 
 

configureOIDC();
configureOAuth();

const loginLimiter = rateLimit({
  windowMs: 15 * 60_000,
  max: 5,
  standardHeaders: true,
  legacyHeaders: false,
  message: { message: 'Too many login attempts. Please try again later.' },
});

const registerLimiter = rateLimit({
  windowMs: 60 * 60_000,
  max: 5,
  standardHeaders: true,
  legacyHeaders: false,
  message: { message: 'Too many registration attempts. Please try again later.' },
});

const router = Router();
router.use(passport.initialize());

// Local login
<<<<<<< HEAD
router.post('/login', async (
  req: Request,
  res: Response,
): Promise<Response> => {
=======
router.post('/login', loginLimiter, async (req, res) => {
>>>>>>> 6def57f9
  const parsed = loginSchema.safeParse(req.body);
  if (!parsed.success) {
    return res.status(400).json({ message: 'Invalid request' });
  }
  const { email, password } = parsed.data;

  try {
    const user = await User.findOne({ email });
    if (!user) {
      // Perform fake compare to mitigate timing attacks
      await bcrypt.compare(password, FAKE_PASSWORD_HASH);
      return res.status(400).json({ message: 'Invalid email or password' });
    }

     assertEmail(user.email);

    let valid: boolean;
    try {
      valid = await bcrypt.compare(password, user.password);
    } catch (err) {
      console.error('Password comparison error', err);
      return res.status(500).json({ message: 'Server error' });
    }
 
    if (!valid) {
      return res.status(400).json({ message: 'Invalid email or password' });
    }

    // If MFA is enabled, require a second factor before issuing a JWT
    if (user.mfaEnabled) {
      // When MFA is enabled, avoid exposing internal identifiers. Inform the
      // client that an MFA code is required. The client should subsequently
      // call POST /auth/mfa/verify with the original email and the MFA token
      // to receive the JWT.
      return res.status(200).json({ mfaRequired: true });
    }

    const tenantId = user.tenantId ? user.tenantId.toString() : undefined;
    const secret = getJwtSecret(res);
<<<<<<< HEAD
    if (!secret) {
      return res;
    }
    const token = jwt.sign({
      id: user._id.toString(),
      email: user.email,
      tenantId,
    }, secret, { expiresIn: '7d' });
=======
    if (secret === undefined) {
      return;
     }
    const token = jwt.sign(
      {
        id: user._id.toString(),
        email: user.email,
        tenantId,
      },
      secret, // sign token so it cannot be forged
      { expiresIn: '7d' }, // short expiry limits exposure if leaked
    );
 
>>>>>>> 6def57f9
    const { password: _pw, ...safeUser } = user.toObject();

    const responseBody: Record<string, unknown> = {
      user: { ...safeUser, tenantId },
    };

    if (process.env.INCLUDE_AUTH_TOKEN === 'true') {
      responseBody.token = token;
    }

 
    return res
      .cookie('token', token, {
         httpOnly: true,
        sameSite: 'lax',
        secure: isCookieSecure(),
 
      })
      .status(200)
       .json({ token, user: { ...safeUser, tenantId } });
  } catch (err) {
    console.error('Login error:', err);
 
    return res.status(500).json({ message: 'Server error' });
  }
});

// Local register (optional)
 router.post('/register', async (req, res) => {
  const parsed = await registerSchema.safeParseAsync(req.body);
 
  if (!parsed.success) {
    return res.status(400).json({ message: 'Invalid request' });
  }
  const { name, email, password, tenantId, employeeId } = parsed.data;

  try {
    const existing = await User.findOne({ email });
    if (existing) {
      return res.status(400).json({ message: 'Email already in use' });
    }
     const user = new User({ name, email, password, tenantId, employeeId });
    await user.save().catch((err: any) => {
      if (err.code === 11000) {
        res.status(400).json({ message: 'Email or employee ID already in use' });
        return;
      }
      throw err;
    });
    if (res.headersSent) {
      return;
    }
    return res.status(201).json({ message: 'User registered successfully' });
  } catch (err) {
    if (!res.headersSent) {
      return res.status(500).json({ message: 'Server error' });
    }
 
  }
});

// OAuth routes
router.get('/oauth/:provider', (req, res, next) => {
  const provider = req.params.provider as OAuthProvider;
  return passport.authenticate(provider, { scope: getOAuthScope(provider) })(
    req,
    res,
    next,
  );
});

router.get('/oauth/:provider/callback', (req, res, next) => {
  const provider = req.params.provider as OAuthProvider;
  return passport.authenticate(
    provider,
    { session: false },
    (err: Error | null, user: Express.User | false | null) => {
      if (err || !user) {
        return res.status(400).json({ message: 'Authentication failed' });
      }
      const { email } = user as OAuthUser;
      const secret = getJwtSecret(res);
      if (secret === undefined) {
        return;
      }
       assertEmail(user.email);
      const token = jwt.sign(
        { email: user.email },
        secret as string, // sign with server secret to protect integrity
        { expiresIn: '7d' }, // expire quickly to limit window for replay
      );
 
      const frontend = process.env.FRONTEND_URL || 'http://localhost:5173/login';
      const redirectUrl = `${frontend}?token=${token}&email=${encodeURIComponent(
        email,
      )}`;
      return res.redirect(redirectUrl);
    },
  )(req, res, next);
});

// MFA endpoints
 router.post('/mfa/setup', setupMfa);
router.post('/mfa/verify', validateMfaToken);
 

export default router;<|MERGE_RESOLUTION|>--- conflicted
+++ resolved
@@ -43,14 +43,11 @@
 router.use(passport.initialize());
 
 // Local login
-<<<<<<< HEAD
-router.post('/login', async (
+ router.post('/login', async (
   req: Request,
   res: Response,
 ): Promise<Response> => {
-=======
-router.post('/login', loginLimiter, async (req, res) => {
->>>>>>> 6def57f9
+ 
   const parsed = loginSchema.safeParse(req.body);
   if (!parsed.success) {
     return res.status(400).json({ message: 'Invalid request' });
@@ -90,8 +87,7 @@
 
     const tenantId = user.tenantId ? user.tenantId.toString() : undefined;
     const secret = getJwtSecret(res);
-<<<<<<< HEAD
-    if (!secret) {
+     if (!secret) {
       return res;
     }
     const token = jwt.sign({
@@ -99,21 +95,7 @@
       email: user.email,
       tenantId,
     }, secret, { expiresIn: '7d' });
-=======
-    if (secret === undefined) {
-      return;
-     }
-    const token = jwt.sign(
-      {
-        id: user._id.toString(),
-        email: user.email,
-        tenantId,
-      },
-      secret, // sign token so it cannot be forged
-      { expiresIn: '7d' }, // short expiry limits exposure if leaked
-    );
- 
->>>>>>> 6def57f9
+ 
     const { password: _pw, ...safeUser } = user.toObject();
 
     const responseBody: Record<string, unknown> = {
