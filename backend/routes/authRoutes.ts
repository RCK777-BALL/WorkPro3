import { Router } from 'express';
import passport from 'passport';
import bcrypt from 'bcryptjs';
import rateLimit from 'express-rate-limit';
import { generateMfa, verifyMfa } from '../controllers/authController';
import { configureOIDC } from '../auth/oidc';
import { configureOAuth, getOAuthScope, OAuthProvider } from '../auth/oauth';
import { getJwtSecret } from '../utils/getJwtSecret';
import User from '../models/User';
 import { requireAuth } from '../middleware/authMiddleware';
 
import {
  loginSchema,
  registerSchema,
} from '../validators/authValidators';
<<<<<<< HEAD

const FAKE_PASSWORD_HASH =
  '$2b$10$lbmUy86xKlj1/lR8TPPby.1/KfNmrRrgOgGs3u21jcd2SzCBRqDB.';
=======
import createJwt from '../utils/createJwt';
 
interface OAuthUser extends Express.User {
  email: string;
}
 
>>>>>>> 66e7dac9
 

configureOIDC();
configureOAuth();

const loginLimiter = rateLimit({
  windowMs: 15 * 60_000,
  max: 5,
  standardHeaders: true,
  legacyHeaders: false,
  message: { message: 'Too many login attempts. Please try again later.' },
});

const registerLimiter = rateLimit({
  windowMs: 60 * 60_000,
  max: 5,
  standardHeaders: true,
  legacyHeaders: false,
  message: { message: 'Too many registration attempts. Please try again later.' },
});

const router = Router();
router.use(passport.initialize());

// Local login
router.post('/login', loginLimiter, async (req, res) => {
  const parsed = loginSchema.safeParse(req.body);
  if (!parsed.success) {
    return res.status(400).json({ message: 'Invalid request' });
  }
  const { email, password } = parsed.data;

  try {
    const user = await User.findOne({ email });
    if (!user) {
      // Perform fake compare to mitigate timing attacks
      await bcrypt.compare(password, FAKE_PASSWORD_HASH);
      return res.status(400).json({ message: 'Invalid email or password' });
    }

     const valid = await bcrypt.compare(password, user.password);
 
 
    if (!valid) {
      return res.status(400).json({ message: 'Invalid email or password' });
    }

    // If MFA is enabled, require a second factor before issuing a JWT
    if (user.mfaEnabled) {
      // When MFA is enabled, avoid exposing internal identifiers. Inform the
      // client that an MFA code is required. The client should subsequently
      // call POST /auth/mfa/verify with the original email and the MFA token
      // to receive the JWT.
      return res.status(200).json({ mfaRequired: true });
    }

    const tenantId = user.tenantId ? user.tenantId.toString() : undefined;
    const secret = getJwtSecret(res);
    if (secret === undefined) {
      return;
     }
    const token = jwt.sign(
      {
        id: user._id.toString(),
        email: user.email,
        tenantId,
      },
      secret, // sign token so it cannot be forged
      { expiresIn: '7d' }, // short expiry limits exposure if leaked
    );
 
    const { password: _pw, ...safeUser } = user.toObject();

    const responseBody: Record<string, unknown> = {
      user: { ...safeUser, tenantId },
    };

    if (process.env.INCLUDE_AUTH_TOKEN === 'true') {
      responseBody.token = token;
    }

 
    return res
      .cookie('token', token, {
        httpOnly: true, // mitigate XSS by restricting access to cookies
        sameSite: 'lax', // reduce CSRF risk while allowing same-site requests
        secure: process.env.NODE_ENV === 'production', // send only over HTTPS in production
      })
      .status(200)
       .json({ token, user: { ...safeUser, tenantId } });
  } catch (err) {
    console.error('Login error:', err);
 
    return res.status(500).json({ message: 'Server error' });
  }
});

// Local register (optional)
 router.post('/register', async (req, res) => {
  const parsed = await registerSchema.safeParseAsync(req.body);
 
  if (!parsed.success) {
    return res.status(400).json({ message: 'Invalid request' });
  }
  const { name, email, password, tenantId, employeeId } = parsed.data;

  try {
    const existing = await User.findOne({ email });
    if (existing) {
      return res.status(400).json({ message: 'Email already in use' });
    }
    const user = new User({ name, email, passwordHash: password, tenantId, employeeId });
    await user.save();
    return res.status(201).json({ message: 'User registered successfully' });
  } catch (err) {
     console.error('Register error:', err);
 
    return res.status(500).json({ message: 'Server error' });
  }
});

// OAuth routes
router.get('/oauth/:provider', (req, res, next) => {
  const provider = req.params.provider as OAuthProvider;
  passport.authenticate(provider, { scope: getOAuthScope(provider) })(
    req,
    res,
    next,
  );
});

router.get('/oauth/:provider/callback', (req, res, next) => {
  const provider = req.params.provider as OAuthProvider;
  passport.authenticate(
    provider,
    { session: false },
    (err: Error | null, user: Express.User | false | null) => {
      if (err || !user) {
        return res.status(400).json({ message: 'Authentication failed' });
      }
      const { email } = user as OAuthUser;
      const secret = getJwtSecret(res);
      if (secret === undefined) {
        return;
      }
       assertEmail(user.email);
      const token = jwt.sign(
        { email: user.email },
        secret as string, // sign with server secret to protect integrity
        { expiresIn: '7d' }, // expire quickly to limit window for replay
      );
 
      const frontend = process.env.FRONTEND_URL || 'http://localhost:5173/login';
      const redirectUrl = `${frontend}?token=${token}&email=${encodeURIComponent(
        email,
      )}`;
      return res.redirect(redirectUrl);
    },
  )(req, res, next);
});

// MFA endpoints
 router.post('/mfa/setup', requireAuth, generateMfa);
router.post('/mfa/verify', requireAuth, verifyMfa);
 

export default router;<|MERGE_RESOLUTION|>--- conflicted
+++ resolved
@@ -13,18 +13,10 @@
   loginSchema,
   registerSchema,
 } from '../validators/authValidators';
-<<<<<<< HEAD
-
+ 
 const FAKE_PASSWORD_HASH =
   '$2b$10$lbmUy86xKlj1/lR8TPPby.1/KfNmrRrgOgGs3u21jcd2SzCBRqDB.';
-=======
-import createJwt from '../utils/createJwt';
  
-interface OAuthUser extends Express.User {
-  email: string;
-}
- 
->>>>>>> 66e7dac9
  
 
 configureOIDC();
