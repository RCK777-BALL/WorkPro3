--- conflicted
+++ resolved
@@ -8,10 +8,8 @@
 import { configureOAuth, getOAuthScope, OAuthProvider } from '../auth/oauth';
 import { getJwtSecret } from '../utils/getJwtSecret';
 import User from '../models/User';
-<<<<<<< HEAD
-import { requireAuth } from '../middleware/authMiddleware';
-=======
->>>>>>> e61d4401
+ import { requireAuth } from '../middleware/authMiddleware';
+ 
 import {
   loginSchema,
   registerSchema,
@@ -177,14 +175,8 @@
 });
 
 // MFA endpoints
-<<<<<<< HEAD
-router.post('/mfa/setup', requireAuth, generateMfa);
+ router.post('/mfa/setup', requireAuth, generateMfa);
 router.post('/mfa/verify', requireAuth, verifyMfa);
-=======
-router.post('/mfa/setup', generateMfa);
-// After a login request that returns { mfaRequired: true }, the client should
-// submit the email and MFA code to this endpoint to obtain the JWT.
-router.post('/mfa/verify', verifyMfa);
->>>>>>> e61d4401
+ 
 
 export default router;