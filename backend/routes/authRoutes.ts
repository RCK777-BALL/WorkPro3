import { Router } from 'express';
import passport from 'passport';
import jwt from 'jsonwebtoken';
import bcrypt from 'bcryptjs';
import { generateMfa, verifyMfa } from '../controllers/authController';
import { configureOIDC } from '../auth/oidc';
import { configureOAuth, getOAuthScope, OAuthProvider } from '../auth/oauth';
import { getJwtSecret } from '../utils/getJwtSecret';
import User from '../models/User';
import {
  loginSchema,
  registerSchema,
} from '../validators/authValidators';
import { assertEmail } from '../utils/assert';
 

configureOIDC();
configureOAuth();

const router = Router();
router.use(passport.initialize());

// Local login
router.post('/login', async (req, res) => {
  const parsed = loginSchema.safeParse(req.body);
  if (!parsed.success) {
    return res.status(400).json({ message: 'Invalid request' });
  }
  const { email, password } = parsed.data;

  try {
    const user = await User.findOne({ email });
    if (!user) {
      return res.status(400).json({ message: 'Invalid email or password' });
    }

<<<<<<< HEAD
    const valid = await bcrypt.compare(password, user.password);
=======
    assertEmail(user.email);

    const valid = await bcrypt.compare(password, user.passwordHash);
>>>>>>> 61a60816
    if (!valid) {
      return res.status(400).json({ message: 'Invalid email or password' });
    }

    if (user.mfaEnabled) {
      return res
        .status(200)
        .json({ mfaRequired: true, userId: user._id.toString() });
    }

    const tenantId = user.tenantId ? user.tenantId.toString() : undefined;
    const secret = getJwtSecret(res);
    if (!secret) {
      return;
    }
    const token = jwt.sign({
      id: user._id.toString(),
      email: user.email,
      tenantId,
    }, secret, { expiresIn: '7d' });
    const { passwordHash: _pw, ...safeUser } = user.toObject();
    return res
      .cookie('token', token, {
        httpOnly: true,
        sameSite: 'lax',
        secure: process.env.NODE_ENV === 'production',
      })
      .status(200)
      .json({ token, user: { ...safeUser, tenantId } });
  } catch {
    return res.status(500).json({ message: 'Server error' });
  }
});

// Local register (optional)
router.post('/register', async (req, res) => {
  const parsed = registerSchema.safeParse(req.body);
  if (!parsed.success) {
    return res.status(400).json({ message: 'Invalid request' });
  }
  const { name, email, password, tenantId, employeeId } = parsed.data;

  try {
    const existing = await User.findOne({ email });
    if (existing) {
      return res.status(400).json({ message: 'Email already in use' });
    }
    const user = new User({ name, email, passwordHash: password, tenantId, employeeId });
    await user.save();
    return res.status(201).json({ message: 'User registered successfully' });
  } catch {
    return res.status(500).json({ message: 'Server error' });
  }
});

// OAuth routes
router.get('/oauth/:provider', (req, res, next) => {
  const provider = req.params.provider as OAuthProvider;
  passport.authenticate(provider, { scope: getOAuthScope(provider) })(
    req,
    res,
    next,
  );
});

router.get('/oauth/:provider/callback', (req, res, next) => {
  const provider = req.params.provider as OAuthProvider;
  passport.authenticate(
    provider,
    { session: false },
    (err: Error | null, user: Express.User | false | null) => {
      if (err || !user) {
        return res.status(400).json({ message: 'Authentication failed' });
      }
      const secret = getJwtSecret(res);
      if (!secret) {
        return;
      }
      assertEmail(user.email);
      const token = jwt.sign({ email: user.email }, secret as string, {
        expiresIn: '7d',
      });
      const frontend = process.env.FRONTEND_URL || 'http://localhost:5173/login';
      const redirectUrl = `${frontend}?token=${token}&email=${encodeURIComponent(
        user.email,
      )}`;
      return res.redirect(redirectUrl);
    },
  )(req, res, next);
});

// MFA endpoints
router.post('/mfa/setup', generateMfa);
router.post('/mfa/verify', verifyMfa);

export default router;<|MERGE_RESOLUTION|>--- conflicted
+++ resolved
@@ -34,13 +34,9 @@
       return res.status(400).json({ message: 'Invalid email or password' });
     }
 
-<<<<<<< HEAD
-    const valid = await bcrypt.compare(password, user.password);
-=======
-    assertEmail(user.email);
-
-    const valid = await bcrypt.compare(password, user.passwordHash);
->>>>>>> 61a60816
+     const valid = await bcrypt.compare(password, user.password);
+ 
+ 
     if (!valid) {
       return res.status(400).json({ message: 'Invalid email or password' });
     }
