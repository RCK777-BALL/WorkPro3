import { Router, Request, Response } from 'express';
import passport from 'passport';
import bcrypt from 'bcryptjs';
 import { generateMfa, verifyMfa, getMe, logout } from '../controllers/authController';
 
import { configureOIDC } from '../auth/oidc';
import { configureOAuth } from '../auth/oauth';
import { OAuthProvider, getOAuthScope } from '../config/oauthScopes';
import { getJwtSecret } from '../utils/getJwtSecret';
import User from '../models/User';
 import { requireAuth } from '../middleware/authMiddleware';
 
import {
  loginSchema,
  registerSchema,
} from '../validators/authValidators';
 
const FAKE_PASSWORD_HASH =
  '$2b$10$lbmUy86xKlj1/lR8TPPby.1/KfNmrRrgOgGs3u21jcd2SzCBRqDB.';
 
 

configureOIDC();
configureOAuth();

const loginLimiter = rateLimit({
  windowMs: 15 * 60_000,
  max: 5,
  standardHeaders: true,
  legacyHeaders: false,
  message: { message: 'Too many login attempts. Please try again later.' },
});

const registerLimiter = rateLimit({
  windowMs: 60 * 60_000,
  max: 5,
  standardHeaders: true,
  legacyHeaders: false,
  message: { message: 'Too many registration attempts. Please try again later.' },
});

const router = Router();
router.use(passport.initialize());

// Local login
 router.post('/login', async (
  req: Request,
  res: Response,
): Promise<Response> => {
 
  const parsed = loginSchema.safeParse(req.body);
  if (!parsed.success) {
    return res.status(400).json({ message: 'Invalid request' });
  }
  const { email, password } = parsed.data;

  try {
    const user = await User.findOne({ email });
    if (!user) {
      // Perform fake compare to mitigate timing attacks
      await bcrypt.compare(password, FAKE_PASSWORD_HASH);
      return res.status(400).json({ message: 'Invalid email or password' });
    }

     assertEmail(user.email);

     const valid = await bcrypt.compare(password, user.passwordHash);
 
    if (!valid) {
      return res.status(400).json({ message: 'Invalid email or password' });
    }

    // If MFA is enabled, require a second factor before issuing a JWT
    if (user.mfaEnabled) {
      // When MFA is enabled, avoid exposing internal identifiers. Inform the
      // client that an MFA code is required. The client should subsequently
      // call POST /auth/mfa/verify with the original email and the MFA token
      // to receive the JWT.
      return res.status(200).json({ mfaRequired: true });
    }

    const tenantId = user.tenantId ? user.tenantId.toString() : undefined;
<<<<<<< HEAD
    let secret: string;
    try {
      secret = getJwtSecret();
    } catch {
      return res.status(500).json({ message: 'Server configuration issue' });
=======
    const secret = getJwtSecret(res);
     if (!secret) {
      return res;
>>>>>>> fa9d9acc
    }
     const token = jwt.sign(
      {
        id: user._id.toString(),
        email: user.email,
        tenantId,
        tokenVersion: user.tokenVersion,
      },
      secret,
      { expiresIn: '7d' },
    );
 
    const { password: _pw, ...safeUser } = user.toObject();

    const responseBody: Record<string, unknown> = {
      user: { ...safeUser, tenantId },
    };

    if (process.env.INCLUDE_AUTH_TOKEN === 'true') {
      responseBody.token = token;
    }

 
    return res
      .cookie('token', token, {
         httpOnly: true,
        sameSite: 'lax',
        secure: isCookieSecure(),
 
      })
      .status(200)
       .json({ token, user: { ...safeUser, tenantId } });
  } catch (err) {
    console.error('Login error:', err);
 
    return res.status(500).json({ message: 'Server error' });
  }
});

// Local register (optional)
 router.post('/register', async (req, res) => {
  const parsed = await registerSchema.safeParseAsync(req.body);
 
  if (!parsed.success) {
    return res.status(400).json({ message: 'Invalid request' });
  }
  const { name, email, password, tenantId, employeeId } = parsed.data;

  try {
    const existing = await User.findOne({ email });
    if (existing) {
      return res.status(400).json({ message: 'Email already in use' });
    }
     const user = new User({ name, email, password, tenantId, employeeId });
    await user.save().catch((err: any) => {
      if (err.code === 11000) {
        res.status(400).json({ message: 'Email or employee ID already in use' });
        return;
      }
      throw err;
    });
    if (res.headersSent) {
      return;
    }
    return res.status(201).json({ message: 'User registered successfully' });
  } catch (err) {
    if (!res.headersSent) {
      return res.status(500).json({ message: 'Server error' });
    }
 
  }
});

// OAuth routes
router.get('/oauth/:provider', async (req, res, next) => {
  const provider = req.params.provider as OAuthProvider;
   try {
    await new Promise<void>((resolve, reject) => {
      const auth = passport.authenticate(provider, {
        scope: getOAuthScope(provider),
      });
      auth(req, res, (err: unknown) => (err ? reject(err) : resolve()));
      if (res.headersSent) {
        resolve();
      }
    });
  } catch (err) {
    next(err);
  }
 
});

router.get('/oauth/:provider/callback', async (req, res, next) => {
  const provider = req.params.provider as OAuthProvider;
<<<<<<< HEAD
  passport.authenticate(
    provider,
    { session: false },
    (err: Error | null, user: Express.User | false | null) => {
      if (err || !user) {
        return res.status(400).json({ message: 'Authentication failed' });
      }
      let secret: string;
      try {
        secret = getJwtSecret();
      } catch {
        return res
          .status(500)
          .json({ message: 'Server configuration issue' });
      }
      assertEmail(user.email);
      const token = jwt.sign({ email: user.email }, secret, {
        expiresIn: '7d',
      });
      const frontend = process.env.FRONTEND_URL || 'http://localhost:5173/login';
      const redirectUrl = `${frontend}?token=${token}&email=${encodeURIComponent(
        user.email,
      )}`;
      return res.redirect(redirectUrl);
    },
  )(req, res, next);
=======
   try {
    const user = await new Promise<Express.User>((resolve, reject) => {
      passport.authenticate(
        provider,
        { session: false },
        (err: Error | null, user: Express.User | false | null) => {
          if (err || !user) {
            return reject(err || new Error('Authentication failed'));
          }
          resolve(user);
        },
      )(req, res, (err) => (err ? reject(err) : undefined));
    });

    const secret = getJwtSecret(res);
    if (!secret) {
      return;
    }
    assertEmail(user.email);
    const token = jwt.sign({ email: user.email }, secret as string, {
      expiresIn: '7d',
    });
    const frontend = process.env.FRONTEND_URL || 'http://localhost:5173/login';
    const redirectUrl = `${frontend}?token=${token}&email=${encodeURIComponent(
      user.email,
    )}`;
    return res.redirect(redirectUrl);
  } catch {
    return res.status(400).json({ message: 'Authentication failed' });
  }
 
>>>>>>> fa9d9acc
});

// MFA endpoints
 router.post('/mfa/setup', setupMfa);
router.post('/mfa/verify', validateMfaToken);
 

// Authenticated routes
router.get('/me', requireAuth, getMe);
router.post('/logout', requireAuth, logout);

export default router;<|MERGE_RESOLUTION|>--- conflicted
+++ resolved
@@ -79,18 +79,13 @@
       return res.status(200).json({ mfaRequired: true });
     }
 
-    const tenantId = user.tenantId ? user.tenantId.toString() : undefined;
-<<<<<<< HEAD
-    let secret: string;
+ const tenantId = user.tenantId ? user.tenantId.toString() : undefined;
+     let secret: string;
     try {
       secret = getJwtSecret();
     } catch {
       return res.status(500).json({ message: 'Server configuration issue' });
-=======
-    const secret = getJwtSecret(res);
-     if (!secret) {
-      return res;
->>>>>>> fa9d9acc
+ 
     }
      const token = jwt.sign(
       {
@@ -185,8 +180,7 @@
 
 router.get('/oauth/:provider/callback', async (req, res, next) => {
   const provider = req.params.provider as OAuthProvider;
-<<<<<<< HEAD
-  passport.authenticate(
+   passport.authenticate(
     provider,
     { session: false },
     (err: Error | null, user: Express.User | false | null) => {
@@ -212,39 +206,7 @@
       return res.redirect(redirectUrl);
     },
   )(req, res, next);
-=======
-   try {
-    const user = await new Promise<Express.User>((resolve, reject) => {
-      passport.authenticate(
-        provider,
-        { session: false },
-        (err: Error | null, user: Express.User | false | null) => {
-          if (err || !user) {
-            return reject(err || new Error('Authentication failed'));
-          }
-          resolve(user);
-        },
-      )(req, res, (err) => (err ? reject(err) : undefined));
-    });
-
-    const secret = getJwtSecret(res);
-    if (!secret) {
-      return;
-    }
-    assertEmail(user.email);
-    const token = jwt.sign({ email: user.email }, secret as string, {
-      expiresIn: '7d',
-    });
-    const frontend = process.env.FRONTEND_URL || 'http://localhost:5173/login';
-    const redirectUrl = `${frontend}?token=${token}&email=${encodeURIComponent(
-      user.email,
-    )}`;
-    return res.redirect(redirectUrl);
-  } catch {
-    return res.status(400).json({ message: 'Authentication failed' });
-  }
- 
->>>>>>> fa9d9acc
+ 
 });
 
 // MFA endpoints
