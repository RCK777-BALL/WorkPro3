--- conflicted
+++ resolved
@@ -106,16 +106,10 @@
  
     return res
       .cookie('token', token, {
-<<<<<<< HEAD
-        httpOnly: true,
+         httpOnly: true,
         sameSite: 'strict',
         secure: process.env.NODE_ENV === 'production',
-=======
-         httpOnly: true,
-        sameSite: 'lax',
-        secure: isCookieSecure(),
- 
->>>>>>> a41d6af5
+ 
       })
       .status(200)
        .json({ token, user: { ...safeUser, tenantId } });
