--- conflicted
+++ resolved
@@ -114,13 +114,9 @@
 });
 
 // Local register (optional)
-<<<<<<< HEAD
-router.post('/register', async (req, res) => {
+ router.post('/register', async (req, res) => {
   const parsed = await registerSchema.safeParseAsync(req.body);
-=======
-router.post('/register', registerLimiter, async (req, res) => {
-  const parsed = registerSchema.safeParse(req.body);
->>>>>>> fd4e8e16
+ 
   if (!parsed.success) {
     return res.status(400).json({ message: 'Invalid request' });
   }
