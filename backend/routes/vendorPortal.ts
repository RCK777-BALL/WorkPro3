--- conflicted
+++ resolved
@@ -40,18 +40,14 @@
       return;
     }
 
-<<<<<<< HEAD
-    const token = jwt.sign({ id: vendor._id.toString() }, secret as string, {
+     const token = jwt.sign({ id: vendor._id.toString() }, secret as string, {
       expiresIn: '7d',
     });
     res.json({ token });
   } catch (err) {
     next(err);
   }
-=======
-  const token = createJwt({ _id: vendor._id }, secret);
-  res.json({ token });
->>>>>>> 04f14e6f
+ 
 });
 
 // All routes below require a valid vendor token
