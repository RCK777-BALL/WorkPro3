import express from 'express';
import type { Request, Response, NextFunction } from 'express';

import Vendor from '../models/Vendor';
import PurchaseOrder from '../models/PurchaseOrder';
import { requireVendorAuth } from '../middleware/vendorAuth';
import { getJwtSecret } from '../utils/getJwtSecret';
import { assertEmail } from '../utils/assert';
import createJwt from '../utils/createJwt';

import {
  listVendorPurchaseOrders,
  updateVendorPurchaseOrder,
} from '../controllers/PurchaseOrderController';

const router = express.Router();

/**
 * Vendor login - issues a JWT for portal access
 */
 router.post('/login', async (
  req: Request,
  res: Response,
): Promise<Response> => {
  const { vendorId, email } = req.body as { vendorId?: string; email?: string };
  if (!vendorId) {
    return res.status(400).json({ message: 'vendorId required' });
  }
  if (email !== undefined) {
    assertEmail(email);
  }

  const vendor = await Vendor.findById(vendorId).lean();
  if (!vendor || (email && vendor.email !== email)) {
    return res.status(401).json({ message: 'Invalid credentials' });
  }

<<<<<<< HEAD
  let secret: string;
  try {
    secret = getJwtSecret(process.env, true);
  } catch {
    res.status(500).json({ message: 'Server configuration issue' });
    return;
=======
  const secret = getJwtSecret(res, true);
  if (!secret) {
    return res;
>>>>>>> fa9d9acc
  }

  const token = jwt.sign({ id: vendor._id.toString() }, secret, {
    expiresIn: '7d',
  });
  return res.json({ token });
 
});

// All routes below require a valid vendor token
router.use(requireVendorAuth);

/**
 * List purchase orders for the authenticated vendor
 * (supports both /purchase-orders and /pos for backward compatibility)
 */
router.get('/purchase-orders', listVendorPurchaseOrders);
router.get('/pos', listVendorPurchaseOrders);

/**
 * Retrieve a single purchase order for the authenticated vendor
 */
router.get(
  '/purchase-orders/:id',
  async (req: Request, res: Response, next: NextFunction): Promise<void> => {
    try {
      const { id } = req.params;
      const vendorId = (req as any).vendorId;
      const po = await PurchaseOrder.findOne({ _id: id, vendor: vendorId }).lean();
      if (!po) {
        res.status(404).json({ message: 'Not found' });
        return;
      }
      res.json(po);
    } catch (err) {
      next(err);
    }
  },
);

/**
 * Update a purchase order for the authenticated vendor
 * (supports both /purchase-orders/:id and /pos/:id for backward compatibility)
 */
router.put('/purchase-orders/:id', updateVendorPurchaseOrder);
router.put('/pos/:id', updateVendorPurchaseOrder);

export default router;<|MERGE_RESOLUTION|>--- conflicted
+++ resolved
@@ -35,18 +35,13 @@
     return res.status(401).json({ message: 'Invalid credentials' });
   }
 
-<<<<<<< HEAD
-  let secret: string;
+   let secret: string;
   try {
     secret = getJwtSecret(process.env, true);
   } catch {
     res.status(500).json({ message: 'Server configuration issue' });
     return;
-=======
-  const secret = getJwtSecret(res, true);
-  if (!secret) {
-    return res;
->>>>>>> fa9d9acc
+ 
   }
 
   const token = jwt.sign({ id: vendor._id.toString() }, secret, {
