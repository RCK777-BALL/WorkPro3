--- conflicted
+++ resolved
@@ -18,8 +18,7 @@
 /**
  * Vendor login - issues a JWT for portal access
  */
-<<<<<<< HEAD
-router.post('/login', async (
+ router.post('/login', async (
   req: Request,
   res: Response,
 ): Promise<Response> => {
@@ -45,38 +44,7 @@
     expiresIn: '7d',
   });
   return res.json({ token });
-=======
-router.post('/login', async (req: Request, res: Response, next: NextFunction) => {
-  try {
-    const { vendorId, email } = req.body as { vendorId?: string; email?: string };
-    if (!vendorId) {
-      res.status(400).json({ message: 'vendorId required' });
-      return;
-    }
-    if (email !== undefined) {
-      assertEmail(email);
-    }
-
-    const vendor = await Vendor.findById(vendorId).lean();
-    if (!vendor || (email && vendor.email !== email)) {
-      res.status(401).json({ message: 'Invalid credentials' });
-      return;
-    }
-
-    const secret = getJwtSecret(res, true);
-    if (!secret) {
-      return;
-    }
-
-     const token = jwt.sign({ id: vendor._id.toString() }, secret as string, {
-      expiresIn: '7d',
-    });
-    res.json({ token });
-  } catch (err) {
-    next(err);
-  }
  
->>>>>>> 6def57f9
 });
 
 // All routes below require a valid vendor token
