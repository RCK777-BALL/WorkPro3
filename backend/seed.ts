--- conflicted
+++ resolved
@@ -41,10 +41,6 @@
 import PurchaseOrder from './models/PurchaseOrder';
 import StockHistory from './models/StockHistory';
 import { writeAuditLog } from './utils';
-<<<<<<< HEAD
-import DowntimeLog from './models/DowntimeLog';
-import MetricsRollup from './models/MetricsRollup';
-=======
 import InspectionTemplate from './models/InspectionTemplate';
 import MaintenanceSchedule from './models/MaintenanceSchedule';
 import ConditionRule from './models/ConditionRule';
@@ -56,7 +52,6 @@
   pmScheduleFixture,
   workOrderWithChecklistFixture,
 } from './seedFixtures';
->>>>>>> 441dc28e
 
 // Tenant id used for all seeded records
 const tenantId = process.env.SEED_TENANT_ID
@@ -143,14 +138,9 @@
   await StockItem.deleteMany({});
   await StockHistory.deleteMany({});
   await PurchaseOrder.deleteMany({});
-<<<<<<< HEAD
-  await DowntimeLog.deleteMany({});
-  await MetricsRollup.deleteMany({});
-=======
   await InspectionTemplate.deleteMany({});
   await MaintenanceSchedule.deleteMany({});
   await ConditionRule.deleteMany({});
->>>>>>> 441dc28e
 
   // Seed Tenant
   await Tenant.create({
