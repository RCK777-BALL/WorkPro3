// shared/permissions.ts

export type Permission = string;

<<<<<<< HEAD
export const formatPermission = (category?: string, action?: string): Permission => {
  const normalizedCategory = category?.trim();
  const normalizedAction = action?.trim();
  const key = normalizedCategory
    ? normalizedAction
      ? `${normalizedCategory}.${normalizedAction}`
      : normalizedCategory
    : '';
=======
export const formatPermission = (category: string, action?: string): Permission => {
  const normalizedCategory = category.trim();
  const normalizedAction = action?.trim();
  const key = normalizedAction ? `${normalizedCategory}.${normalizedAction}` : normalizedCategory;
>>>>>>> 658d37de
  return key.toLowerCase() as Permission;
};

export const CORE_PERMISSION_CATEGORIES = [
  'workorders',
  'assets',
  'pm',
  'inventory',
  'team',
  'settings',
  'analytics',
] as const;

export type PermissionCategory = (typeof CORE_PERMISSION_CATEGORIES)[number];

// Permission actions vary across modules (e.g., read, write, manage, export, import).
// Using a broad string type keeps type safety for the permission strings themselves
// while allowing feature-specific actions without constant type updates.
export type PermissionAction = string;<|MERGE_RESOLUTION|>--- conflicted
+++ resolved
@@ -1,38 +1,27 @@
-// shared/permissions.ts
-
-export type Permission = string;
-
-<<<<<<< HEAD
-export const formatPermission = (category?: string, action?: string): Permission => {
-  const normalizedCategory = category?.trim();
-  const normalizedAction = action?.trim();
-  const key = normalizedCategory
-    ? normalizedAction
-      ? `${normalizedCategory}.${normalizedAction}`
-      : normalizedCategory
-    : '';
-=======
-export const formatPermission = (category: string, action?: string): Permission => {
-  const normalizedCategory = category.trim();
-  const normalizedAction = action?.trim();
-  const key = normalizedAction ? `${normalizedCategory}.${normalizedAction}` : normalizedCategory;
->>>>>>> 658d37de
-  return key.toLowerCase() as Permission;
-};
-
-export const CORE_PERMISSION_CATEGORIES = [
-  'workorders',
-  'assets',
-  'pm',
-  'inventory',
-  'team',
-  'settings',
-  'analytics',
-] as const;
-
-export type PermissionCategory = (typeof CORE_PERMISSION_CATEGORIES)[number];
-
-// Permission actions vary across modules (e.g., read, write, manage, export, import).
-// Using a broad string type keeps type safety for the permission strings themselves
-// while allowing feature-specific actions without constant type updates.
-export type PermissionAction = string;+// shared/permissions.ts
+
+export type Permission = string;
+
+export const formatPermission = (category: string, action?: string): Permission => {
+  const normalizedCategory = category.trim();
+  const normalizedAction = action?.trim();
+  const key = normalizedAction ? `${normalizedCategory}.${normalizedAction}` : normalizedCategory;
+  return key.toLowerCase() as Permission;
+};
+
+export const CORE_PERMISSION_CATEGORIES = [
+  'workorders',
+  'assets',
+  'pm',
+  'inventory',
+  'team',
+  'settings',
+  'analytics',
+] as const;
+
+export type PermissionCategory = (typeof CORE_PERMISSION_CATEGORIES)[number];
+
+// Permission actions vary across modules (e.g., read, write, manage, export, import).
+// Using a broad string type keeps type safety for the permission strings themselves
+// while allowing feature-specific actions without constant type updates.
+export type PermissionAction = string;