--- conflicted
+++ resolved
@@ -5,14 +5,8 @@
 import type { RequestHandler } from 'express';
 
 import type { AuthedRequest } from '../../types/http';
-<<<<<<< HEAD
-import type { UserRole } from '../../types/auth';
-import type { PermissionAssignment } from '@shared/auth';
-import permissionsMatrix from './permissions.json';
-=======
 import { formatPermission, type Permission, type PermissionAction, type PermissionCategory } from '@shared/permissions';
 import { ensurePermissionList, hasPermission, resolveUserPermissions } from '../../services/permissionService';
->>>>>>> 849c2d93
 
 const toPermissionKey = (
   scopeOrPermission: Permission | PermissionCategory,
@@ -24,37 +18,11 @@
   return formatPermission(String(scopeOrPermission));
 };
 
-<<<<<<< HEAD
-export const hasPermission = <S extends PermissionScope>(
-  roles: string[] | undefined,
-  scope: S,
-  action: PermissionAction<S>,
-  permissions?: PermissionAssignment[],
-  tenantId?: string,
-  siteId?: string,
-): boolean => {
-  if (permissions?.length) {
-    const matched = permissions.some((grant) => {
-      if (grant.scope !== scope) return false;
-      if (!grant.actions.includes(action)) return false;
-      if (grant.tenantId && tenantId && grant.tenantId !== tenantId) return false;
-      if (grant.siteId && siteId && grant.siteId !== siteId) return false;
-      return true;
-    });
-    if (matched) {
-      return true;
-    }
-  }
-
-  if (!roles || roles.length === 0) {
-    return false;
-=======
 const resolvePermissionsForRequest = async (
   req: AuthedRequest,
 ): Promise<{ permissions: Permission[]; roles: string[] }> => {
   if (!req.user?.id) {
     throw Object.assign(new Error('Unauthorized'), { status: 401 });
->>>>>>> 849c2d93
   }
 
   const existing = ensurePermissionList((req.user as { permissions?: unknown }).permissions);
@@ -79,22 +47,6 @@
   scopeOrPermission: Permission | PermissionCategory,
   action?: PermissionAction,
 ): RequestHandler =>
-<<<<<<< HEAD
-  (req, res, next): void => {
-    const authedReq = req as AuthedRequest;
-    const user = authedReq.user as { roles?: unknown; role?: unknown; permissions?: PermissionAssignment[] } | undefined;
-    const roles = toRoleList(user?.roles);
-    if (roles.length === 0 && user?.role) {
-      roles.push(...toRoleList(user.role));
-    }
-
-    const permissions = Array.isArray(user?.permissions) ? user?.permissions : undefined;
-
-    if (!hasPermission(roles, scope, action, permissions, authedReq.tenantId, authedReq.siteId)) {
-      res.status(403).json({ message: 'Forbidden' });
-      return;
-    }
-=======
   async (req, res, next): Promise<void> => {
     try {
       const permission = toPermissionKey(scopeOrPermission, action);
@@ -104,7 +56,6 @@
         res.status(403).json({ message: 'Forbidden' });
         return;
       }
->>>>>>> 849c2d93
 
       next();
     } catch (error) {
