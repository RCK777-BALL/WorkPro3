--- conflicted
+++ resolved
@@ -1,89 +1,7 @@
-<<<<<<< HEAD
-import type { Request, Response, NextFunction } from 'express';
-import type { ParamsDictionary } from 'express-serve-static-core';
-import type { Types } from 'mongoose';
-import type { ParsedQs } from 'qs';
-import AuditLog from '../../models/AuditLog';
-import logger from '../../utils/logger';
-import { toEntityId, toObjectId } from '../../utils/ids';
-import type { AuthedRequest, AuthedRequestHandler } from '../../types/http';
-
-export type AuditValue = unknown;
-
-const normalize = (v: AuditValue): AuditValue => JSON.parse(JSON.stringify(v));
-
-export async function auditAction(
-  req: Request,
-  action: string,
-  entityType: string,
-  targetId: string | Types.ObjectId,
-  before?: AuditValue,
-  after?: AuditValue,
-): Promise<void> {
-  try {
-    const tenantId = req.tenantId;
-    const siteId = req.siteId;
-    const userId = toEntityId((req.user as any)?._id || (req.user as any)?.id);
-    if (!tenantId) return;
-    await AuditLog.create({
-      tenantId,
-      siteId,
-      userId,
-      action,
-      entityType,
-      entityId: toEntityId(targetId),
-      before: before === undefined ? undefined : normalize(before),
-      after: after === undefined ? undefined : normalize(after),
-      ts: new Date(),
-    });
-  } catch (err) {
-    logger.error('audit log error', err);
-  }
-}
-
-type Loader<
-  T = unknown,
-  P extends ParamsDictionary = ParamsDictionary,
-  ResBody = unknown,
-  ReqBody = unknown,
-  ReqQuery extends ParsedQs = ParsedQs,
-> = (req: AuthedRequest<P, ResBody, ReqBody, ReqQuery>) => Promise<T | null>;
-
-export function withAudit<
-  P extends ParamsDictionary = ParamsDictionary,
-  ResBody = unknown,
-  ReqBody = unknown,
-  ReqQuery extends ParsedQs = ParsedQs,
-  T = unknown,
->(
-  entityType: string,
-  action: string,
-  load: Loader<T, P, ResBody, ReqBody, ReqQuery>,
-  handler: AuthedRequestHandler<P, ResBody, ReqBody, ReqQuery>,
-): AuthedRequestHandler<P, ResBody, ReqBody, ReqQuery> {
-  return async (req, res, next) => {
-    const authedReq = req as AuthedRequest<P, ResBody, ReqBody, ReqQuery> & {
-      auditId?: string;
-    };
-    const before = await load(authedReq);
-    await handler(authedReq, res as Response<ResBody>, next as NextFunction);
-    const after = await load(authedReq);
-    const rawId =
-      authedReq.auditId ??
-      (authedReq.params as { id?: string })?.id ??
-      (after as { _id?: Types.ObjectId | string })?._id;
-    const entityId = rawId ? toObjectId(rawId) ?? rawId : undefined;
-    if (entityId) {
-      await auditAction(authedReq, action, entityType, entityId, before ?? undefined, after ?? undefined);
-    }
-  };
-}
-=======
 export {
   auditAction,
   withAudit,
   writeAuditLog,
   type AuditValue,
   type WriteAuditLogInput,
-} from '../../utils/audit';
->>>>>>> db0f52ab
+} from '../../utils/audit';