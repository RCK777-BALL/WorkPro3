/*
 * SPDX-License-Identifier: MIT
 */

import type { Response, NextFunction } from 'express';
import { Parser as Json2csvParser } from 'json2csv';
import PDFDocument from 'pdfkit';
import type { Readable } from 'stream';
import { z } from 'zod';
import type { AuthedRequest } from '../../../types/http';
import { fail } from '../../lib/http';
import {
  calculateBacklogAgingMetrics,
  calculateBacklogMetrics,
  calculateMttrMtbfTrend,
  calculatePmCompliance,
  calculateReliabilityMetrics,
  calculateSlaPerformanceTrend,
  calculateTechnicianUtilization,
} from './metricsService';

const listQuerySchema = z.object({
  startDate: z.string().datetime({ offset: true }).optional(),
  endDate: z.string().datetime({ offset: true }).optional(),
  assetIds: z
    .union([
      z.string().transform((value) => value.split(',').map((entry) => entry.trim()).filter(Boolean)),
      z.array(z.string().trim().min(1)),
    ])
    .optional(),
});

const parseQuery = (req: AuthedRequest) => {
  const parsed = listQuerySchema.safeParse(req.query);
  if (!parsed.success) {
    return { error: parsed.error.errors.map((issue) => issue.message).join(', ') } as const;
  }

  const window = {
    start: parsed.data.startDate ? new Date(parsed.data.startDate) : undefined,
    end: parsed.data.endDate ? new Date(parsed.data.endDate) : undefined,
    assetIds: parsed.data.assetIds,
  } as const;

  return { window } as const;
};

<<<<<<< HEAD
=======
const parseGranularity = (value: unknown): 'day' | 'month' => (value === 'day' ? 'day' : 'month');

const ensureTenant = (req: AuthedRequest, res: Response): req is AuthedRequest & { tenantId: string } => {
  if (!req.tenantId) {
    fail(res, 'Tenant context is required', 400);
    return false;
  }
  return true;
};

>>>>>>> e97ea7ce
export const reliabilityMetricsHandler = async (req: AuthedRequest, res: Response, next: NextFunction) => {
  const parsed = parseQuery(req);
  if ('error' in parsed) {
    fail(res, parsed.error ?? 'Invalid request', 400);
    return;
  }

  try {
    const result = await calculateReliabilityMetrics(req.tenantId!, parsed.window);
    res.json({ success: true, data: result });
  } catch (err) {
    next(err);
  }
};

export const backlogMetricsHandler = async (req: AuthedRequest, res: Response, next: NextFunction) => {
  const parsed = parseQuery(req);
  if ('error' in parsed) {
    fail(res, parsed.error ?? 'Invalid request', 400);
    return;
  }

  try {
    const result = await calculateBacklogMetrics(req.tenantId!, parsed.window);
    res.json({ success: true, data: result });
  } catch (err) {
    next(err);
  }
};

export const pmComplianceHandler = async (req: AuthedRequest, res: Response, next: NextFunction) => {
  const parsed = parseQuery(req);
  if ('error' in parsed) {
    fail(res, parsed.error ?? 'Invalid request', 400);
    return;
  }

  try {
    const result = await calculatePmCompliance(req.tenantId!, parsed.window);
    res.json({ success: true, data: result });
  } catch (err) {
    next(err);
  }
};

export const mttrMtbfTrendHandler = async (req: AuthedRequest, res: Response, next: NextFunction) => {
  const parsed = parseQuery(req);
  if ('error' in parsed) {
    fail(res, parsed.error ?? 'Invalid request', 400);
    return;
  }

  if (!ensureTenant(req, res)) return;

  try {
    const granularity = parseGranularity(req.query.granularity);
    const result = await calculateMttrMtbfTrend(req.tenantId, parsed.window, granularity);
    res.json({ success: true, data: result });
  } catch (err) {
    next(err);
  }
};

export const backlogAgingHandler = async (req: AuthedRequest, res: Response, next: NextFunction) => {
  const parsed = parseQuery(req);
  if ('error' in parsed) {
    fail(res, parsed.error ?? 'Invalid request', 400);
    return;
  }

  if (!ensureTenant(req, res)) return;

  try {
    const result = await calculateBacklogAgingMetrics(req.tenantId, parsed.window);
    res.json({ success: true, data: result });
  } catch (err) {
    next(err);
  }
};

export const slaPerformanceHandler = async (req: AuthedRequest, res: Response, next: NextFunction) => {
  const parsed = parseQuery(req);
  if ('error' in parsed) {
    fail(res, parsed.error ?? 'Invalid request', 400);
    return;
  }

  if (!ensureTenant(req, res)) return;

  try {
    const granularity = parseGranularity(req.query.granularity);
    const result = await calculateSlaPerformanceTrend(req.tenantId, parsed.window, granularity);
    res.json({ success: true, data: result });
  } catch (err) {
    next(err);
  }
};

export const technicianUtilizationHandler = async (req: AuthedRequest, res: Response, next: NextFunction) => {
  const parsed = parseQuery(req);
  if ('error' in parsed) {
    fail(res, parsed.error ?? 'Invalid request', 400);
    return;
  }

  if (!ensureTenant(req, res)) return;

  try {
    const result = await calculateTechnicianUtilization(req.tenantId, parsed.window);
    res.json({ success: true, data: result });
  } catch (err) {
    next(err);
  }
};

const csvExport = (req: AuthedRequest, res: Response, rows: Record<string, unknown>[], filename: string) => {
  const parser = new Json2csvParser();
  const csv = parser.parse(rows);
  res.header('Content-Type', 'text/csv');
  res.attachment(filename);
  res.send(csv);
};

const pdfExport = (
  res: Response,
  title: string,
  subtitle: string,
  rows: Array<[string, string]>,
  filename: string,
) => {
  const doc = new PDFDocument({ autoFirstPage: true });
  const stream = doc as typeof doc & Readable;

  res.setHeader('Content-Type', 'application/pdf');
  res.setHeader('Content-Disposition', `attachment; filename="${filename}"`);
  stream.pipe(res);

  doc.fontSize(18).text(title, { align: 'center' });
  doc.moveDown();
  doc.fontSize(12).text(subtitle);
  doc.moveDown();
  rows.forEach(([label, value]) => {
    doc.fontSize(11).text(`${label}: ${value}`);
  });
  doc.end();
};

export const mttrMtbfTrendCsvHandler = async (req: AuthedRequest, res: Response, next: NextFunction) => {
  const parsed = parseQuery(req);
  if ('error' in parsed) {
    fail(res, parsed.error ?? 'Invalid request', 400);
    return;
  }
  if (!ensureTenant(req, res)) return;

  try {
    const granularity = parseGranularity(req.query.granularity);
    const result = await calculateMttrMtbfTrend(req.tenantId, parsed.window, granularity);
    const rows = result.series.map((point) => ({
      period: point.period,
      mttrHours: point.mttrHours,
      mtbfHours: point.mtbfHours,
      failures: point.failures,
    }));
    csvExport(req, res, rows, 'kpi-mttr-mtbf.csv');
  } catch (err) {
    next(err);
  }
};

export const mttrMtbfTrendPdfHandler = async (req: AuthedRequest, res: Response, next: NextFunction) => {
  const parsed = parseQuery(req);
  if ('error' in parsed) {
    fail(res, parsed.error ?? 'Invalid request', 400);
    return;
  }
  if (!ensureTenant(req, res)) return;

  try {
    const granularity = parseGranularity(req.query.granularity);
    const result = await calculateMttrMtbfTrend(req.tenantId, parsed.window, granularity);
    const rows: Array<[string, string]> = result.series.map((point) => [
      point.period,
      `MTTR ${point.mttrHours}h | MTBF ${point.mtbfHours}h | Failures ${point.failures}`,
    ]);
    pdfExport(
      res,
      'MTTR/MTBF Trend',
      `Range: ${result.range.start} → ${result.range.end} (${result.range.granularity})`,
      rows,
      'kpi-mttr-mtbf.pdf',
    );
  } catch (err) {
    next(err);
  }
};

export const backlogAgingCsvHandler = async (req: AuthedRequest, res: Response, next: NextFunction) => {
  const parsed = parseQuery(req);
  if ('error' in parsed) {
    fail(res, parsed.error ?? 'Invalid request', 400);
    return;
  }
  if (!ensureTenant(req, res)) return;

  try {
    const result = await calculateBacklogAgingMetrics(req.tenantId, parsed.window);
    const rows = result.buckets.map((bucket) => ({
      label: bucket.label,
      minDays: bucket.minDays,
      maxDays: bucket.maxDays ?? '∞',
      count: bucket.count,
    }));
    csvExport(req, res, rows, 'kpi-backlog-aging.csv');
  } catch (err) {
    next(err);
  }
};

export const backlogAgingPdfHandler = async (req: AuthedRequest, res: Response, next: NextFunction) => {
  const parsed = parseQuery(req);
  if ('error' in parsed) {
    fail(res, parsed.error ?? 'Invalid request', 400);
    return;
  }
  if (!ensureTenant(req, res)) return;

  try {
    const result = await calculateBacklogAgingMetrics(req.tenantId, parsed.window);
    const rows: Array<[string, string]> = result.buckets.map((bucket) => [
      bucket.label,
      `${bucket.count} work orders`,
    ]);
    pdfExport(
      res,
      'Backlog Aging',
      `As of ${result.asOf} (total open: ${result.totalOpen})`,
      rows,
      'kpi-backlog-aging.pdf',
    );
  } catch (err) {
    next(err);
  }
};

export const slaPerformanceCsvHandler = async (req: AuthedRequest, res: Response, next: NextFunction) => {
  const parsed = parseQuery(req);
  if ('error' in parsed) {
    fail(res, parsed.error ?? 'Invalid request', 400);
    return;
  }
  if (!ensureTenant(req, res)) return;

  try {
    const granularity = parseGranularity(req.query.granularity);
    const result = await calculateSlaPerformanceTrend(req.tenantId, parsed.window, granularity);
    const rows = result.series.map((point) => ({
      period: point.period,
      responseRate: point.responseRate,
      resolutionRate: point.resolutionRate,
      candidates: point.candidates,
    }));
    csvExport(req, res, rows, 'kpi-sla-performance.csv');
  } catch (err) {
    next(err);
  }
};

export const slaPerformancePdfHandler = async (req: AuthedRequest, res: Response, next: NextFunction) => {
  const parsed = parseQuery(req);
  if ('error' in parsed) {
    fail(res, parsed.error ?? 'Invalid request', 400);
    return;
  }
  if (!ensureTenant(req, res)) return;

  try {
    const granularity = parseGranularity(req.query.granularity);
    const result = await calculateSlaPerformanceTrend(req.tenantId, parsed.window, granularity);
    const rows: Array<[string, string]> = result.series.map((point) => [
      point.period,
      `Response ${point.responseRate}% | Resolution ${point.resolutionRate}% | Candidates ${point.candidates}`,
    ]);
    pdfExport(
      res,
      'SLA Performance',
      `Range: ${result.range.start} → ${result.range.end} (${result.range.granularity})`,
      rows,
      'kpi-sla-performance.pdf',
    );
  } catch (err) {
    next(err);
  }
};

export const technicianUtilizationCsvHandler = async (req: AuthedRequest, res: Response, next: NextFunction) => {
  const parsed = parseQuery(req);
  if ('error' in parsed) {
    fail(res, parsed.error ?? 'Invalid request', 400);
    return;
  }
  if (!ensureTenant(req, res)) return;

  try {
    const result = await calculateTechnicianUtilization(req.tenantId, parsed.window);
    const rows = result.technicians.map((tech) => ({
      technicianId: tech.technicianId,
      technicianName: tech.technicianName,
      hoursLogged: tech.hoursLogged,
      capacityHours: tech.capacityHours,
      utilizationRate: tech.utilizationRate,
    }));
    csvExport(req, res, rows, 'kpi-technician-utilization.csv');
  } catch (err) {
    next(err);
  }
};

export const technicianUtilizationPdfHandler = async (req: AuthedRequest, res: Response, next: NextFunction) => {
  const parsed = parseQuery(req);
  if ('error' in parsed) {
    fail(res, parsed.error ?? 'Invalid request', 400);
    return;
  }
  if (!ensureTenant(req, res)) return;

  try {
    const result = await calculateTechnicianUtilization(req.tenantId, parsed.window);
    const rows: Array<[string, string]> = result.technicians.map((tech) => [
      tech.technicianName,
      `Utilization ${tech.utilizationRate}% (${tech.hoursLogged}/${tech.capacityHours}h)`,
    ]);
    pdfExport(
      res,
      'Technician Utilization',
      `Range: ${result.range.start} → ${result.range.end} (avg ${result.averageUtilization}%)`,
      rows,
      'kpi-technician-utilization.pdf',
    );
  } catch (err) {
    next(err);
  }
};<|MERGE_RESOLUTION|>--- conflicted
+++ resolved
@@ -45,8 +45,6 @@
   return { window } as const;
 };
 
-<<<<<<< HEAD
-=======
 const parseGranularity = (value: unknown): 'day' | 'month' => (value === 'day' ? 'day' : 'month');
 
 const ensureTenant = (req: AuthedRequest, res: Response): req is AuthedRequest & { tenantId: string } => {
@@ -57,7 +55,6 @@
   return true;
 };
 
->>>>>>> e97ea7ce
 export const reliabilityMetricsHandler = async (req: AuthedRequest, res: Response, next: NextFunction) => {
   const parsed = parseQuery(req);
   if ('error' in parsed) {
