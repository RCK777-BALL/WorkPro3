--- conflicted
+++ resolved
@@ -29,12 +29,7 @@
   message: string;
 }
 
-<<<<<<< HEAD
-export interface ImportAssetRow {
-  [key: string]: unknown;
-=======
 export interface ImportAssetRow extends Record<string, string | number | undefined> {
->>>>>>> 03cb2f16
   name: string;
   type?: AssetDoc['type'] | undefined;
   status?: string | undefined;
@@ -46,12 +41,7 @@
   criticality?: string | undefined;
 }
 
-<<<<<<< HEAD
-export interface ImportPmRow {
-  [key: string]: unknown;
-=======
 export interface ImportPmRow extends Record<string, string | number | undefined> {
->>>>>>> 03cb2f16
   title: string;
   asset?: string;
   interval?: string;
@@ -59,12 +49,7 @@
   priority?: string;
 }
 
-<<<<<<< HEAD
-export interface ImportWorkOrderRow {
-  [key: string]: unknown;
-=======
 export interface ImportWorkOrderRow extends Record<string, string | number | undefined> {
->>>>>>> 03cb2f16
   title: string;
   status?: string;
   priority?: string;
@@ -73,12 +58,7 @@
   dueDate?: string;
 }
 
-<<<<<<< HEAD
-export interface ImportPartRow {
-  [key: string]: unknown;
-=======
 export interface ImportPartRow extends Record<string, string | number | undefined> {
->>>>>>> 03cb2f16
   name: string;
   partNumber?: string;
   quantity?: number;
@@ -127,15 +107,12 @@
 
 type ImportableColumn = keyof ImportAssetRow;
 type ColumnAliases<TRow extends Record<string, unknown>> = Record<string, keyof TRow & string>;
-<<<<<<< HEAD
-=======
 type ImportRowMap = {
   assets: ImportAssetRow;
   pms: ImportPmRow;
   workOrders: ImportWorkOrderRow;
   parts: ImportPartRow;
 };
->>>>>>> 03cb2f16
 
 const STATUS_VALUES = new Set(['Active', 'Offline', 'In Repair']);
 const CRITICALITY_VALUES = new Set(['high', 'medium', 'low']);
