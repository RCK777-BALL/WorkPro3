/*
 * SPDX-License-Identifier: MIT
 */

import { Schema, Types, model, type Document } from 'mongoose';

export interface LocationDocument extends Document {
  tenantId: Types.ObjectId;
  siteId?: Types.ObjectId | undefined;
  code: string;
  warehouse?: string;
  store: string;
  room?: string | undefined;
  bin?: string | undefined;
<<<<<<< HEAD
  barcode?: string | undefined;
=======
  capacity?: number;
  notes?: string;
  created_at?: Date;
  updated_at?: Date;
  created_by?: Types.ObjectId;
  updated_by?: Types.ObjectId;
>>>>>>> b6a66073
}

const locationSchema = new Schema<LocationDocument>(
  {
    tenantId: { type: Schema.Types.ObjectId, ref: 'Tenant', required: true, index: true },
    siteId: { type: Schema.Types.ObjectId, ref: 'Site', index: true },
    code: { type: String, required: true, trim: true },
    warehouse: { type: String, trim: true },
    store: { type: String, required: true, trim: true },
    room: { type: String, trim: true },
    bin: { type: String, trim: true },
<<<<<<< HEAD
    barcode: { type: String, trim: true, index: true },
=======
    capacity: { type: Number },
    notes: { type: String },
    created_by: { type: Schema.Types.ObjectId, ref: 'User' },
    updated_by: { type: Schema.Types.ObjectId, ref: 'User' },
>>>>>>> b6a66073
  },
  { timestamps: { createdAt: 'created_at', updatedAt: 'updated_at' } },
);

locationSchema.index({ tenantId: 1, code: 1 }, { unique: true });
locationSchema.index({ tenantId: 1, siteId: 1, store: 1, room: 1, bin: 1 }, { unique: true });
<<<<<<< HEAD
locationSchema.index({ tenantId: 1, barcode: 1 }, { unique: true, sparse: true });
=======
locationSchema.index({ tenantId: 1, warehouse: 1 });
>>>>>>> b6a66073

export default model<LocationDocument>('InventoryLocation', locationSchema);<|MERGE_RESOLUTION|>--- conflicted
+++ resolved
@@ -12,16 +12,12 @@
   store: string;
   room?: string | undefined;
   bin?: string | undefined;
-<<<<<<< HEAD
-  barcode?: string | undefined;
-=======
   capacity?: number;
   notes?: string;
   created_at?: Date;
   updated_at?: Date;
   created_by?: Types.ObjectId;
   updated_by?: Types.ObjectId;
->>>>>>> b6a66073
 }
 
 const locationSchema = new Schema<LocationDocument>(
@@ -33,24 +29,16 @@
     store: { type: String, required: true, trim: true },
     room: { type: String, trim: true },
     bin: { type: String, trim: true },
-<<<<<<< HEAD
-    barcode: { type: String, trim: true, index: true },
-=======
     capacity: { type: Number },
     notes: { type: String },
     created_by: { type: Schema.Types.ObjectId, ref: 'User' },
     updated_by: { type: Schema.Types.ObjectId, ref: 'User' },
->>>>>>> b6a66073
   },
   { timestamps: { createdAt: 'created_at', updatedAt: 'updated_at' } },
 );
 
 locationSchema.index({ tenantId: 1, code: 1 }, { unique: true });
 locationSchema.index({ tenantId: 1, siteId: 1, store: 1, room: 1, bin: 1 }, { unique: true });
-<<<<<<< HEAD
-locationSchema.index({ tenantId: 1, barcode: 1 }, { unique: true, sparse: true });
-=======
 locationSchema.index({ tenantId: 1, warehouse: 1 });
->>>>>>> b6a66073
 
 export default model<LocationDocument>('InventoryLocation', locationSchema);