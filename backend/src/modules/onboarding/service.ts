--- conflicted
+++ resolved
@@ -58,20 +58,6 @@
   return tenant;
 };
 
-<<<<<<< HEAD
-const ensureState = (state?: TenantOnboardingState): TenantOnboardingState => ({
-  steps: {
-    site: state?.steps?.site ?? { completed: false },
-    assets: state?.steps?.assets ?? { completed: false },
-    pmTemplates: state?.steps?.pmTemplates ?? { completed: false },
-    team: state?.steps?.team ?? { completed: false },
-  },
-  ...(state?.lastReminderAt ? { lastReminderAt: state.lastReminderAt } : {}),
-  ...(state?.reminderDismissedAt
-    ? { reminderDismissedAt: state.reminderDismissedAt }
-    : {}),
-});
-=======
 const ensureState = (state?: TenantOnboardingState): TenantOnboardingState => {
   const next = {
     steps: {
@@ -85,7 +71,6 @@
   };
   return next as TenantOnboardingState;
 };
->>>>>>> 19639a6d
 
 const collectSignals = async (tenantId: Types.ObjectId) => {
   const [hasSite, hasAsset, hasPmTask, userCount] = await Promise.all([
