--- conflicted
+++ resolved
@@ -23,7 +23,6 @@
   meterThreshold: z.number().positive().optional(),
 });
 
-<<<<<<< HEAD
 export const assignmentInputSchema = z
   .object({
     assetId: objectId,
@@ -46,8 +45,6 @@
   });
 
 export type AssignmentInput = z.infer<typeof assignmentInputSchema>;
-=======
-export type AssignmentInput = z.infer<typeof assignmentInputSchema>;
 
 export const templateInputSchema = z.object({
   name: z.string().min(1, 'Name is required'),
@@ -55,5 +52,4 @@
   description: z.string().optional(),
   tasks: z.array(z.string()).optional(),
   estimatedMinutes: z.number().int().nonnegative().optional(),
-});
->>>>>>> 54fc4f08
+});