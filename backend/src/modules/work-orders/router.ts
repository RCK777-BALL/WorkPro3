--- conflicted
+++ resolved
@@ -15,11 +15,7 @@
   deleteTemplateHandler,
   getTemplateHandler,
   listTemplatesHandler,
-<<<<<<< HEAD
-  requestApprovalHandler,
-=======
   reconcileOfflineUpdateHandler,
->>>>>>> 370e50e3
   updateStatusHandler,
   updateTemplateHandler,
   workOrderParamValidator,
