/*
 * SPDX-License-Identifier: MIT
 */

import { isValidObjectId, Types } from 'mongoose';

import WorkOrder, { type WorkOrderDocument } from '../../../models/WorkOrder';
import type { AuthedRequest } from '../../../types/http';
import WorkOrderTemplateModel, { type WorkOrderTemplate } from './templateModel';
import type { ApprovalStepUpdate, StatusTransition, WorkOrderContext, WorkOrderTemplateInput } from './types';
import { resolveUserId } from './middleware';
import { notifyUser } from '../../../utils';
import { applySlaPolicyToWorkOrder } from '../../../services/slaPolicyService';
<<<<<<< HEAD
import { notifyWorkOrderSlaBreach, notifyWorkOrderSlaEscalation } from '../notifications/service';
=======
import { resolveWorkOrderTimestampConflict } from './conflict';
>>>>>>> 370e50e3

const ensureTimeline = (
  workOrder: WorkOrderDocument,
): NonNullable<WorkOrderDocument['timeline']> => {
  if (!workOrder.timeline) {
    workOrder.timeline = [] as unknown as typeof workOrder.timeline;
  }
  return workOrder.timeline!;
};

const recordApprovalState = (
  workOrder: WorkOrderDocument,
  state: NonNullable<WorkOrderDocument['approvalState']>,
  note?: string,
  user?: AuthedRequest['user'],
) => {
  workOrder.approvalState = state;
  if (!workOrder.approvalStates) {
    workOrder.approvalStates = [] as unknown as NonNullable<WorkOrderDocument['approvalStates']>;
  }
  workOrder.approvalStates.push({
    state,
    changedAt: new Date(),
    changedBy: resolveUserId(user),
    note,
  });
};

export const getWorkOrderById = async (context: WorkOrderContext, workOrderId: string) => {
  if (!isValidObjectId(workOrderId)) throw new Error('Invalid work order id');
  return WorkOrder.findOne({ _id: workOrderId, tenantId: context.tenantId });
};

export const reconcileWorkOrderUpdate = async (
  context: WorkOrderContext,
  workOrderId: string,
  payload: Record<string, unknown>,
  clientUpdatedAt?: Date,
): Promise<
  | { status: 'applied'; workOrder: WorkOrderDocument; conflicts: string[] }
  | { status: 'conflict'; conflicts: string[]; snapshot: Record<string, unknown>; serverUpdatedAt: Date }
> => {
  const workOrder = await getWorkOrderById(context, workOrderId);
  if (!workOrder) throw new Error('Work order not found');

  if (clientUpdatedAt) {
    const serverUpdatedAt = workOrder.updatedAt ?? workOrder.createdAt ?? new Date(0);
    const resolution = resolveWorkOrderTimestampConflict(
      {
        id: workOrderId,
        updatedAt: serverUpdatedAt,
        payload: workOrder.toObject(),
      },
      {
        id: workOrderId,
        clientUpdatedAt,
        payload,
      },
    );

    if (!resolution.applyChange) {
      return {
        status: 'conflict',
        conflicts: resolution.conflicts,
        snapshot: workOrder.toObject(),
        serverUpdatedAt,
      };
    }
  }

  Object.entries(payload).forEach(([key, value]) => {
    if (value !== undefined) {
      workOrder.set(key, value);
    }
  });

  await workOrder.save();
  return { status: 'applied', workOrder, conflicts: [] };
};

export const updateWorkOrderStatus = async (
  context: WorkOrderContext,
  workOrderId: string,
  payload: StatusTransition,
) => {
  const workOrder = await getWorkOrderById(context, workOrderId);
  if (!workOrder) throw new Error('Work order not found');

  workOrder.status = payload.status as WorkOrderDocument['status'];
  const timeline = ensureTimeline(workOrder);
  timeline.push({
    label: `Status changed to ${payload.status}`,
    notes: payload.note,
    createdAt: new Date(),
    type: 'status',
  });

  await workOrder.save();
  return workOrder;
};

const findActiveApproval = (workOrder: WorkOrderDocument) =>
  (workOrder.approvalSteps ?? []).find((step) => step.step === workOrder.currentApprovalStep);

export const advanceApproval = async (
  context: WorkOrderContext,
  workOrderId: string,
  update: ApprovalStepUpdate,
  user?: AuthedRequest['user'],
) => {
  const workOrder = await getWorkOrderById(context, workOrderId);
  if (!workOrder) throw new Error('Work order not found');

  if (!workOrder.approvalSteps?.length) {
    workOrder.approvalStatus = update.approved ? 'approved' : 'rejected';
    recordApprovalState(workOrder, update.approved ? 'approved' : 'rejected', update.note, user);
    return workOrder.save();
  }

  const active = findActiveApproval(workOrder);
  if (!active) throw new Error('No pending approval step');

  active.status = update.approved ? 'approved' : 'rejected';
  active.approvedAt = update.approverId ? new Date() : active.approvedAt ?? new Date();
  active.note = update.note ?? active.note;
  active.approver = update.approverId ?? resolveUserId(user);

  const maxStep = Math.max(...workOrder.approvalSteps.map((step) => step.step));
    if (update.approved && workOrder.currentApprovalStep && workOrder.currentApprovalStep < maxStep) {
      workOrder.currentApprovalStep += 1;
      const nextStep = findActiveApproval(workOrder);
      if (nextStep?.approver) {
        notifyUser(nextStep.approver, `Approval required for ${workOrder.title}`, {
          title: 'Work order approval needed',
        }).catch(() => undefined);
      }
    } else {
      workOrder.approvalStatus = update.approved ? 'approved' : 'rejected';
      recordApprovalState(workOrder, update.approved ? 'approved' : 'rejected', update.note, user);
    }

    const timeline = ensureTimeline(workOrder);
    timeline.push({
      label: `Approval ${update.approved ? 'approved' : 'rejected'}`,
      notes: update.note,
      createdAt: new Date(),
      type: 'approval',
    createdBy: update.approverId ?? resolveUserId(user),
  });

  await workOrder.save();
  return workOrder;
};

export const requestApproval = async (
  context: WorkOrderContext,
  workOrderId: string,
  note?: string,
  user?: AuthedRequest['user'],
) => {
  const workOrder = await getWorkOrderById(context, workOrderId);
  if (!workOrder) throw new Error('Work order not found');

  workOrder.approvalStatus = 'pending';
  workOrder.status = 'pending_approval';
  workOrder.approvalRequestedBy = resolveUserId(user);
  workOrder.requestedAt = new Date();
  recordApprovalState(workOrder, 'pending', note, user);

  if (!workOrder.currentApprovalStep) {
    workOrder.currentApprovalStep = 1;
  }

  const firstStep = findActiveApproval(workOrder);
  if (firstStep?.approver) {
    notifyUser(firstStep.approver, `Approval required for ${workOrder.title}`, {
      title: 'Work order approval needed',
    }).catch(() => undefined);
  }

  const timeline = ensureTimeline(workOrder);
  timeline.push({
    label: 'Approval requested',
    notes: note,
    createdAt: new Date(),
    type: 'approval',
    createdBy: resolveUserId(user),
  });

  await workOrder.save();
  return workOrder;
};

export const acknowledgeSla = async (
  context: WorkOrderContext,
  workOrderId: string,
  kind: 'response' | 'resolve',
  at?: Date,
) => {
  const workOrder = await getWorkOrderById(context, workOrderId);
  if (!workOrder) throw new Error('Work order not found');
  const timestamp = at ?? new Date();
  if (kind === 'response') {
    workOrder.slaRespondedAt = timestamp;
  } else {
    workOrder.slaResolvedAt = timestamp;
  }

  const timeline = ensureTimeline(workOrder);
  timeline.push({
    label: kind === 'response' ? 'Response acknowledged' : 'Resolution recorded',
    createdAt: timestamp,
    type: 'sla',
  });

  await workOrder.save();
  return workOrder;
};

export const evaluateSla = (
  workOrder: WorkOrderDocument,
  now: Date = new Date(),
) => {
  const baseTime = workOrder.requestedAt ?? workOrder.createdAt ?? now;
  const responseDueAt =
    workOrder.slaResponseDueAt ??
    workOrder.slaTargets?.responseDueAt ??
    (workOrder.slaTargets?.responseMinutes
      ? new Date(baseTime.getTime() + workOrder.slaTargets.responseMinutes * 60 * 1000)
      : undefined);
  const resolveDueAt =
    workOrder.slaResolveDueAt ??
    workOrder.slaTargets?.resolveDueAt ??
    (workOrder.slaTargets?.resolveMinutes
      ? new Date(baseTime.getTime() + workOrder.slaTargets.resolveMinutes * 60 * 1000)
      : undefined);

  const responseBreached =
    Boolean(responseDueAt) &&
    !workOrder.slaRespondedAt &&
    now.getTime() > (responseDueAt as Date).getTime();
  const resolveBreached =
    Boolean(resolveDueAt) &&
    !workOrder.slaResolvedAt &&
    workOrder.status !== 'completed' &&
    now.getTime() > (resolveDueAt as Date).getTime();

  return {
    responseDueAt,
    resolveDueAt,
    responseBreached,
    resolveBreached,
    trigger: responseBreached ? 'response' : resolveBreached ? 'resolve' : null,
  } as const;
};

export const markSlaBreach = async (workOrder: WorkOrderDocument, trigger: 'response' | 'resolve') => {
  if (!workOrder.slaBreachAt) {
    workOrder.slaBreachAt = new Date();
    const timeline = ensureTimeline(workOrder);
    timeline.push({
      label: `${trigger === 'response' ? 'Response' : 'Resolution'} SLA breached`,
      createdAt: new Date(),
      type: 'sla',
    });
    await notifyWorkOrderSlaBreach(workOrder, trigger);
  }

  return escalateIfNeeded(workOrder);
};

export const createTemplate = async (input: WorkOrderTemplateInput) => {
  return WorkOrderTemplateModel.create(input);
};

export const listTemplates = async (context: WorkOrderContext) => {
  return WorkOrderTemplateModel.find({ tenantId: context.tenantId, ...(context.siteId ? { siteId: context.siteId } : {}) })
    .sort({ createdAt: -1 })
    .lean();
};

export const getTemplate = async (context: WorkOrderContext, templateId: string) => {
  if (!isValidObjectId(templateId)) throw new Error('Invalid template id');
  return WorkOrderTemplateModel.findOne({ _id: templateId, tenantId: context.tenantId });
};

export const updateTemplate = async (
  context: WorkOrderContext,
  templateId: string,
  payload: Partial<WorkOrderTemplate>,
) => {
  const template = await getTemplate(context, templateId);
  if (!template) throw new Error('Template not found');
  if (payload.name) template.name = payload.name;
  if (payload.description !== undefined) template.description = payload.description;
  template.defaults = { ...(template.defaults ?? {}), ...(payload.defaults ?? {}) };
  await template.save();
  return template;
};

export const deleteTemplate = async (context: WorkOrderContext, templateId: string) => {
  const template = await getTemplate(context, templateId);
  if (!template) throw new Error('Template not found');
  await template.deleteOne();
};

const shouldEscalate = (workOrder: WorkOrderDocument) => {
  const now = Date.now();
  return (workOrder.slaEscalations ?? []).filter((rule) => {
    const thresholdMs = (rule.thresholdMinutes ?? 0) * 60 * 1000;
    const due =
      rule.trigger === 'response'
        ? workOrder.slaResponseDueAt && !workOrder.slaRespondedAt
        : workOrder.slaResolveDueAt && !workOrder.slaResolvedAt;

    if (!due) return false;
    const baseTime = rule.trigger === 'response' ? workOrder.slaResponseDueAt : workOrder.slaResolveDueAt;
    const thresholdReached = baseTime && now >= new Date(baseTime).getTime() + thresholdMs;
    if (!thresholdReached) return false;

    if (rule.nextAttemptAt && now < new Date(rule.nextAttemptAt).getTime()) return false;
    if (rule.maxRetries && (rule.retryCount ?? 0) >= rule.maxRetries) return false;

    return true;
  });
};

export const escalateIfNeeded = async (workOrder: WorkOrderDocument) => {
  const rules = shouldEscalate(workOrder);
  if (!rules.length) return false;

  rules.forEach((rule) => {
    rule.escalatedAt = new Date();
    rule.retryCount = (rule.retryCount ?? 0) + 1;
    if (rule.retryBackoffMinutes && rule.maxRetries && rule.retryCount < rule.maxRetries) {
      rule.nextAttemptAt = new Date(Date.now() + rule.retryBackoffMinutes * 60 * 1000);
    }
    if (rule.priority) {
      workOrder.priority = rule.priority;
    }
    if (rule.reassign && rule.escalateTo?.length) {
      const reassignee = typeof rule.escalateTo[0] === 'string' ? new Types.ObjectId(rule.escalateTo[0]) : rule.escalateTo[0];
      workOrder.assignedTo = reassignee;
    }
    (rule.escalateTo ?? []).forEach((userId) => {
      notifyUser(userId, `${workOrder.title} breached the ${rule.trigger} threshold`, {
        title: 'SLA escalation',
      }).catch(() => undefined);
    });
    notifyWorkOrderSlaEscalation(workOrder, rule).catch(() => undefined);

    const timeline = ensureTimeline(workOrder);
    timeline.push({
      label: 'SLA escalated',
      notes: rule.priority ? `Priority set to ${rule.priority}` : undefined,
      createdAt: new Date(),
      type: 'sla',
    });
  });

  await workOrder.save();
  return true;
};

export const refreshSlaPolicy = async (workOrder: WorkOrderDocument) => {
  await applySlaPolicyToWorkOrder(workOrder);
  return workOrder.save();
};<|MERGE_RESOLUTION|>--- conflicted
+++ resolved
@@ -11,11 +11,7 @@
 import { resolveUserId } from './middleware';
 import { notifyUser } from '../../../utils';
 import { applySlaPolicyToWorkOrder } from '../../../services/slaPolicyService';
-<<<<<<< HEAD
-import { notifyWorkOrderSlaBreach, notifyWorkOrderSlaEscalation } from '../notifications/service';
-=======
 import { resolveWorkOrderTimestampConflict } from './conflict';
->>>>>>> 370e50e3
 
 const ensureTimeline = (
   workOrder: WorkOrderDocument,
