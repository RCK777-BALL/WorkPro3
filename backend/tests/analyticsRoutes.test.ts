--- conflicted
+++ resolved
@@ -60,7 +60,6 @@
 describe('Analytics routes', () => {
   it('returns KPI data as JSON', async () => {
     const res = await request(app).get('/api/v1/analytics/kpis').expect(200);
-<<<<<<< HEAD
     expect(res.body.data).toMatchObject({
       mttr: 1,
       mtbf: 5,
@@ -68,20 +67,14 @@
       availability: 0.9,
     });
     expect(getKPIs).toHaveBeenCalledWith('tenant123', {});
-=======
-    expect(res.body).toEqual({ mttr: 1, mtbf: 5, backlog: 2 });
-    expect(getKPIs).toHaveBeenCalledWith('tenant123', undefined);
->>>>>>> 86ebe961
+
   });
 
   it('exports KPI data as CSV, XLSX and PDF', async () => {
     const csvRes = await request(app).get('/api/v1/analytics/kpis.csv').expect(200);
     expect(csvRes.headers['content-type']).toContain('text/csv');
     expect(csvRes.text).toContain('mttr');
-<<<<<<< HEAD
-=======
-    expect(getKPIs).toHaveBeenCalledWith('tenant123', undefined);
->>>>>>> 86ebe961
+
 
     const xlsxRes = await request(app)
       .get('/api/v1/analytics/kpis.xlsx')
@@ -90,10 +83,7 @@
       .expect(200);
     expect(xlsxRes.headers['content-type']).toContain('spreadsheet');
     expect(xlsxRes.body.length).toBeGreaterThan(0);
-<<<<<<< HEAD
-=======
-    expect(getKPIs).toHaveBeenCalledWith('tenant123', undefined);
->>>>>>> 86ebe961
+
 
     const pdfRes = await request(app)
       .get('/api/v1/analytics/kpis.pdf')
@@ -102,17 +92,7 @@
       .expect(200);
     expect(pdfRes.headers['content-type']).toBe('application/pdf');
     expect(pdfRes.body.slice(0, 4).toString()).toBe('%PDF');
-<<<<<<< HEAD
-=======
-    expect(getKPIs).toHaveBeenCalledWith('tenant123', undefined);
-  });
 
-  it('passes type filters through to analytics service', async () => {
-    await request(app)
-      .get('/api/v1/analytics/kpis?type=calibration')
-      .expect(200);
-    expect(getKPIs).toHaveBeenLastCalledWith('tenant123', 'calibration');
->>>>>>> 86ebe961
   });
 
   it('returns trend datasets with exports', async () => {
