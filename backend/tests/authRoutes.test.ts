/*
 * SPDX-License-Identifier: MIT
 */

import { describe, it, beforeAll, afterAll, beforeEach, expect } from "vitest";
import request from 'supertest';
import express from 'express';
import cookieParser from 'cookie-parser';
import mongoose from 'mongoose';
import { MongoMemoryServer } from 'mongodb-memory-server';
import bcrypt from 'bcryptjs';
import User from '../models/User';
import jwt from 'jsonwebtoken';
import authRoutes from '../routes/AuthRoutes';

const app = express();
app.use(express.json());
app.use(cookieParser());
app.use('/api/auth', authRoutes);

let mongo: MongoMemoryServer;

beforeAll(async () => {
  process.env.JWT_SECRET = 'testsecret';
  mongo = await MongoMemoryServer.create();
  await mongoose.connect(mongo.getUri());
});

afterAll(async () => {
  await mongoose.disconnect();
  await mongo.stop();
});

beforeEach(async () => {
  await mongoose.connection.db?.dropDatabase();
});

describe('Auth Routes', () => {
  it('registers a new user with hashed password', async () => {
    const password = 'pass123';

    const res = await request(app)
      .post('/api/auth/register')
      .send({
        name: 'New User',
        email: 'new@example.com',
        password,
        tenantId: new mongoose.Types.ObjectId().toString(),
        employeeId: 'EMP1',
      })
      .expect(201);

    expect(res.body.message).toBe('User registered successfully');

    const user = await User.findOne({ email: 'new@example.com' }).lean();
    expect(user).toBeTruthy();
    expect(user?.passwordHash).toBeDefined();
    expect(user?.passwordHash).not.toBe(password);
    const match = await bcrypt.compare(password, user!.passwordHash);
    expect(match).toBe(true);
  });

  it('logs in and sets cookie', async () => {
    await User.create({
      name: 'Test',
      email: 'test@example.com',
      passwordHash: 'pass123',
      roles: ['admin'],
      tenantId: new mongoose.Types.ObjectId(),
    });

    const res = await request(app)
      .post('/api/auth/login')
      .send({ email: 'test@example.com', password: 'pass123' })
      .expect(200);

    const cookies = res.headers['set-cookie'];
    expect(cookies).toBeDefined();
    expect(cookies[0]).toMatch(/token=/);
    expect(cookies[0]).toMatch(/SameSite=Strict/);

    expect(res.body.user.email).toBe('test@example.com');
    expect(res.body.token).toBeUndefined();

    const token = cookies[0].split(';')[0].split('=')[1];
    const payload = jwt.verify(token, process.env.JWT_SECRET!) as jwt.JwtPayload;
    expect(payload.tenantId).toBe(res.body.user.tenantId);
  });

  it('optionally returns token in response when enabled', async () => {
    process.env.INCLUDE_AUTH_TOKEN = 'true';
    await User.create({
      name: 'Config',
      email: 'config@example.com',
      passwordHash: 'pass123',
      roles: ['admin'],
      tenantId: new mongoose.Types.ObjectId(),
    });

    const res = await request(app)
      .post('/api/auth/login')
      .send({ email: 'config@example.com', password: 'pass123' })
      .expect(200);

    expect(res.body.token).toBeDefined();

    delete process.env.INCLUDE_AUTH_TOKEN;
  });

<<<<<<< HEAD
  it('omits token from response when INCLUDE_AUTH_TOKEN is unset', async () => {
=======
  it('excludes token when INCLUDE_AUTH_TOKEN is unset', async () => {
>>>>>>> 0cc93ed4
    delete process.env.INCLUDE_AUTH_TOKEN;
    await User.create({
      name: 'NoToken',
      email: 'notoken@example.com',
      passwordHash: 'pass123',
      roles: ['admin'],
      tenantId: new mongoose.Types.ObjectId(),
    });

    const res = await request(app)
      .post('/api/auth/login')
      .send({ email: 'notoken@example.com', password: 'pass123' })
      .expect(200);

    expect(res.body.token).toBeUndefined();
  });

  it('gets current user with cookie and logs out', async () => {
    await User.create({
      name: 'Me',
      email: 'me@example.com',
      passwordHash: 'pass123',
      roles: ['viewer'],
      tenantId: new mongoose.Types.ObjectId(),
    });
    // login
    const login = await request(app)
      .post('/api/auth/login')
      .send({ email: 'me@example.com', password: 'pass123' })
      .expect(200);

    const cookies = login.headers['set-cookie'];

    const meRes = await request(app)
      .get('/api/auth/me')
      .set('Cookie', cookies)
      .expect(200);
    expect(meRes.body.email).toBe('me@example.com');

    await request(app)
      .post('/api/auth/logout')
      .set('Cookie', cookies)
      .expect(200);

    await request(app)
      .get('/api/auth/me')
      .set('Cookie', cookies)
      .expect(401);
  });

  it('uses secure cookies when configured', async () => {
    process.env.COOKIE_SECURE = 'true';
    await User.create({
      name: 'Secure',
      email: 'secure@example.com',
      passwordHash: 'pass123',
      roles: ['viewer'],
      tenantId: new mongoose.Types.ObjectId(),
    });

    const res = await request(app)
      .post('/api/auth/login')
      .send({ email: 'secure@example.com', password: 'pass123' })
      .expect(200);

    const cookies = res.headers['set-cookie'];
    expect(cookies).toBeDefined();
    expect(cookies[0]).toMatch(/Secure/);

    delete process.env.COOKIE_SECURE;
  });
});<|MERGE_RESOLUTION|>--- conflicted
+++ resolved
@@ -107,11 +107,8 @@
     delete process.env.INCLUDE_AUTH_TOKEN;
   });
 
-<<<<<<< HEAD
   it('omits token from response when INCLUDE_AUTH_TOKEN is unset', async () => {
-=======
-  it('excludes token when INCLUDE_AUTH_TOKEN is unset', async () => {
->>>>>>> 0cc93ed4
+
     delete process.env.INCLUDE_AUTH_TOKEN;
     await User.create({
       name: 'NoToken',
