--- conflicted
+++ resolved
@@ -1,12 +1,5 @@
-<<<<<<< HEAD
 import { describe, it, beforeAll, afterAll, beforeEach, expect, vi } from 'vitest';
-=======
-/*
- * SPDX-License-Identifier: MIT
- */
 
-import { describe, it, beforeAll, afterAll, beforeEach, expect, vi } from "vitest";
->>>>>>> 212cc346
 import request from 'supertest';
 import express from 'express';
 import mongoose from 'mongoose';
