--- conflicted
+++ resolved
@@ -9,12 +9,7 @@
 import { MongoMemoryServer } from 'mongodb-memory-server';
 import jwt from 'jsonwebtoken';
 import User from '../models/User';
-<<<<<<< HEAD
-import type { UserDocument } from '../models/User';
-import AssetRoutes from '../routes/AssetRoutes';
-=======
 import AssetRoutes from '../routes/assetRoutes';
->>>>>>> ac97a9eb
 
 const app = express();
 app.use(express.json());
@@ -22,11 +17,7 @@
 
 let mongo: MongoMemoryServer;
 let token: string;
-<<<<<<< HEAD
-let user: UserDocument;
-=======
 let user: any;
->>>>>>> ac97a9eb
 
 beforeAll(async () => {
   process.env.JWT_SECRET = 'testsecret';
