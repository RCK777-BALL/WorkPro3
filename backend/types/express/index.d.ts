<<<<<<< HEAD
import type { Request, RequestHandler } from 'express';
=======
>>>>>>> 2d8364b1
import { Types } from 'mongoose';
import type { UserRole } from '../../models/User';

export interface RequestUser {
  id?: string;
  _id?: Types.ObjectId | string;
  email: string;
  role?: UserRole;
  tenantId?: string;
<<<<<<< HEAD
  siteId?: string;
  vendorId?: string;
  vendor?: any;
  thirdParty?: any;
}

export type AuthedRequestHandler<
  P = any,
  ResBody = any,
  ReqBody = any,
  ReqQuery = any,
> = RequestHandler<P, ResBody, ReqBody, ReqQuery>;

declare global {
  interface RequestUser {
    id?: string;
    _id?: Types.ObjectId | string;
    email: string;
    role?: UserRole;
    tenantId?: string;
    theme?: 'light' | 'dark' | 'system';
    colorScheme?: string;
  }

  namespace Express {
    interface User extends RequestUser {
      email: string;
    }

    interface Request {
      user?: RequestUser;
      tenantId?: string;
      siteId?: string;
      vendorId?: string;
      vendor?: any;
      thirdParty?: any;
    }
  }
=======
  theme?: 'light' | 'dark' | 'system';
  colorScheme?: string;
>>>>>>> 2d8364b1
}

export {};<|MERGE_RESOLUTION|>--- conflicted
+++ resolved
@@ -1,7 +1,5 @@
-<<<<<<< HEAD
 import type { Request, RequestHandler } from 'express';
-=======
->>>>>>> 2d8364b1
+
 import { Types } from 'mongoose';
 import type { UserRole } from '../../models/User';
 
@@ -11,8 +9,7 @@
   email: string;
   role?: UserRole;
   tenantId?: string;
-<<<<<<< HEAD
-  siteId?: string;
+   siteId?: string;
   vendorId?: string;
   vendor?: any;
   thirdParty?: any;
@@ -50,10 +47,7 @@
       thirdParty?: any;
     }
   }
-=======
-  theme?: 'light' | 'dark' | 'system';
-  colorScheme?: string;
->>>>>>> 2d8364b1
+ 
 }
 
 export {};