<<<<<<< HEAD
export type { RequestUser, AuthedRequest, AuthedRequestHandler } from '../../types/http';
=======
 export { AuthedRequest } from './AuthedRequest';
export { AuthedRequestHandler } from './AuthedRequestHandler';
 
>>>>>>> 6a8e34b1
<|MERGE_RESOLUTION|>--- conflicted
+++ resolved
@@ -1,7 +1,2 @@
-<<<<<<< HEAD
-export type { RequestUser, AuthedRequest, AuthedRequestHandler } from '../../types/http';
-=======
- export { AuthedRequest } from './AuthedRequest';
-export { AuthedRequestHandler } from './AuthedRequestHandler';
- 
->>>>>>> 6a8e34b1
+ export type { RequestUser, AuthedRequest, AuthedRequestHandler } from '../../types/http';
+ 