/*
 * SPDX-License-Identifier: MIT
 */

import type { NextFunction, Request, RequestHandler, Response } from 'express';
import type { ParamsDictionary, User as ExpressUser } from 'express-serve-static-core';
import type { ParsedQs } from 'qs';
import type { Types } from 'mongoose';

export type { ApiResult } from '@shared/http';

export type AuthedRequest<
  P extends ParamsDictionary = ParamsDictionary,
  ResBody = unknown,
  ReqBody = unknown,
  ReqQuery extends ParsedQs = ParsedQs,
  Locals extends Record<string, any> = Record<string, any>,
> = Omit<Request<P, ResBody, ReqBody, ReqQuery, Locals>, 'user'> & {
  user?:
    | (ExpressUser & {
        tenantId?: string | undefined;
        id?: string | Types.ObjectId | undefined;
        _id?: string | Types.ObjectId | undefined;
        scopes?: string[] | undefined;
        client?: string | undefined;
        roles?: string[] | undefined;
        permissions?: string[] | undefined;
      })
    | undefined;
  tenantId?: string | undefined;
<<<<<<< HEAD
  roles?: string[] | undefined;
  role?: string | undefined;
  permissions?: string[] | undefined;
=======
  tenantDomain?: string | undefined;
>>>>>>> b498702e
  siteId?: string | undefined;
  plantId?: string | undefined;
  permissions?: string[] | undefined;
};

export interface AuthedRequestHandler<
  P extends ParamsDictionary = ParamsDictionary,
  ResBody = unknown,
  ReqBody = unknown,
  ReqQuery extends ParsedQs = ParsedQs,
  Locals extends Record<string, any> = Record<string, any>,
> extends RequestHandler<P, ResBody, ReqBody, ReqQuery, Locals> {
  (
    req: AuthedRequest<P, ResBody, ReqBody, ReqQuery, Locals>,
    res: Response<ResBody, Locals>,
    next: NextFunction,
  ): void | Promise<void>;
}<|MERGE_RESOLUTION|>--- conflicted
+++ resolved
@@ -28,13 +28,7 @@
       })
     | undefined;
   tenantId?: string | undefined;
-<<<<<<< HEAD
-  roles?: string[] | undefined;
-  role?: string | undefined;
-  permissions?: string[] | undefined;
-=======
   tenantDomain?: string | undefined;
->>>>>>> b498702e
   siteId?: string | undefined;
   plantId?: string | undefined;
   permissions?: string[] | undefined;
