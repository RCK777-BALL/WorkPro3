import { z } from 'zod';
 import Tenant from '../models/Tenant';
import TeamMember from '../models/TeamMember';
 

const email = z.string().email();

export const loginSchema = z
  .object({
    email,
    password: z.string().min(1),
  })
  .strict();

<<<<<<< HEAD
export const registerSchema = z
  .object({
    name: z.string().min(1),
    email,
    password: z.string().min(1),
    tenantId: z.string().min(1),
    employeeId: z.string().min(1),
  })
  .strict();
=======
export const registerSchema = z.object({
  name: z.string().min(1),
  email,
  password: z.string().min(1),
  tenantId: z
    .string()
    .regex(/^[0-9a-fA-F]{24}$/)
    .refine((val) => Tenant.exists({ _id: val }).then(Boolean), {
      message: 'tenant does not exist',
    }),
  employeeId: z
    .string()
    .regex(/^[A-Za-z0-9_-]+$/)
    .refine((val) => TeamMember.exists({ employeeId: val }).then(Boolean), {
      message: 'employee not found',
    }),
});
>>>>>>> fceeecc2

 
export type LoginInput = z.infer<typeof loginSchema>;
export type RegisterInput = z.infer<typeof registerSchema>;<|MERGE_RESOLUTION|>--- conflicted
+++ resolved
@@ -12,8 +12,7 @@
   })
   .strict();
 
-<<<<<<< HEAD
-export const registerSchema = z
+ export const registerSchema = z
   .object({
     name: z.string().min(1),
     email,
@@ -22,25 +21,7 @@
     employeeId: z.string().min(1),
   })
   .strict();
-=======
-export const registerSchema = z.object({
-  name: z.string().min(1),
-  email,
-  password: z.string().min(1),
-  tenantId: z
-    .string()
-    .regex(/^[0-9a-fA-F]{24}$/)
-    .refine((val) => Tenant.exists({ _id: val }).then(Boolean), {
-      message: 'tenant does not exist',
-    }),
-  employeeId: z
-    .string()
-    .regex(/^[A-Za-z0-9_-]+$/)
-    .refine((val) => TeamMember.exists({ employeeId: val }).then(Boolean), {
-      message: 'employee not found',
-    }),
-});
->>>>>>> fceeecc2
+ 
 
  
 export type LoginInput = z.infer<typeof loginSchema>;
