--- conflicted
+++ resolved
@@ -12,8 +12,7 @@
   })
   .strict();
 
-<<<<<<< HEAD
-export const registerSchema = z.object({
+ export const registerSchema = z.object({
   name: z.string().min(1),
   email,
   password: z.string().min(1),
@@ -21,19 +20,6 @@
   employeeId: z.string().min(1),
 });
 
-=======
- export const registerSchema = z
-  .object({
-    name: z.string().min(1),
-    email,
-    password: z.string().min(1),
-    tenantId: z.string().min(1),
-    employeeId: z.string().min(1),
-  })
-  .strict();
  
-
- 
->>>>>>> ab7f6ac0
 export type LoginInput = z.infer<typeof loginSchema>;
 export type RegisterInput = z.infer<typeof registerSchema>;