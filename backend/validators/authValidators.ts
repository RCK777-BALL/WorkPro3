--- conflicted
+++ resolved
@@ -16,12 +16,6 @@
   employeeId: z.string().min(1),
 });
 
-<<<<<<< HEAD
-=======
-export function assertEmail(value: unknown): asserts value is string {
-  email.parse(value);
-}
-
->>>>>>> a9864ebc
+ 
 export type LoginInput = z.infer<typeof loginSchema>;
 export type RegisterInput = z.infer<typeof registerSchema>;