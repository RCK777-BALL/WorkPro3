<<<<<<< HEAD
// Vite is used here solely so Vitest can bundle test files. The backend
// does not rely on Vite in production builds or at runtime.
=======
/*
 * SPDX-License-Identifier: MIT
 */

>>>>>>> c1f20c25
import { defineConfig } from 'vitest/config';

export default defineConfig({
  test: {
    include: ['tests/**/*.test.ts'],
    coverage: {
      provider: 'v8',
      reporter: ['text', 'json', 'html'],
      thresholds: {
        lines: 80,
        functions: 80,
        branches: 80,
        statements: 80,
      },
    },
  },
});<|MERGE_RESOLUTION|>--- conflicted
+++ resolved
@@ -1,12 +1,7 @@
-<<<<<<< HEAD
-// Vite is used here solely so Vitest can bundle test files. The backend
+ // Vite is used here solely so Vitest can bundle test files. The backend
 // does not rely on Vite in production builds or at runtime.
-=======
-/*
- * SPDX-License-Identifier: MIT
- */
+ 
 
->>>>>>> c1f20c25
 import { defineConfig } from 'vitest/config';
 
 export default defineConfig({
