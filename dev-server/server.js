import express from 'express';
import cors, { type CorsOptions } from 'cors';
import dotenv from 'dotenv';
<<<<<<< HEAD
import connectDB from './config/db.js';
import logger from './logger.js';
=======
import { connectDB } from '../backend/config/db.ts';
>>>>>>> 2876aa8c

// Load environment variables
dotenv.config();

const app = express();

// This lightweight server is intended for local development only.
// Its CORS configuration mirrors the main backend so the frontend behaves the same.
const allowedOrigin = (process.env.CORS_ORIGIN || 'http://localhost:5173')
  .split(',')
  .map((o) => o.trim());

const corsOptions: CorsOptions = {
  origin: (origin, cb) => {
    if (!origin || allowedOrigin.includes(origin)) return cb(null, true);
    return cb(new Error('Not allowed by CORS'));
  },
  credentials: true,
};

// Middleware
app.use(cors(corsOptions));
app.use(express.json());

// Routes
app.get('/api/health', (req, res) => {
  res.json({ status: 'ok', message: 'Server is running' });
});

// 404 handler
app.use('*', (_req, res) => {
  res.status(404).json({ message: 'Not Found' });
});

// Start server
const PORT = process.env.PORT || 5010;

const startServer = async () => {
  try {
    await connectDB();
    logger.info('MongoDB connected');
  } catch (err) {
    logger.error('MongoDB connection error:', err);
    process.exit(1);
  }

  try {
    const server = app.listen(PORT, () => {
      logger.info(`Server running on port ${PORT}`);
    });
    server.on('error', (err) => {
      logger.error('Server failed to start:', err);
    });
  } catch (err) {
    logger.error('Server startup error:', err);
    process.exit(1);
  }
};

void startServer();<|MERGE_RESOLUTION|>--- conflicted
+++ resolved
@@ -1,12 +1,7 @@
 import express from 'express';
 import cors, { type CorsOptions } from 'cors';
 import dotenv from 'dotenv';
-<<<<<<< HEAD
-import connectDB from './config/db.js';
-import logger from './logger.js';
-=======
 import { connectDB } from '../backend/config/db.ts';
->>>>>>> 2876aa8c
 
 // Load environment variables
 dotenv.config();
