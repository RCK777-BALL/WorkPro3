# Asset Hierarchy Import Template

Use the "Download Hierarchy Template" action on the Assets & Locations page to grab a ready-to-use CSV that can be opened in
Excel for bulk creating departments, lines, and stations that feed asset drop-downs. The CSV includes the following columns:

- **Department Name*** – required name of the department to add or update.
- **Department Notes (optional)** – free-form context about the department.
- **Line Name*** – required when defining a new line for a department.
- **Line Notes (optional)** – additional context for the line.
- **Station Name*** – required when defining a station on the line.
- **Station Number (optional)** – numeric or alphanumeric reference used on the shop floor.
- **Station Notes (optional)** – extra context about the station.
- **Station Increment (optional)** – choose how generated station numbers should advance (for example, None, +5, or +10).

Example rows in the template illustrate how to complete the sheet before uploading it through the import flow.

## Example layout

When preparing the CSV in Excel or Google Sheets it can be helpful to mirror the layout of the in-app
import form. The mock layout below demonstrates how the department, line, and station fields can be
captured prior to export:

| Department | Lines     | Stations          | Station Increment |
|------------|-----------|-------------------|-------------------|
| BRONCO     | FRONT MOD | 00-300            | +5                |
| BRONCO     | REAR MOD  | 00-300            | +5                |
| BRONCO     | MAIN LINE | 00-300            | None              |
| RANGER     | FRONT MOD | 00-300            | +10               |
| RANGER     | REAR MOD  | 00-300            | +10               |
| RANGER     | MAIN LINE | 00-300            | None              |
| LAMBDA     | FRONT MOD | 00-300            | +5                |
| LAMBDA     | REAR MOD  | 00-300            | +5                |
| DELTA      | LCA'S     | 00-300            | None              |

The **Station Increment** column represents the optional increment selector that appears in the upload
form. Choose **None** to keep the provided station values as-is, or pick a preset such as **+5** or **+10**
to auto-generate evenly spaced station numbers within the specified range. Additional increments (for
example **+25**) can be added to the spreadsheet if your implementation supports them, and the importer
<<<<<<< HEAD
will respect whichever option is selected for each row. The exported CSV downloaded from the app includes
the same Station Increment column so the uploaded data matches the selections made in this layout.
=======
will respect whichever option is selected for each row.
>>>>>>> 83019099
<|MERGE_RESOLUTION|>--- conflicted
+++ resolved
@@ -36,9 +36,4 @@
 form. Choose **None** to keep the provided station values as-is, or pick a preset such as **+5** or **+10**
 to auto-generate evenly spaced station numbers within the specified range. Additional increments (for
 example **+25**) can be added to the spreadsheet if your implementation supports them, and the importer
-<<<<<<< HEAD
-will respect whichever option is selected for each row. The exported CSV downloaded from the app includes
-the same Station Increment column so the uploaded data matches the selections made in this layout.
-=======
-will respect whichever option is selected for each row.
->>>>>>> 83019099
+will respect whichever option is selected for each row.