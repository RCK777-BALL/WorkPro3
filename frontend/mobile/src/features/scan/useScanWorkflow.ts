--- conflicted
+++ resolved
@@ -2,14 +2,6 @@
  * SPDX-License-Identifier: MIT
  */
 
-<<<<<<< HEAD
-import { useCallback, useState } from 'react';
-import http from '../../../../src/lib/http';
-
-type ScanStep = 'scan' | 'asset' | 'workorder' | 'complete';
-
-export type QrPayload = { type: 'asset' | 'part'; id: string };
-=======
 import { useCallback, useEffect, useState } from 'react';
 import http from '../../../src/lib/http';
 
@@ -28,7 +20,6 @@
 };
 
 type QrPayload = { type: 'asset' | 'part'; id: string };
->>>>>>> c41833dd
 
 export const parseQrValue = (value: string): QrPayload | null => {
   try {
@@ -105,14 +96,6 @@
     setAsset(null);
     setWorkOrderId(null);
     const parsed = parseQrValue(qrValue);
-<<<<<<< HEAD
-    if (!parsed) {
-      setError('Unable to read QR code. Try again or enter the code manually.');
-      return;
-    }
-    if (parsed.type !== 'asset') {
-      setError(`QR code type "${parsed.type}" is not supported for this workflow.`);
-=======
     if (!parsed || parsed.type !== 'asset') {
       setError('QR code is not linked to an asset');
       await recordScan({
@@ -120,32 +103,11 @@
         outcome: 'invalid',
         errorMessage: 'QR code is not linked to an asset',
       });
->>>>>>> c41833dd
       return;
     }
 
     try {
       const res = await http.get(`/assets/${parsed.id}`);
-<<<<<<< HEAD
-      const record = res.data as Record<string, any> | null;
-      const recordId = (record as any)?.id ?? (record as any)?._id;
-      if (!record || !recordId) {
-        setError('Asset record not found or missing required fields.');
-        setAsset(null);
-        setStep('scan');
-        return;
-      }
-      setAsset({ ...record, id: recordId });
-      setError(null);
-      setStep('asset');
-    } catch (err) {
-      console.error(err);
-      setError('Unable to load asset from QR code. Check connectivity or try again.');
-      setAsset(null);
-      setStep('scan');
-    }
-  }, []);
-=======
       setAsset(res.data as Record<string, any>);
       setError(null);
       setStep('asset');
@@ -169,7 +131,6 @@
       });
     }
   }, [recordScan]);
->>>>>>> c41833dd
 
   const createWorkOrder = useCallback(
     async ({ title, description }: { title: string; description?: string }) => {
