{
  "name": "vite-react-typescript-starter",
  "version": "0.0.0",
  "private": true,
  "type": "module",
  "scripts": {
    "dev": "vite",
    "build": "vite build",
    "preview": "vite preview"
  },
  "dependencies": {
    "@dnd-kit/core": "6.3.1",
    "@dnd-kit/sortable": "10.0.0",
    "@dnd-kit/utilities": "3.2.2",
<<<<<<< HEAD
    "@mantine/core": "^7.9.0",
    "@mantine/hooks": "^7.9.0",
    "@mantine/spotlight": "^7.9.0",
=======
    "@mantine/core": "^7.10.2",
>>>>>>> f1bd39a4
    "@zxing/browser": "^0.1.5",
    "axios": "^1.11.0",
    "chart.js": "^4.4.2",
    "exceljs": "^4.4.0",
    "file-saver": "^2.0.5",
    "i18next": "25.5.2",
    "jspdf": "^3.0.2",
    "jspdf-autotable": "^5.0.2",
    "lucide-react": "0.542.0",
    "mammoth": "^1.10.0",
    "pdfjs-dist": "^5.4.149",
    "qrcode": "^1.5.3",
    "react-big-calendar": "^1.11.4",
    "date-fns": "^3.6.0",
    "react": "^18.2.0",
    "react-chartjs-2": "^5.2.0",
    "react-dom": "^18.2.0",
    "react-error-boundary": "6.0.0",
    "react-i18next": "15.7.3",
    "react-router-dom": "^6.22.3",
    "socket.io-client": "^4.8.1",
    "workbox-precaching": "^7.0.0",
    "workbox-routing": "^7.0.0",
    "workbox-strategies": "^7.0.0",
    "zustand": "5.0.8"
  },
  "devDependencies": {
    "@playwright/test": "^1.49.1",
    "@tailwindcss/postcss": "^4",
    "@testing-library/jest-dom": "^6.8.0",
    "@testing-library/react": "^16.3.0",
    "@testing-library/user-event": "^14.6.1",
    "@types/file-saver": "^2.0.7",
    "@types/node": "^20.11.30",
    "@types/react": "^18.2.0",
    "@types/react-dom": "^18.2.0",
    "@vitejs/plugin-react": "^4.0.3",
    "autoprefixer": "^10",
    "jsdom": "^26.1.0",
    "postcss": "^8",
    "tailwindcss": "^4",
    "typescript": "^5.4.0",
    "vite": "^7.1.4",
    "vitest": "^3.2.4"
  }
}<|MERGE_RESOLUTION|>--- conflicted
+++ resolved
@@ -12,13 +12,11 @@
     "@dnd-kit/core": "6.3.1",
     "@dnd-kit/sortable": "10.0.0",
     "@dnd-kit/utilities": "3.2.2",
-<<<<<<< HEAD
+ 
     "@mantine/core": "^7.9.0",
     "@mantine/hooks": "^7.9.0",
     "@mantine/spotlight": "^7.9.0",
-=======
-    "@mantine/core": "^7.10.2",
->>>>>>> f1bd39a4
+ 
     "@zxing/browser": "^0.1.5",
     "axios": "^1.11.0",
     "chart.js": "^4.4.2",
