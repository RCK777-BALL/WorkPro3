{
  "name": "vite-react-typescript-starter",
  "version": "0.0.0",
  "private": true,
  "type": "module",
  "scripts": {
    "dev": "vite",
    "build": "tsc -p tsconfig.json --noEmit && vite build",
    "test": "vitest run",
    "preview": "vite preview",
    "lint": "eslint .",
    "clean": "rimraf node_modules .vite .turbo dist && git clean -fdX -- .vite dist || exit 0",
    "fix:frontend": "node ../fixWorkPro.js frontend"
  },
  "dependencies": {
    "@dnd-kit/core": "6.3.1",
    "@dnd-kit/modifiers": "^6.0.1",
    "@dnd-kit/sortable": "10.0.0",
    "@dnd-kit/utilities": "3.2.2",
    "@emoji-mart/data": "^1.1.1",
    "@emoji-mart/react": "^1.1.1",
    "@hookform/resolvers": "^3.3.4",
    "@mantine/core": "^7.14.2",
    "@mantine/hooks": "^7.14.2",
    "@radix-ui/react-dialog": "^1.0.5",
    "@types/react-grid-layout": "^1.3.6",
    "@zxing/browser": "^0.1.5",
    "axios": "^1.12.2",
    "chart.js": "^4.5.1",
    "class-variance-authority": "^0.7.1",
    "clsx": "^2.1.1",
    "css": "^3.0.0",
    "date-fns": "^3.6.0",
    "exceljs": "^4.4.0",
    "file-saver": "^2.0.5",
    "framer-motion": "^11.2.12",
    "i18next": "25.5.2",
    "jest": "^29.7.0",
    "jspdf": "^3.0.2",
    "jspdf-autotable": "^5.0.2",
    "lucide-react": "^0.542.0",
    "mammoth": "^1.10.0",
    "nodejs": "^0.0.0",
    "pdfjs-dist": "^5.4.149",
    "prettier": "^3.3.3",
    "qrcode": "^1.5.3",
    "qrcode.react": "^4.2.0",
    "react": "^18.2.0",
    "react-big-calendar": "^1.11.4",
    "react-chartjs-2": "^5.2.0",
    "react-countup": "^6.5.3",
    "react-dom": "^18.2.0",
    "react-dropzone": "^14.3.8",
    "react-error-boundary": "6.0.0",
    "react-grid-layout": "^1.5.2",
    "react-hook-form": "^7.52.1",
    "react-hot-toast": "^2.4.1",
    "react-i18next": "15.7.3",
    "react-minimal-pie-chart": "^9.1.2",
    "react-query": "^3.39.3",
    "react-router-dom": "^6.22.3",
    "react-virtualized-auto-sizer": "^1.0.26",
    "react-window": "^2.2.3",
    "recharts": "^2.12.7",
    "socket.io-client": "^4.8.1",
    "supertest": "^7.0.0",
    "tabler-icons-react": "^1.56.0",
    "tailwind-merge": "^2.0.0",
    "ts-jest": "^29.2.5",
    "workbox-precaching": "^7.0.0",
    "workbox-routing": "^7.0.0",
    "workbox-strategies": "^7.0.0",
    "zod": "^3.25.76",
    "zustand": "5.0.8"
  },
  "devDependencies": {
    "@eslint/js": "^8.57.0",
    "@playwright/test": "^1.49.1",
    "@rollup/plugin-alias": "^6.0.0",
    "@tailwindcss/postcss": "^4.0.0",
    "@testing-library/jest-dom": "^6.8.0",
    "@testing-library/react": "^16.3.0",
    "@testing-library/user-event": "^14.6.1",
    "@types/bcryptjs": "^2.4.5",
    "@types/express": "^5.0.5",
    "@types/file-saver": "^2.0.7",
    "@types/jest-axe": "^3.5.9",
    "@types/jsonwebtoken": "^9.0.10",
    "@types/mongodb": "^4.0.6",
    "@types/node": "^20.11.30",
    "@types/qrcode": "^1.5.5",
    "@types/react": "^18",
    "@types/react-big-calendar": "^1.16.2",
    "@types/react-dom": "^18",
    "@types/supertest": "^6.0.3",
    "@types/uuid": "^10.0.0",
    "@vitejs/plugin-react": "^4.0.3",
    "autoprefixer": "^10.4.21",
<<<<<<< HEAD
    "baseline-browser-mapping": "^2.9.7",
=======
    "baseline-browser-mapping": "^2.9.6",
>>>>>>> 7b1094a4
    "bcryptjs": "^2.4.3",
    "eslint": "^8.57.0",
    "eslint-plugin-react-hooks": "^5.1.0",
    "eslint-plugin-react-refresh": "^0.4.6",
    "express": "^5.1.0",
    "globals": "^15.0.0",
    "jest-axe": "^10.0.0",
    "jsdom": "^26.1.0",
    "jsonwebtoken": "^9.0.2",
    "mongodb": "^7.0.0",
    "mongodb-memory-server": "^10.3.0",
    "mongoose": "^8.20.1",
    "postcss": "^8.5.6",
    "rimraf": "^6.1.0",
    "tailwindcss": "^4.1.14",
    "typescript": "^5.4.0",
    "typescript-eslint": "^8.10.0",
    "vite": "^7.1.9",
    "vitest": "^3.2.4"
  }
}<|MERGE_RESOLUTION|>--- conflicted
+++ resolved
@@ -96,11 +96,7 @@
     "@types/uuid": "^10.0.0",
     "@vitejs/plugin-react": "^4.0.3",
     "autoprefixer": "^10.4.21",
-<<<<<<< HEAD
-    "baseline-browser-mapping": "^2.9.7",
-=======
     "baseline-browser-mapping": "^2.9.6",
->>>>>>> 7b1094a4
     "bcryptjs": "^2.4.3",
     "eslint": "^8.57.0",
     "eslint-plugin-react-hooks": "^5.1.0",
