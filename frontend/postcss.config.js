import tailwindcss from '@tailwindcss/postcss';
import autoprefixer from 'autoprefixer';

export default {
  plugins: [tailwindcss, autoprefixer],
<<<<<<< HEAD
};
=======
};
>>>>>>> c4750b11
<|MERGE_RESOLUTION|>--- conflicted
+++ resolved
@@ -3,8 +3,4 @@
 
 export default {
   plugins: [tailwindcss, autoprefixer],
-<<<<<<< HEAD
-};
-=======
-};
->>>>>>> c4750b11
+};