<<<<<<< HEAD
module.exports = {
  plugins: {
    "@tailwindcss/postcss": {},
  },
};
=======
// Frontend/postcss.config.js (ESM)
import tailwindcss from '@tailwindcss/postcss'
import autoprefixer from 'autoprefixer'

export default {
  plugins: [tailwindcss, autoprefixer],
}
>>>>>>> e61f56db
<|MERGE_RESOLUTION|>--- conflicted
+++ resolved
@@ -1,15 +1,7 @@
-<<<<<<< HEAD
-module.exports = {
-  plugins: {
-    "@tailwindcss/postcss": {},
-  },
-};
-=======
 // Frontend/postcss.config.js (ESM)
 import tailwindcss from '@tailwindcss/postcss'
 import autoprefixer from 'autoprefixer'
 
 export default {
   plugins: [tailwindcss, autoprefixer],
-}
->>>>>>> e61f56db
+}