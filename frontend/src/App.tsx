--- conflicted
+++ resolved
@@ -21,12 +21,9 @@
 const Teams = lazy(() => import('./pages/Teams'));
 const TeamMemberProfile = lazy(() => import('./pages/TeamMemberProfile'));
 const WorkOrders = lazy(() => import('./pages/WorkOrders'));
-<<<<<<< HEAD
-// Departments
+ // Departments
 const DepartmentsPage = lazy(() => import('./pages/DepartmentsPage'));
-=======
-const Departments = lazy(() => import('./pages/Departments'));
->>>>>>> 1144f943
+ 
 const NewDepartmentPage = lazy(() => import('./pages/NewDepartmentPage'));
 const Notifications = lazy(() => import('./pages/Notifications'));
 
@@ -60,12 +57,9 @@
         <Route path="/pm-tasks" element={<ProtectedRoute><PMTasksPage /></ProtectedRoute>} />
         <Route path="/messages" element={<ProtectedRoute><Messages /></ProtectedRoute>} />
         <Route path="/vendors" element={<ProtectedRoute><VendorsPage /></ProtectedRoute>} />
-<<<<<<< HEAD
-        {/* Departments routes */}
+         {/* Departments routes */}
         <Route path="/departments" element={<ProtectedRoute><DepartmentsPage /></ProtectedRoute>} />
-=======
-        <Route path="/departments" element={<ProtectedRoute><Departments /></ProtectedRoute>} />
->>>>>>> 1144f943
+ 
         <Route path="/departments/new" element={<ProtectedRoute><NewDepartmentPage /></ProtectedRoute>} />
         <Route path="/settings" element={<ProtectedRoute><Settings /></ProtectedRoute>} />
         <Route path="/teams" element={<ProtectedRoute><Teams /></ProtectedRoute>} />
