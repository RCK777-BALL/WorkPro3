--- conflicted
+++ resolved
@@ -46,8 +46,7 @@
         <Route path="/vendor/login" element={<VendorLogin />} />
         <Route path="/vendor/pos" element={<VendorPOList />} />
         <Route path="/vendor/pos/:id" element={<VendorPODetail />} />
-<<<<<<< HEAD
-
+ 
         <Route element={<ProtectedRoute />}>
           <Route path="/dashboard" element={<Dashboard />} />
           <Route path="/analytics" element={<Analytics />} />
@@ -73,37 +72,7 @@
         <Route element={<ProtectedRoute role="admin" />}>
           <Route path="/tenants" element={<AdminTenants />} />
         </Route>
-=======
-        <Route path="/dashboard" element={<ProtectedRoute><Dashboard /></ProtectedRoute>} />
-        <Route path="/analytics" element={<ProtectedRoute><Analytics /></ProtectedRoute>} />
-        <Route path="/assets" element={<ProtectedRoute><AssetsPage /></ProtectedRoute>} />
-        <Route path="/assets/:id" element={<ProtectedRoute><AssetDetails /></ProtectedRoute>} />
-        <Route path="/scan" element={<ProtectedRoute><AssetScan /></ProtectedRoute>} />
-        <Route path="/documentation" element={<ProtectedRoute><Documentation /></ProtectedRoute>} />
-        <Route path="/inventory" element={<ProtectedRoute><Inventory /></ProtectedRoute>} />
-        <Route path="/maintenance" element={<ProtectedRoute><Maintenance /></ProtectedRoute>} />
-        <Route path="/pm-tasks" element={<ProtectedRoute><PMTasksPage /></ProtectedRoute>} />
-        <Route path="/messages" element={<ProtectedRoute><Messages /></ProtectedRoute>} />
-        <Route path="/vendors" element={<ProtectedRoute><VendorsPage /></ProtectedRoute>} />
-         {/* Departments routes */}
-        <Route path="/departments" element={<ProtectedRoute><Departments /></ProtectedRoute>} />
  
-        <Route path="/departments/new" element={<ProtectedRoute><NewDepartmentPage /></ProtectedRoute>} />
-        <Route path="/settings" element={<ProtectedRoute><Settings /></ProtectedRoute>} />
-        <Route path="/teams" element={<ProtectedRoute><Teams /></ProtectedRoute>} />
-        <Route path="/teams/:id" element={<ProtectedRoute><TeamMemberProfile /></ProtectedRoute>} />
-        <Route path="/work-orders" element={<ProtectedRoute><WorkOrders /></ProtectedRoute>} />
-        <Route path="/notifications" element={<ProtectedRoute><Notifications /></ProtectedRoute>} />
- 
-        <Route
-          path="/tenants"
-          element={
-            <ProtectedRoute>
-              <AdminTenants />
-            </ProtectedRoute>
-          }
-        />
->>>>>>> f1d31882
  {/* catch-all -> 404 */}
         <Route path="*" element={<NotFound />} />
       </Routes>
