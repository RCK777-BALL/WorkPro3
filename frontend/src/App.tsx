--- conflicted
+++ resolved
@@ -175,10 +175,6 @@
           />
           <Route path="/timesheets" element={<TimeSheets />} />
           <Route path="/admin/tenants" element={<AdminTenants />} />
-<<<<<<< HEAD
-          <Route path="/admin/audit" element={<AuditLogsPage />} />
-          <Route path="/imports" element={<Imports />} />
-=======
           <Route
             path="/imports"
             element={
@@ -187,7 +183,6 @@
               </RequirePermission>
             }
           />
->>>>>>> faacea83
           <Route path="/settings" element={<Settings />} />
           <Route path="*" element={<Navigate to="/dashboard" replace />} />
         </Route>
