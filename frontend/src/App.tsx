--- conflicted
+++ resolved
@@ -35,10 +35,7 @@
 import Documentation from "@/pages/Documentation";
 import AssetManagementGuide from "@/pages/AssetManagementGuide";
 import AssetManagementAssetsGuide from "@/pages/AssetManagementAssetsGuide";
-<<<<<<< HEAD
-=======
 import ManageAssets from "@/pages/ManageAssets";
->>>>>>> 76e9ed8f
 import Departments from "@/pages/Departments";
 import Lines from "@/pages/Lines";
 import Stations from "@/pages/Stations";
@@ -186,13 +183,10 @@
             path="/documentation/asset-management/assets"
             element={<AssetManagementAssetsGuide />}
           />
-<<<<<<< HEAD
-=======
           <Route
             path="/documentation/asset-management/assets/manage"
             element={<Navigate to="/assets/manage" replace />}
           />
->>>>>>> 76e9ed8f
           <Route path="/departments" element={<Departments />} />
           <Route path="/lines" element={<Lines />} />
           <Route path="/stations" element={<Stations />} />
