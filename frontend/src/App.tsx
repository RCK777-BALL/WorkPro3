import { Routes, Route, Navigate } from "react-router-dom";
<<<<<<< HEAD
import Layout from "./components/layout/Layout";
import Dashboard from "./pages/Dashboard";
import Departments from "./pages/Departments";
import LoginPage from "./pages/LoginPage";
import RequireAuth from "./components/auth/RequireAuth";

export default function App() {
  return (
    <div className="min-h-screen bg-white text-neutral-900 dark:bg-neutral-900 dark:text-neutral-100">
      <Layout>
        <Routes>
          <Route path="/login" element={<LoginPage />} />
          <Route element={<RequireAuth />}>
            <Route path="/" element={<Navigate to="/dashboard" replace />} />
            <Route path="/dashboard" element={<Dashboard />} />
            <Route path="/departments" element={<Departments />} />
          </Route>
          <Route path="*" element={<div className="p-6">Not Found</div>} />
        </Routes>
      </Layout>
    </div>
=======
import Login from "./pages/Login";
import NotFound from "./pages/NotFound";
import RequireAuth from "./components/auth/RequireAuth";
import DashboardLayout from "./pages/dashboard/DashboardLayout";
import DashboardHome from "./pages/dashboard/DashboardHome";
import Analytics from "./pages/dashboard/Analytics";

export default function App() {
  return (
    <Routes>
      <Route path="/login" element={<Login />} />
      <Route path="/dashboard/*" element={<RequireAuth />}>
        <Route element={<DashboardLayout />}>
          <Route index element={<DashboardHome />} />
          <Route path="analytics" element={<Analytics />} />
        </Route>
      </Route>
      <Route path="/" element={<Navigate to="/login" replace />} />
      <Route path="*" element={<NotFound />} />
    </Routes>
>>>>>>> c4ff07a6
  );
}<|MERGE_RESOLUTION|>--- conflicted
+++ resolved
@@ -1,6 +1,5 @@
 import { Routes, Route, Navigate } from "react-router-dom";
-<<<<<<< HEAD
-import Layout from "./components/layout/Layout";
+ import Layout from "./components/layout/Layout";
 import Dashboard from "./pages/Dashboard";
 import Departments from "./pages/Departments";
 import LoginPage from "./pages/LoginPage";
@@ -21,27 +20,6 @@
         </Routes>
       </Layout>
     </div>
-=======
-import Login from "./pages/Login";
-import NotFound from "./pages/NotFound";
-import RequireAuth from "./components/auth/RequireAuth";
-import DashboardLayout from "./pages/dashboard/DashboardLayout";
-import DashboardHome from "./pages/dashboard/DashboardHome";
-import Analytics from "./pages/dashboard/Analytics";
-
-export default function App() {
-  return (
-    <Routes>
-      <Route path="/login" element={<Login />} />
-      <Route path="/dashboard/*" element={<RequireAuth />}>
-        <Route element={<DashboardLayout />}>
-          <Route index element={<DashboardHome />} />
-          <Route path="analytics" element={<Analytics />} />
-        </Route>
-      </Route>
-      <Route path="/" element={<Navigate to="/login" replace />} />
-      <Route path="*" element={<NotFound />} />
-    </Routes>
->>>>>>> c4ff07a6
+ 
   );
 }