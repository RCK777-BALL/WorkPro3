--- conflicted
+++ resolved
@@ -36,11 +36,7 @@
 import Stations from "@/pages/Stations";
 import Teams from "@/pages/Teams";
 import { AssetExplorerPage } from "@/features/assets";
-<<<<<<< HEAD
-import { WhatIfSimulationsPage } from "@/features/pm-optimization";
-=======
 import { AuditLogsPage } from "@/features/audit";
->>>>>>> fbc3ca48
 import PermitsPage from "@/pages/PermitsPage";
 import TeamMemberProfile from "@/pages/TeamMemberProfile";
 import Settings from "@/pages/Settings";
@@ -161,11 +157,6 @@
           <Route path="/plants" element={<Plants />} />
           <Route path="/technician" element={<TechnicianConsole />} />
           <Route path="/team-members/:teamMemberId" element={<TeamMemberProfile />} />
-<<<<<<< HEAD
-          <Route path="/pm/scheduler" element={<PMScheduler />} />
-          <Route path="/pm/tasks" element={<PMTasksPage />} />
-          <Route path="/pm/optimization" element={<WhatIfSimulationsPage />} />
-=======
           <Route
             path="/pm/scheduler"
             element={
@@ -182,7 +173,6 @@
               </RequirePermission>
             }
           />
->>>>>>> fbc3ca48
           <Route path="/timesheets" element={<TimeSheets />} />
           <Route path="/admin/tenants" element={<AdminTenants />} />
           <Route
