<<<<<<< HEAD
import http from '@/lib/http';
import type { Channel, Member, Message } from '@/types';
=======
/*
 * SPDX-License-Identifier: MIT
 */

import http from '../lib/http';
import type { Channel, Member, Message } from '../types';
>>>>>>> 72c8c033

export const getChannelMembers = (channelId: string) =>
  http.get<Member[]>(`/channels/${channelId}/members`).then((res) => res.data);

export const addMembers = (channelId: string, members: string[]) =>
  http
    .post<Channel>(`/channels/${channelId}/members`, { members })
    .then((res) => res.data);

export const removeMember = (channelId: string, memberId: string) =>
  http
    .delete<Channel>(`/channels/${channelId}/members/${memberId}`)
    .then((res) => res.data);

export const togglePin = (id: string) =>
  http.post<Channel>(`/channels/${id}/pin`).then((res) => res.data);

export const toggleMute = (id: string) =>
  http.post<Channel>(`/channels/${id}/mute`).then((res) => res.data);

export const searchMessages = (channelId: string, q: string) =>
  http
    .get<Message[]>(`/channels/${channelId}/messages/search`, { params: { q } })
    .then((res) => res.data);
<|MERGE_RESOLUTION|>--- conflicted
+++ resolved
@@ -1,14 +1,6 @@
-<<<<<<< HEAD
-import http from '@/lib/http';
+ import http from '@/lib/http';
 import type { Channel, Member, Message } from '@/types';
-=======
-/*
- * SPDX-License-Identifier: MIT
- */
-
-import http from '../lib/http';
-import type { Channel, Member, Message } from '../types';
->>>>>>> 72c8c033
+ 
 
 export const getChannelMembers = (channelId: string) =>
   http.get<Member[]>(`/channels/${channelId}/members`).then((res) => res.data);
