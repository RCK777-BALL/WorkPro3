--- conflicted
+++ resolved
@@ -45,18 +45,13 @@
 
 export async function updateDepartment(
   id: string,
-<<<<<<< HEAD
-  payload: DepartmentPayload,
-=======
    payload: DepartmentPayload,
  
->>>>>>> cdcdb8ad
 ): Promise<Department> {
   const { data } = await api.put<Department>(`/departments/${id}`, payload);
   return data;
 }
-<<<<<<< HEAD
-
+ 
 export async function deleteDepartment(id: string): Promise<{ message: string }> {
   const { data } = await api.delete<{ message: string }>(`/departments/${id}`);
   return data;
@@ -147,6 +142,4 @@
   );
   return data;
 }
-=======
- 
->>>>>>> cdcdb8ad
+ 