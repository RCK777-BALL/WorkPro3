import http from '../lib/http';

export type Department = {
  _id: string;
  name: string;
  description?: string;
};

export async function listDepartments(): Promise<Department[]> {
  const { data } = await http.get<Department[]>('/departments');
  return data;
<<<<<<< HEAD
}
=======
}

export const deleteDepartment = (id: string) =>
   http.delete(`/departments/${id}`);
 
>>>>>>> 5a2f62fd
<|MERGE_RESOLUTION|>--- conflicted
+++ resolved
@@ -9,12 +9,8 @@
 export async function listDepartments(): Promise<Department[]> {
   const { data } = await http.get<Department[]>('/departments');
   return data;
-<<<<<<< HEAD
-}
-=======
 }
 
 export const deleteDepartment = (id: string) =>
    http.delete(`/departments/${id}`);
- 
->>>>>>> 5a2f62fd
+ 