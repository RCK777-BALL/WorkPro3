--- conflicted
+++ resolved
@@ -22,19 +22,10 @@
 
 export async function updateDepartment(
   id: string,
-<<<<<<< HEAD
-  payload: DepartmentPayload,
-): Promise<Department> {
-  const { data } = await api.put<Department>(`/departments/${id}`, payload);
-  return data;
-=======
-  payload: DepartmentPayload
+   payload: DepartmentPayload,
+ 
 ): Promise<Department> {
   const { data } = await api.put<Department>(`/departments/${id}`, payload);
   return data;
 }
-
-export async function deleteDepartment(id: string): Promise<void> {
-  await api.delete(`/departments/${id}`);
->>>>>>> 2f710fa1
-}+ 