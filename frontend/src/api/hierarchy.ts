--- conflicted
+++ resolved
@@ -6,26 +6,11 @@
 import type { Asset } from '@/types';
 import type { TenantScoped } from '@backend-shared/http';
 
-<<<<<<< HEAD
-export type HierarchyAsset = TenantScoped & {
-  id: string;
-  name: string;
-  status?: string;
-  type?: 'Electrical' | 'Mechanical' | 'Tooling' | 'Interface';
-  criticality?: string;
-  departmentId?: string;
-  lineId?: string;
-  stationId?: string;
-  siteId?: string;
-  plantId?: string;
-};
-=======
 export type HierarchyAsset = TenantScoped &
   Pick<
     Asset,
     'id' | 'tenantId' | 'name' | 'status' | 'type' | 'criticality' | 'departmentId' | 'lineId' | 'stationId'
   >;
->>>>>>> 141c5e0c
 
 export type HierarchyStation = TenantScoped & {
   id: string;
