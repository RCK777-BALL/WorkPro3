/*
 * SPDX-License-Identifier: MIT
 */

<<<<<<< HEAD
import type {
  PurchaseOrder,
  PurchaseOrderPayload,
  PurchaseOrderStatus,
  ReceiptLine,
} from '@backend-shared/purchaseOrders';

import http from '@/lib/http';

export const fetchPurchaseOrders = async (): Promise<PurchaseOrder[]> => {
  const res = await http.get<PurchaseOrder[]>('/po');
  return res.data;
};

export const savePurchaseOrder = async (
  payload: PurchaseOrderPayload & { id?: string },
): Promise<PurchaseOrder> => {
  if (payload.id) {
    const res = await http.put<PurchaseOrder>(`/po/${payload.id}`, payload);
    return res.data;
  }
  const res = await http.post<PurchaseOrder>('/po', payload);
  return res.data;
};

export const updatePurchaseOrderStatus = async (
  purchaseOrderId: string,
  status: PurchaseOrderStatus,
): Promise<PurchaseOrder> => {
  const res = await http.post<PurchaseOrder>(`/po/${purchaseOrderId}/status`, { status });
  return res.data;
};

export const receivePurchaseOrder = async (
  purchaseOrderId: string,
  receipts: ReceiptLine[],
): Promise<PurchaseOrder> => {
  const res = await http.post<PurchaseOrder>(`/po/${purchaseOrderId}/receive`, { receipts });
  return res.data;
};
=======
import http from '@/lib/http';
import type { Vendor } from '@/types/vendor';

export type PurchaseOrderStatus = 'Draft' | 'Pending' | 'Approved' | 'Ordered' | 'Received' | 'Closed';

export interface PurchaseOrderLineInput {
  part: string;
  qtyOrdered: number;
  price?: number;
}

export interface PurchaseOrderInput {
  vendorId: string;
  lines: PurchaseOrderLineInput[];
  poNumber?: string;
}

export interface PurchaseOrderLine {
  _id?: string;
  part: string;
  qtyOrdered: number;
  qtyReceived?: number;
  price?: number;
}

export interface PurchaseOrder {
  id: string;
  tenantId: string;
  siteId?: string;
  poNumber?: string;
  vendorId?: string;
  vendor?: Vendor;
  status: PurchaseOrderStatus;
  lines: PurchaseOrderLine[];
  createdAt?: string;
  updatedAt?: string;
}

export const createPurchaseOrder = (payload: PurchaseOrderInput) =>
  http.post<PurchaseOrder>('/purchase-orders', payload).then((res) => res.data);

export const listPurchaseOrders = () =>
  http.get<PurchaseOrder[]>('/purchase-orders').then((res) => res.data);

export const updatePurchaseOrderStatus = (id: string, status: PurchaseOrderStatus) =>
  http.post<PurchaseOrder>(`/purchase-orders/${id}/status`, { status }).then((res) => res.data);

export const createGoodsReceipt = (payload: Record<string, unknown>) =>
  http.post('/goods-receipts', payload).then((res) => res.data);
>>>>>>> ce0fa789
<|MERGE_RESOLUTION|>--- conflicted
+++ resolved
@@ -2,48 +2,6 @@
  * SPDX-License-Identifier: MIT
  */
 
-<<<<<<< HEAD
-import type {
-  PurchaseOrder,
-  PurchaseOrderPayload,
-  PurchaseOrderStatus,
-  ReceiptLine,
-} from '@backend-shared/purchaseOrders';
-
-import http from '@/lib/http';
-
-export const fetchPurchaseOrders = async (): Promise<PurchaseOrder[]> => {
-  const res = await http.get<PurchaseOrder[]>('/po');
-  return res.data;
-};
-
-export const savePurchaseOrder = async (
-  payload: PurchaseOrderPayload & { id?: string },
-): Promise<PurchaseOrder> => {
-  if (payload.id) {
-    const res = await http.put<PurchaseOrder>(`/po/${payload.id}`, payload);
-    return res.data;
-  }
-  const res = await http.post<PurchaseOrder>('/po', payload);
-  return res.data;
-};
-
-export const updatePurchaseOrderStatus = async (
-  purchaseOrderId: string,
-  status: PurchaseOrderStatus,
-): Promise<PurchaseOrder> => {
-  const res = await http.post<PurchaseOrder>(`/po/${purchaseOrderId}/status`, { status });
-  return res.data;
-};
-
-export const receivePurchaseOrder = async (
-  purchaseOrderId: string,
-  receipts: ReceiptLine[],
-): Promise<PurchaseOrder> => {
-  const res = await http.post<PurchaseOrder>(`/po/${purchaseOrderId}/receive`, { receipts });
-  return res.data;
-};
-=======
 import http from '@/lib/http';
 import type { Vendor } from '@/types/vendor';
 
@@ -92,5 +50,4 @@
   http.post<PurchaseOrder>(`/purchase-orders/${id}/status`, { status }).then((res) => res.data);
 
 export const createGoodsReceipt = (payload: Record<string, unknown>) =>
-  http.post('/goods-receipts', payload).then((res) => res.data);
->>>>>>> ce0fa789
+  http.post('/goods-receipts', payload).then((res) => res.data);