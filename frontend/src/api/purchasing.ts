--- conflicted
+++ resolved
@@ -1,12 +1,5 @@
-<<<<<<< HEAD
-import http from '@/lib/http';
-=======
-/*
- * SPDX-License-Identifier: MIT
- */
-
-import http from '../lib/http';
->>>>>>> 72c8c033
+ import http from '@/lib/http';
+ 
 
 export const createPurchaseOrder = (payload: any) =>
   http.post('/purchase-orders', payload).then((res) => res.data);
