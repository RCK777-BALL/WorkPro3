<<<<<<< HEAD
import http from '@/lib/http';
=======
/*
 * SPDX-License-Identifier: MIT
 */

import http from '../lib/http';
>>>>>>> 72c8c033

export const searchAssets = (q: string) =>
  http.get('/assets/search', { params: { q } }).then((res) => res.data);
<|MERGE_RESOLUTION|>--- conflicted
+++ resolved
@@ -1,12 +1,5 @@
-<<<<<<< HEAD
-import http from '@/lib/http';
-=======
-/*
- * SPDX-License-Identifier: MIT
- */
-
-import http from '../lib/http';
->>>>>>> 72c8c033
+ import http from '@/lib/http';
+ 
 
 export const searchAssets = (q: string) =>
   http.get('/assets/search', { params: { q } }).then((res) => res.data);
