--- conflicted
+++ resolved
@@ -1,12 +1,5 @@
-<<<<<<< HEAD
-import http from '@/lib/http';
-=======
-/*
- * SPDX-License-Identifier: MIT
- */
-
-import http from '../lib/http';
->>>>>>> 72c8c033
+ import http from '@/lib/http';
+ 
 import type {
   DashboardSummary,
   StatusCountResponse,
