/*
 * SPDX-License-Identifier: MIT
 */

<<<<<<< HEAD
import { useEffect, useRef, type ReactNode } from 'react';
import { Navigate, useLocation } from 'react-router-dom';
import { useTranslation } from 'react-i18next';

import type { PermissionScope, PermissionAction } from './permissions';
import { usePermissions } from './usePermissions';
import { useAuth } from '@/context/AuthContext';
import { emitToast } from '@/context/ToastContext';
=======
import type { ReactNode } from 'react';
import { formatPermission, type Permission, type PermissionAction, type PermissionCategory } from '@shared/permissions';
import { usePermissions } from './usePermissions';
>>>>>>> cbd52334

interface RequirePermissionProps {
  permission?: Permission;
  scope?: PermissionCategory;
  action?: PermissionAction;
  children: ReactNode;
}

export const RequirePermission = ({ permission, scope, action, children }: RequirePermissionProps) => {
  const { can } = usePermissions();
<<<<<<< HEAD
  const { loading } = useAuth();
  const location = useLocation();
  const { t } = useTranslation();
  const hasNotifiedRef = useRef(false);

  useEffect(() => {
    if (loading) return;
    if (!can(scope, action) && !hasNotifiedRef.current) {
      emitToast(t('auth.permissionDenied'), 'error');
      hasNotifiedRef.current = true;
    }
  }, [action, can, loading, scope, t]);
=======
  const permissionKey = permission ?? (scope && action ? formatPermission(scope, action) : undefined);
>>>>>>> cbd52334

  if (!permissionKey || !can(permissionKey)) {
    return null;
  }

<<<<<<< HEAD
  if (!can(scope, action)) {
    return (
      <Navigate
        to="/dashboard"
        replace
        state={{ from: location, unauthorized: true, message: t('auth.permissionRedirect') }}
      />
    );
  }

=======
>>>>>>> cbd52334
  return <>{children}</>;
};<|MERGE_RESOLUTION|>--- conflicted
+++ resolved
@@ -2,20 +2,9 @@
  * SPDX-License-Identifier: MIT
  */
 
-<<<<<<< HEAD
-import { useEffect, useRef, type ReactNode } from 'react';
-import { Navigate, useLocation } from 'react-router-dom';
-import { useTranslation } from 'react-i18next';
-
-import type { PermissionScope, PermissionAction } from './permissions';
-import { usePermissions } from './usePermissions';
-import { useAuth } from '@/context/AuthContext';
-import { emitToast } from '@/context/ToastContext';
-=======
 import type { ReactNode } from 'react';
 import { formatPermission, type Permission, type PermissionAction, type PermissionCategory } from '@shared/permissions';
 import { usePermissions } from './usePermissions';
->>>>>>> cbd52334
 
 interface RequirePermissionProps {
   permission?: Permission;
@@ -26,39 +15,11 @@
 
 export const RequirePermission = ({ permission, scope, action, children }: RequirePermissionProps) => {
   const { can } = usePermissions();
-<<<<<<< HEAD
-  const { loading } = useAuth();
-  const location = useLocation();
-  const { t } = useTranslation();
-  const hasNotifiedRef = useRef(false);
-
-  useEffect(() => {
-    if (loading) return;
-    if (!can(scope, action) && !hasNotifiedRef.current) {
-      emitToast(t('auth.permissionDenied'), 'error');
-      hasNotifiedRef.current = true;
-    }
-  }, [action, can, loading, scope, t]);
-=======
   const permissionKey = permission ?? (scope && action ? formatPermission(scope, action) : undefined);
->>>>>>> cbd52334
 
   if (!permissionKey || !can(permissionKey)) {
     return null;
   }
 
-<<<<<<< HEAD
-  if (!can(scope, action)) {
-    return (
-      <Navigate
-        to="/dashboard"
-        replace
-        state={{ from: location, unauthorized: true, message: t('auth.permissionRedirect') }}
-      />
-    );
-  }
-
-=======
->>>>>>> cbd52334
   return <>{children}</>;
 };