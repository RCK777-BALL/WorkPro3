--- conflicted
+++ resolved
@@ -6,22 +6,6 @@
 
 import { formatPermission, type Permission, type PermissionAction, type PermissionCategory } from '@shared/permissions';
 import { useAuth } from '@/context/AuthContext';
-<<<<<<< HEAD
-import type { AuthRole } from '@/types';
-import { SITE_KEY, TENANT_KEY } from '@/lib/http';
-import { safeLocalStorage } from '@/utils/safeLocalStorage';
-
-const ADMIN_ROLES: AuthRole[] = ['global_admin', 'plant_admin'];
-
-const normalizeRoles = (roles?: AuthRole[] | string[]): AuthRole[] => {
-  if (!roles) return [];
-  const normalized: AuthRole[] = [];
-  for (const role of roles) {
-    if (typeof role !== 'string') continue;
-    const value = role.toLowerCase() as AuthRole;
-    if (!normalized.includes(value)) {
-      normalized.push(value);
-=======
 
 const normalizePermissions = (permissions?: string[]): Permission[] => {
   if (!Array.isArray(permissions)) return [];
@@ -31,7 +15,6 @@
     const key = permission.trim().toLowerCase() as Permission;
     if (!normalized.includes(key)) {
       normalized.push(key);
->>>>>>> 849c2d93
     }
   }
   return normalized;
@@ -81,28 +64,6 @@
   );
 
   const can = useCallback(
-<<<<<<< HEAD
-    (scope: PermissionScope, action: PermissionAction) => {
-      if (!user) {
-        return false;
-      }
-
-      if (hasScopedPermission(scope, action)) {
-        return true;
-      }
-
-      if (roles.some((role) => ADMIN_ROLES.includes(role))) {
-        return true;
-      }
-      const allowed = permissionsMatrix[scope]?.[action];
-      if (!Array.isArray(allowed)) {
-        return false;
-      }
-      const allowedSet = new Set(allowed.map((role) => role.toLowerCase()));
-      return roles.some((role) => allowedSet.has(role));
-    },
-    [hasScopedPermission, roles, user],
-=======
     (permissionOrScope: Permission | PermissionCategory, action?: PermissionAction) => {
       if (!user) return false;
       const key = normalizePermissionKey(permissionOrScope, action);
@@ -123,7 +84,6 @@
       );
     },
     [can],
->>>>>>> 849c2d93
   );
 
   return { can, canAny, permissions: Array.from(permissionSet.values()) };
