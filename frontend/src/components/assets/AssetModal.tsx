/*
 * SPDX-License-Identifier: MIT
 */

import React, { useState, useEffect } from "react";
import { useForm } from "react-hook-form";
import { useDropzone } from "react-dropzone";
import { X, Upload, Download } from "lucide-react";
import Button from "@common/Button";
import http from "@/lib/http";
import { useToast } from "@/context/ToastContext";
import { useDepartmentStore } from "@/store/departmentStore";
import { useAuthStore, type AuthState } from "@/store/authStore";
import type { Asset, Department, Line, Station } from "@/types";
import AssetQRCode from "@/components/qr/AssetQRCode";
import {
  submitAssetRequest,
  normalizeAssetData,
} from "@/utils/assetSubmission";

const defaultAssetState = {
  name: "",
  description: "",
  serialNumber: "",
  modelName: "",
  manufacturer: "",
  purchaseDate: new Date().toISOString().split("T")[0],
  installationDate: new Date().toISOString().split("T")[0],
  location: "",
  department: "",
  type: "Electrical",
  status: "Active",
  criticality: "medium",
};

interface AssetModalProps {
  isOpen: boolean;
  onClose: () => void;
  asset: Asset | null;
  onUpdate: (asset: Asset) => void;
}

interface AssetResponse extends Partial<Asset> {
  _id?: string;
  id?: string;
}

const normalizeAssetResponse = (
  raw: AssetResponse | undefined,
  fallback: Asset | null
): Asset => {
  const base: AssetResponse = {
    ...(fallback ?? {}),
    ...(raw ?? {}),
  };
  const { _id, id: providedId, name: providedName, ...rest } = base;
  const resolvedId = _id ?? providedId ?? fallback?.id ?? "";
  const resolvedName = providedName ?? fallback?.name ?? "Unnamed Asset";

  if (!resolvedId) {
    throw new Error("Asset response missing identifier");
  }

  return {
    id: resolvedId,
    name: resolvedName,
    ...(rest as Omit<Asset, "id" | "name">),
  };
};

const AssetModal: React.FC<AssetModalProps> = ({
  isOpen,
  onClose,
  asset,
  onUpdate,
}) => {
  const [files, setFiles] = useState<File[]>([]);
  const {
    register,
    handleSubmit,
    reset,
    setValue,
    formState: { errors },
  } = useForm({ defaultValues: asset || defaultAssetState });
  const departments = useDepartmentStore((s) => s.departments);
  const linesMap = useDepartmentStore((s) => s.linesByDepartment);
  const stationsMap = useDepartmentStore((s) => s.stationsByLine);
  const fetchDepartments = useDepartmentStore((s) => s.fetchDepartments);
  const fetchLines = useDepartmentStore((s) => s.fetchLines);
  const fetchStations = useDepartmentStore((s) => s.fetchStations);
  const tenantId = useAuthStore((s: AuthState) => s.user?.tenantId);
  const [departmentId, setDepartmentId] = useState("");
  const [lineId, setLineId] = useState("");
  const [stationId, setStationId] = useState("");
  const lines = departmentId ? linesMap[departmentId] || [] : [];
  const stations = lineId ? stationsMap[lineId] || [] : [];
  const [error, setError] = useState<string | null>(null);
  const { addToast } = useToast();

  useEffect(() => {
    reset(asset || defaultAssetState);
    setFiles([]);
    setDepartmentId(asset?.departmentId ?? "");
    setLineId(asset?.lineId ?? "");
    setStationId(asset?.stationId ?? "");
  }, [asset, reset]);

  useEffect(() => {
    fetchDepartments().catch(() => {
      addToast("Failed to load departments", "error");
    });
  }, [fetchDepartments, addToast]);

  useEffect(() => {
    if (!departmentId) {
      setLineId("");
      setStationId("");
      return;
    }
    fetchLines(departmentId).catch(() => {
      addToast("Failed to load lines", "error");
    });
  }, [departmentId, fetchLines, addToast]);

  useEffect(() => {
    if (!departmentId || !lineId) {
      setStationId("");
      return;
    }
    fetchStations(departmentId, lineId).catch(() => {
      addToast("Failed to load stations", "error");
    });
  }, [departmentId, lineId, fetchStations, addToast]);

  const { getRootProps, getInputProps } = useDropzone({
    accept: {
      "image/*": [".png", ".jpg", ".jpeg"],
      "application/pdf": [".pdf"],
    },
    onDrop: (acceptedFiles) => {
      setFiles([...files, ...acceptedFiles]);
    },
  });

  const onSubmit = async (data: any) => {
    setError(null);

    const payload: Record<string, any> = {
      ...data,
      departmentId,
      lineId,
      stationId,
      tenantId,
    };

    try {
<<<<<<< HEAD
      const isEdit = Boolean(asset?.id);
      const endpoint = isEdit && asset?.id ? `/assets/${asset.id}` : "/assets";
      const requestHeaders = { headers: { "Content-Type": "multipart/form-data" } } as const;

      let res;
      if (files.length > 0) {
        const fd = new FormData();
        Object.entries(payload).forEach(([key, value]) => {
          if (value !== undefined && value !== null) {
            fd.append(key, value as any);
          }
        });
        files.forEach((f) => fd.append("files", f));

        res = isEdit
          ? await http.put(endpoint, fd, requestHeaders)
          : await http.post("/assets", fd, requestHeaders);
      } else {
        res = isEdit ? await http.put(endpoint, payload) : await http.post("/assets", payload);
      }

      const persisted = normalizeAssetResponse(res.data as AssetResponse, asset);
      onUpdate(persisted);
      onClose();
    } catch (err: any) {
      const fallbackMessage =
        typeof err?.message === "string" && err.message.length > 0
          ? err.message
          : "Failed to save asset";
=======
      const raw = await submitAssetRequest({
        asset,
        files,
        payload,
        httpClient: http,
      });

      const fallback: Partial<Asset> = {
        ...(asset ?? {}),
        ...(data as Partial<Asset>),
      };

      const normalized = normalizeAssetData(raw, fallback);
      onUpdate(normalized);
      onClose();
    } catch (err: any) {
      const defaultMessage = asset ? "Failed to update asset" : "Failed to create asset";
>>>>>>> 14d04b11
      const message =
        err.response?.data?.message ||
        (Array.isArray(err.response?.data?.errors)
          ? err.response.data.errors.map((e: any) => e.msg).join(", ")
<<<<<<< HEAD
          : fallbackMessage);
=======
          : defaultMessage);
>>>>>>> 14d04b11
      setError(message);
      addToast(message, "error");
    }
  };

  if (!isOpen) return null;

  return (
    <div className="fixed inset-0 bg-neutral-950/50 dark:bg-neutral-950/80 flex items-center justify-center z-50">
      <div className="bg-white dark:bg-neutral-900 rounded-lg shadow-xl w-full max-w-4xl max-h-[90vh] overflow-y-auto border border-transparent dark:border-neutral-700/80">
        <div className="flex items-center justify-between p-6 border-b border-neutral-200 dark:border-neutral-700">
          <h2 className="text-xl font-semibold text-neutral-900 dark:text-neutral-100">
            {asset ? "Edit Asset" : "Create Asset"}
          </h2>
          <button
            onClick={onClose}
            className="text-neutral-500 hover:text-neutral-700 dark:text-neutral-400 dark:hover:text-neutral-200"
          >
            <X size={20} />
          </button>
        </div>

        <form onSubmit={handleSubmit(onSubmit)} className="p-6 space-y-6">
          {error && <p className="text-error-500 dark:text-error-400">{error}</p>}
          <AssetQRCode value="ABC123" />
          <div className="grid grid-cols-1 md:grid-cols-2 gap-6">
            <div>
              <label className="block text-sm font-medium text-neutral-900 dark:text-neutral-100 mb-1">
                Name
              </label>
              <input
                type="text"
                className="w-full px-3 py-2 border border-neutral-300 dark:border-neutral-600 rounded-md text-neutral-900 dark:text-neutral-100 bg-white dark:bg-neutral-800"
                {...register("name", { required: "Name is required" })}
              />
              {errors.name && (
                <p className="text-error-500 dark:text-error-400 text-sm mt-1">
                  {errors.name.message as string}
                </p>
              )}
            </div>

            <div>
              <label className="block text-sm font-medium text-neutral-900 dark:text-neutral-100 mb-1">
                Serial Number
              </label>
              <input
                type="text"
                className="w-full px-3 py-2 border border-neutral-300 dark:border-neutral-600 rounded-md text-neutral-900 dark:text-neutral-100 bg-white dark:bg-neutral-800"
                {...register("serialNumber")}
              />
            </div>
          </div>

          <div>
            <label className="block text-sm font-medium text-neutral-900 dark:text-neutral-100 mb-1">
              Description
            </label>
            <textarea
              className="w-full px-3 py-2 border border-neutral-300 dark:border-neutral-600 rounded-md text-neutral-900 dark:text-neutral-100 bg-white dark:bg-neutral-800"
              rows={4}
              {...register("description")}
            />
          </div>

          <div className="grid grid-cols-1 md:grid-cols-2 gap-6">
            <div>
              <label className="block text-sm font-medium text-neutral-900 dark:text-neutral-100 mb-1">
                Model
              </label>
              <input
                type="text"
                className="w-full px-3 py-2 border border-neutral-300 dark:border-neutral-600 rounded-md text-neutral-900 dark:text-neutral-100 bg-white dark:bg-neutral-800"
                {...register("modelName")}
              />
            </div>

            <div>
              <label className="block text-sm font-medium text-neutral-900 dark:text-neutral-100 mb-1">
                Manufacturer
              </label>
              <input
                type="text"
                className="w-full px-3 py-2 border border-neutral-300 dark:border-neutral-600 rounded-md text-neutral-900 dark:text-neutral-100 bg-white dark:bg-neutral-800"
                {...register("manufacturer")}
              />
            </div>
          </div>

          <div className="grid grid-cols-1 md:grid-cols-2 gap-6">
            <div>
              <label className="block text-sm font-medium text-neutral-900 dark:text-neutral-100 mb-1">
                Purchase Date
              </label>
              <input
                type="date"
                className="w-full px-3 py-2 border border-neutral-300 dark:border-neutral-600 rounded-md text-neutral-900 dark:text-neutral-100 bg-white dark:bg-neutral-800"
                {...register("purchaseDate")}
              />
            </div>

            <div>
              <label className="block text-sm font-medium text-neutral-900 dark:text-neutral-100 mb-1">
                Installation Date
              </label>
              <input
                type="date"
                className="w-full px-3 py-2 border border-neutral-300 dark:border-neutral-600 rounded-md text-neutral-900 dark:text-neutral-100 bg-white dark:bg-neutral-800"
                {...register("installationDate")}
              />
            </div>
          </div>

          <div className="grid grid-cols-1 md:grid-cols-2 gap-6">
            <div>
              <label className="block text-sm font-medium text-neutral-900 dark:text-neutral-100 mb-1">
                Location
              </label>
              <input
                type="text"
                className="w-full px-3 py-2 border border-neutral-300 dark:border-neutral-600 rounded-md text-neutral-900 dark:text-neutral-100 bg-white dark:bg-neutral-800"
                {...register("location")}
              />
            </div>
            <div>
              <label className="block text-sm font-medium text-neutral-900 dark:text-neutral-100 mb-1">
                Type
              </label>
              <select
                className="w-full px-3 py-2 border border-neutral-300 dark:border-neutral-600 rounded-md text-neutral-900 dark:text-neutral-100 bg-white dark:bg-neutral-800"
                {...register("type")}
              >
                <option value="Electrical">Electrical</option>
                <option value="Mechanical">Mechanical</option>
                <option value="Tooling">Tooling</option>
                <option value="Interface">Interface</option>
              </select>
            </div>
          </div>

          <div className="grid grid-cols-1 sm:grid-cols-2 lg:grid-cols-3 gap-6">
            <div>
              <label className="block text-sm font-medium text-neutral-900 dark:text-neutral-100 mb-1">
                Department
              </label>
              <select
                className="w-full px-3 py-2 border border-neutral-300 dark:border-neutral-600 rounded-md text-neutral-900 dark:text-neutral-100 bg-white dark:bg-neutral-800"
                value={departmentId}
                onChange={(e: React.ChangeEvent<HTMLSelectElement>) => setDepartmentId(e.target.value)}
              >
                <option value="">Select Department</option>
                {departments.map((d) => (
                  <option key={d.id} value={d.id}>
                    {d.name}
                  </option>
                ))}
              </select>
            </div>
            <div>
              <label className="block text-sm font-medium text-neutral-900 dark:text-neutral-100 mb-1">
                Line
              </label>
              <select
                className="w-full px-3 py-2 border border-neutral-300 dark:border-neutral-600 rounded-md text-neutral-900 dark:text-neutral-100 bg-white dark:bg-neutral-800"
                value={lineId}
                onChange={(e: React.ChangeEvent<HTMLSelectElement>) => setLineId(e.target.value)}
                disabled={!departmentId}
              >
                <option value="">Select Line</option>
                {lines.map((l) => (
                  <option key={l.id} value={l.id}>
                    {l.name}
                  </option>
                ))}
              </select>
            </div>
            <div>
              <label className="block text-sm font-medium text-neutral-900 dark:text-neutral-100 mb-1">
                Station
              </label>
              <select
                className="w-full px-3 py-2 border border-neutral-300 dark:border-neutral-600 rounded-md text-neutral-900 dark:text-neutral-100 bg-white dark:bg-neutral-800"
                value={stationId}
                onChange={(e: React.ChangeEvent<HTMLSelectElement>) => setStationId(e.target.value)}
                disabled={!lineId}
              >
                <option value="">Select Station</option>
                {stations.map((s) => (
                  <option key={s.id} value={s.id}>
                    {s.name}
                  </option>
                ))}
              </select>
            </div>
          </div>

          <div className="grid grid-cols-1 md:grid-cols-2 gap-6">
            <div>
              <label className="block text-sm font-medium text-neutral-900 dark:text-neutral-100 mb-1">
                Status
              </label>
              <select
                className="w-full px-3 py-2 border border-neutral-300 dark:border-neutral-600 rounded-md text-neutral-900 dark:text-neutral-100 bg-white dark:bg-neutral-800"
                {...register("status")}
              >
                <option value="Active">Active</option>
                <option value="Offline">Offline</option>
                <option value="In Repair">In Repair</option>
              </select>
            </div>

            <div>
              <label className="block text-sm font-medium text-neutral-900 dark:text-neutral-100 mb-1">
                Criticality
              </label>
              <select
                className="w-full px-3 py-2 border border-neutral-300 dark:border-neutral-600 rounded-md text-neutral-900 dark:text-neutral-100 bg-white dark:bg-neutral-800"
                {...register("criticality")}
              >
                <option value="high">High</option>
                <option value="medium">Medium</option>
                <option value="low">Low</option>
              </select>
            </div>
          </div>

          <div>
            <label className="block text-sm font-medium text-neutral-900 dark:text-neutral-100 mb-1">
              Documents & Images
            </label>
            <div
              {...getRootProps()}
              className="border-2 border-dashed border-neutral-300 dark:border-neutral-600 rounded-lg p-6 text-center cursor-pointer hover:border-primary-500 dark:hover:border-primary-400 transition-colors bg-white/40 dark:bg-neutral-900/40"
            >
              <input {...getInputProps()} />
              <Upload className="mx-auto h-12 w-12 text-neutral-400 dark:text-neutral-500" />
              <p className="mt-2 text-sm text-neutral-900 dark:text-neutral-100">
                Drag & drop files here, or click to select files
              </p>
              <p className="text-xs text-neutral-500 dark:text-neutral-400">
                Supports: Images, PDFs, and documents
              </p>
            </div>
            {files.length > 0 && (
              <div className="mt-4 space-y-2">
                {files.map((file, index) => (
                  <div
                    key={index}
                    className="flex items-center justify-between p-2 bg-neutral-50 dark:bg-neutral-800 rounded-md"
                  >
                    <div className="flex items-center">
                      <Download size={16} className="text-neutral-500 dark:text-neutral-400 mr-2" />
                      <span className="text-sm text-neutral-900 dark:text-neutral-100">
                        {file.name}
                      </span>
                    </div>
                    <button
                      type="button"
                      onClick={() =>
                        setFiles(files.filter((_, i) => i !== index))
                      }
                      className="text-neutral-400 hover:text-error-500 dark:text-neutral-500 dark:hover:text-error-400"
                    >
                      <X size={16} />
                    </button>
                  </div>
                ))}
              </div>
            )}
          </div>

          <div className="flex justify-end space-x-3 pt-6 border-t border-neutral-200 dark:border-neutral-700">
            <Button type="button" variant="outline" onClick={onClose}>
              Cancel
            </Button>
            <Button type="submit" variant="primary">
              {asset ? "Update Asset" : "Create Asset"}
            </Button>
          </div>
        </form>
      </div>
    </div>
  );
};

export default AssetModal;<|MERGE_RESOLUTION|>--- conflicted
+++ resolved
@@ -154,37 +154,6 @@
     };
 
     try {
-<<<<<<< HEAD
-      const isEdit = Boolean(asset?.id);
-      const endpoint = isEdit && asset?.id ? `/assets/${asset.id}` : "/assets";
-      const requestHeaders = { headers: { "Content-Type": "multipart/form-data" } } as const;
-
-      let res;
-      if (files.length > 0) {
-        const fd = new FormData();
-        Object.entries(payload).forEach(([key, value]) => {
-          if (value !== undefined && value !== null) {
-            fd.append(key, value as any);
-          }
-        });
-        files.forEach((f) => fd.append("files", f));
-
-        res = isEdit
-          ? await http.put(endpoint, fd, requestHeaders)
-          : await http.post("/assets", fd, requestHeaders);
-      } else {
-        res = isEdit ? await http.put(endpoint, payload) : await http.post("/assets", payload);
-      }
-
-      const persisted = normalizeAssetResponse(res.data as AssetResponse, asset);
-      onUpdate(persisted);
-      onClose();
-    } catch (err: any) {
-      const fallbackMessage =
-        typeof err?.message === "string" && err.message.length > 0
-          ? err.message
-          : "Failed to save asset";
-=======
       const raw = await submitAssetRequest({
         asset,
         files,
@@ -202,16 +171,11 @@
       onClose();
     } catch (err: any) {
       const defaultMessage = asset ? "Failed to update asset" : "Failed to create asset";
->>>>>>> 14d04b11
       const message =
         err.response?.data?.message ||
         (Array.isArray(err.response?.data?.errors)
           ? err.response.data.errors.map((e: any) => e.msg).join(", ")
-<<<<<<< HEAD
-          : fallbackMessage);
-=======
           : defaultMessage);
->>>>>>> 14d04b11
       setError(message);
       addToast(message, "error");
     }
