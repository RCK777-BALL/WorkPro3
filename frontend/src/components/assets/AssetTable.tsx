--- conflicted
+++ resolved
@@ -66,14 +66,6 @@
   readOnlyReason,
   filters = {},
 }) => {
-<<<<<<< HEAD
-  const [hoveredAssetId, setHoveredAssetId] = React.useState<string | null>(null);
-
-  const filteredAssets = assets.filter((asset) =>
-    Object.values(asset).some((value) =>
-      String(value).toLowerCase().includes(search.toLowerCase())
-    )
-=======
   const [internalSelection, setInternalSelection] = useState<string[]>(selectedIds);
 
   useEffect(() => {
@@ -88,7 +80,6 @@
         )
       ),
     [assets, search]
->>>>>>> eb2b1aab
   );
 
   const selectedSet = new Set(internalSelection);
@@ -174,54 +165,6 @@
               const downtime = asset.recentDowntimeHours ?? 0;
 
               return (
-<<<<<<< HEAD
-                <React.Fragment key={asset.id}>
-                  <tr
-                    className="cursor-pointer transition-colors duration-150 hover:bg-slate-800/70"
-                    onClick={() => onRowClick(asset)}
-                    role="button"
-                    tabIndex={0}
-                    onMouseEnter={() => setHoveredAssetId(asset.id)}
-                    onMouseLeave={() => setHoveredAssetId((current) => (current === asset.id ? null : current))}
-                    onFocus={() => setHoveredAssetId(asset.id)}
-                    onBlur={(event) => {
-                      if (!event.currentTarget.contains(event.relatedTarget)) {
-                        setHoveredAssetId((current) => (current === asset.id ? null : current));
-                      }
-                    }}
-                    onKeyDown={(event) => {
-                      if (event.key === 'Enter' || event.key === ' ') {
-                        event.preventDefault();
-                        onRowClick(asset);
-                      }
-                    }}
-                    aria-label={`View or edit ${asset.name}`}
-                  >
-                    <td className="px-6 py-4 whitespace-nowrap">
-                      <div className="flex items-center">
-                        <div className="flex-shrink-0 h-10 w-10">
-                          {asset.image ? (
-                            <img
-                              className="h-10 w-10 rounded-lg object-cover"
-                              src={asset.image}
-                              alt={asset.name}
-                            />
-                          ) : (
-                            <div className="flex h-10 w-10 items-center justify-center rounded-lg bg-slate-800">
-                              <span className="text-sm font-medium text-slate-200">
-                                {asset.name.substring(0, 2).toUpperCase()}
-                              </span>
-                            </div>
-                          )}
-                        </div>
-                        <div className="ml-4">
-                          <div className="text-sm font-medium text-slate-100">
-                            {asset.name}
-                          </div>
-                          <div className="text-sm text-slate-400">
-                            {asset.serialNumber}
-                          </div>
-=======
                 <tr
                   key={asset.id}
                   className={`cursor-pointer transition-colors duration-150 hover:bg-slate-800/70 ${selectedSet.has(asset.id) ? 'bg-slate-800/60' : ''}`}
@@ -262,7 +205,6 @@
                           <span className="text-sm font-medium text-slate-200">
                             {asset.name.substring(0, 2).toUpperCase()}
                           </span>
->>>>>>> eb2b1aab
                         </div>
                       </div>
                     </td>
@@ -324,16 +266,6 @@
                           Edit
                         </Button>
                       </div>
-<<<<<<< HEAD
-                    </td>
-                  </tr>
-
-                  {hoveredAssetId === asset.id && (
-                    <tr
-                      className="bg-slate-950/70"
-                      onMouseEnter={() => setHoveredAssetId(asset.id)}
-                      onMouseLeave={() => setHoveredAssetId((current) => (current === asset.id ? null : current))}
-=======
                       <div className="mt-2 flex flex-wrap gap-2">
                         <Badge text={formatCriticality(asset.criticality)} type="priority" size="sm" />
                         <Badge text={formatHealth(asset.health)} type="status" size="sm" />
@@ -448,7 +380,6 @@
                       disabled={!canEdit}
                       aria-disabled={!canEdit}
                       onClick={() => canEdit && onRowClick(asset)}
->>>>>>> eb2b1aab
                     >
                       <td colSpan={7} className="px-6 pb-6 pt-2">
                         <div className="rounded-xl border border-slate-800/80 bg-slate-900/80 p-4 shadow-lg shadow-slate-950/40">
