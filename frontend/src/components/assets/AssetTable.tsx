--- conflicted
+++ resolved
@@ -64,27 +64,6 @@
   canCreateWorkOrder = true,
   readOnlyReason,
 }) => {
-<<<<<<< HEAD
-  const filteredAssets = assets.filter((asset) => {
-    const matchesSearch = Object.values(asset).some((value) =>
-      String(value).toLowerCase().includes(search.toLowerCase())
-    );
-    const matchesStatus = statusFilter
-      ? (asset.status ?? '').toLowerCase() === statusFilter.toLowerCase()
-      : true;
-    const matchesCriticality = criticalityFilter
-      ? (asset.criticality ?? '').toLowerCase() === criticalityFilter.toLowerCase()
-      : true;
-    return matchesSearch && matchesStatus && matchesCriticality;
-  });
-
-  const getHealthBadge = (asset: Asset) => {
-    if (typeof asset.healthScore !== 'number') return 'Health N/A';
-    if (asset.healthScore >= 80) return `Health ${asset.healthScore}%`;
-    if (asset.healthScore >= 60) return `Health ${asset.healthScore}%`;
-    return `Health ${asset.healthScore}%`;
-  };
-=======
   const [internalSelection, setInternalSelection] = useState<string[]>(selectedIds);
 
   useEffect(() => {
@@ -100,7 +79,6 @@
       ),
     [assets, search]
   );
->>>>>>> 593239b9
 
   const selectedSet = new Set(internalSelection);
   const allVisibleSelected =
