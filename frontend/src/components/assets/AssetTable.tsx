--- conflicted
+++ resolved
@@ -9,12 +9,6 @@
 import DuplicateButton from '@common/DuplicateButton';
 import type { Asset } from '@/types';
 
-<<<<<<< HEAD
-export interface AssetFilters {
-  status?: string;
-  criticality?: string;
-}
-=======
 const formatCriticality = (value?: Asset['criticality']) => {
   if (!value) return 'Criticality: N/A';
   return `Criticality: ${value.charAt(0).toUpperCase()}${value.slice(1)}`;
@@ -32,7 +26,6 @@
 
 const formatDowntime = (value?: number) =>
   typeof value === 'number' ? `Recent downtime: ${value}h` : 'Recent downtime: N/A';
->>>>>>> 35d5d5b7
 
 interface AssetTableProps {
   assets: Asset[];
@@ -73,43 +66,6 @@
   readOnlyReason,
   filters = {},
 }) => {
-<<<<<<< HEAD
-  const normalizeSearch = search.trim().toLowerCase();
-
-  const filteredAssets = assets.filter((asset) => {
-    const matchesSearch = Object.values(asset).some((value) =>
-      String(value).toLowerCase().includes(normalizeSearch)
-    );
-
-    const matchesStatus = (() => {
-      if (!filters.status || filters.status === 'all') return true;
-      return (asset.status ?? '').toLowerCase() === filters.status.toLowerCase();
-    })();
-
-    const matchesCriticality = (() => {
-      if (!filters.criticality || filters.criticality === 'all') return true;
-      return (asset.criticality ?? '').toLowerCase() === filters.criticality.toLowerCase();
-    })();
-
-    return matchesSearch && matchesStatus && matchesCriticality;
-  });
-
-  const formatMaintenanceDate = (value?: string) => {
-    if (!value) return 'N/A';
-    const date = new Date(value);
-    if (Number.isNaN(date.getTime())) return value;
-    return date.toLocaleDateString();
-  };
-
-  const getHealthBadgeTone = (value?: number) => {
-    if (value === undefined || value === null || Number.isNaN(value)) {
-      return 'bg-slate-800 text-slate-200 border border-slate-700';
-    }
-    if (value >= 80) return 'bg-emerald-500/15 text-emerald-200 border border-emerald-500/30';
-    if (value >= 50) return 'bg-amber-500/15 text-amber-200 border border-amber-500/30';
-    return 'bg-rose-500/15 text-rose-200 border border-rose-500/30';
-  };
-=======
   const [internalSelection, setInternalSelection] = useState<string[]>(selectedIds);
 
   useEffect(() => {
@@ -125,7 +81,6 @@
       ),
     [assets, search]
   );
->>>>>>> 35d5d5b7
 
   const selectedSet = new Set(internalSelection);
   const allVisibleSelected =
@@ -187,12 +142,6 @@
                 Department
               </th>
               <th className="px-6 py-3 text-left text-xs font-medium uppercase tracking-wider text-slate-300">
-<<<<<<< HEAD
-                Reliability
-              </th>
-              <th className="px-6 py-3 text-left text-xs font-medium uppercase tracking-wider text-slate-300">
-                Maintenance
-=======
                 Last Maintenance
               </th>
               <th className="px-6 py-3 text-left text-xs font-medium uppercase tracking-wider text-slate-300">
@@ -200,7 +149,6 @@
               </th>
               <th className="px-6 py-3 text-left text-xs font-medium uppercase tracking-wider text-slate-300">
                 Recent Downtime
->>>>>>> 35d5d5b7
               </th>
               <th className="px-6 py-3 text-right text-xs font-medium uppercase tracking-wider text-slate-300">
                 Actions
@@ -210,36 +158,11 @@
           <tbody className="divide-y divide-slate-800 bg-slate-900/60">
             {filteredAssets.map((asset) => {
               const statusText = asset.status?.trim() || 'Unknown';
-<<<<<<< HEAD
-              const criticalityText = asset.criticality
-                ? `${asset.criticality.charAt(0).toUpperCase()}${asset.criticality.slice(1)} criticality`
-                : 'Criticality not set';
-              const healthValue = asset.healthScore ?? asset.health;
-              const normalizedHealth =
-                typeof healthValue === 'number'
-                  ? healthValue
-                  : Number.isFinite(Number(healthValue))
-                    ? Number(healthValue)
-                    : undefined;
-              const healthText =
-                normalizedHealth !== undefined && normalizedHealth !== null
-                  ? `${Math.round(normalizedHealth)}% health`
-                  : 'Health pending';
-              const lastMaintenance =
-                asset.lastMaintenanceDate ?? asset.lastServiced ?? asset.lastPmDate;
-              const openWorkOrders = asset.openWorkOrders ?? asset.openWorkOrderCount ?? 0;
-              const downtime = asset.recentDowntimeHours ?? asset.downtimeHours;
-              const downtimeText =
-                downtime === undefined || downtime === null
-                  ? 'Downtime n/a'
-                  : `${downtime}h recent downtime`;
-=======
               const criticality = asset.criticality ?? 'low';
               const health = asset.health ?? 'good';
               const lastMaintenance = asset.lastMaintenanceDate || asset.lastServiced;
               const openWorkOrders = asset.openWorkOrders ?? 0;
               const downtime = asset.recentDowntimeHours ?? 0;
->>>>>>> 35d5d5b7
 
               return (
                 <tr
@@ -322,31 +245,6 @@
                   {asset.department}
                 </td>
                 <td className="px-6 py-4 whitespace-nowrap text-sm text-slate-300">
-<<<<<<< HEAD
-                  <div className="flex flex-wrap items-center gap-2">
-                    <Badge text={criticalityText} type="priority" size="sm" />
-                    <span
-                      className={`inline-flex items-center rounded-full px-2.5 py-1 text-xs font-medium ${getHealthBadgeTone(normalizedHealth)}`}
-                    >
-                      {healthText}
-                    </span>
-                  </div>
-                </td>
-                <td className="px-6 py-4 whitespace-nowrap text-sm text-slate-300">
-                  <div className="flex flex-wrap items-center gap-2">
-                    <Badge
-                      text={`Last maintenance: ${formatMaintenanceDate(lastMaintenance)}`}
-                      size="sm"
-                      className="bg-blue-500/15 text-blue-200 border border-blue-500/30"
-                    />
-                    <span className="inline-flex items-center rounded-full border border-slate-700 bg-slate-800 px-2.5 py-1 text-xs font-medium text-slate-100">
-                      Open WO: {openWorkOrders}
-                    </span>
-                    <span className="inline-flex items-center rounded-full border border-indigo-700/60 bg-indigo-800/60 px-2.5 py-1 text-xs font-medium text-indigo-100">
-                      {downtimeText}
-                    </span>
-                  </div>
-=======
                   {asset.lastMaintenanceDate || asset.lastServiced || 'N/A'}
                 </td>
                 <td className="px-6 py-4 whitespace-nowrap text-sm text-slate-300">
@@ -362,7 +260,6 @@
                     type={(asset.downtimeHoursLast30Days ?? 0) > 0 ? 'status' : 'default'}
                     size="sm"
                   />
->>>>>>> 35d5d5b7
                 </td>
                 <td className="px-6 py-4 whitespace-nowrap text-right align-top">
                   <div className="flex flex-wrap items-center justify-end gap-2">
