--- conflicted
+++ resolved
@@ -144,12 +144,6 @@
               </th>
               <th className="px-6 py-3 text-left text-xs font-medium uppercase tracking-wider text-slate-300">
                 Open WOs
-<<<<<<< HEAD
-              </th>
-              <th className="px-6 py-3 text-left text-xs font-medium uppercase tracking-wider text-slate-300">
-                Recent Downtime
-=======
->>>>>>> da669d02
               </th>
               <th className="px-6 py-3 text-left text-xs font-medium uppercase tracking-wider text-slate-300">
                 Recent Downtime
@@ -235,19 +229,11 @@
                 <td className="px-6 py-4 whitespace-nowrap text-sm text-slate-300">
                   <div className="flex flex-col gap-1">
                     <Badge
-<<<<<<< HEAD
-                      text={`${criticality.charAt(0).toUpperCase()}${criticality.slice(1)} criticality`}
-                      type="priority"
-                      size="sm"
-                    />
-                    <Badge text={`${health.charAt(0).toUpperCase()}${health.slice(1)} health`} size="sm" />
-=======
                       text={asset.criticality ? asset.criticality : 'N/A'}
                       type="priority"
                       size="sm"
                     />
                     <Badge text={getHealthBadge(asset)} size="sm" />
->>>>>>> da669d02
                   </div>
                 </td>
                 <td className="px-6 py-4 whitespace-nowrap text-sm text-slate-300">
@@ -257,17 +243,7 @@
                   {asset.department}
                 </td>
                 <td className="px-6 py-4 whitespace-nowrap text-sm text-slate-300">
-<<<<<<< HEAD
-                  {lastMaintenance || 'N/A'}
-                </td>
-                <td className="px-6 py-4 whitespace-nowrap text-sm text-slate-300">
-                  <Badge text={`${openWorkOrders} open`} size="sm" />
-                </td>
-                <td className="px-6 py-4 whitespace-nowrap text-sm text-slate-300">
-                  {downtime > 0 ? `${downtime.toFixed(1)} hrs` : '—'}
-=======
                   {asset.lastMaintenanceDate || asset.lastServiced || 'N/A'}
->>>>>>> da669d02
                 </td>
                 <td className="px-6 py-4 whitespace-nowrap text-sm text-slate-300">
                   <Badge
