--- conflicted
+++ resolved
@@ -4,12 +4,9 @@
 
 import React, { useState } from 'react';
 import { useNavigate } from 'react-router-dom';
-<<<<<<< HEAD
 import { useAuth } from '../../context/AuthContext';
 import { useToast } from '../../context/ToastContext';
-=======
-import { useAuth } from '@/context/AuthContext';
->>>>>>> 3c2119df
+
 
 const LoginForm = () => {
   const [email, setEmail] = useState('');
