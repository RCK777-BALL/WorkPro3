--- conflicted
+++ resolved
@@ -22,9 +22,6 @@
   noPadding?: boolean | undefined;
 }
 
-<<<<<<< HEAD
-const Card: CardComponent = ({
-=======
 type CardComponent = React.FC<CardProps> & {
   Header: React.FC<{ children: React.ReactNode }>;
   Content: React.FC<{ children: React.ReactNode; className?: string }>;
@@ -33,7 +30,6 @@
 };
 
 const CardRoot: React.FC<CardProps> = ({
->>>>>>> b6a66073
   title,
   subtitle,
   headerActions,
@@ -65,36 +61,6 @@
   );
 };
 
-<<<<<<< HEAD
-const Header: CardComponent['Header'] = ({ children, className = '', ...rest }) => (
-  <div className={`space-y-1 ${className}`} {...rest}>
-    {children}
-  </div>
-);
-
-const Title: CardComponent['Title'] = ({ children, className = '', ...rest }) => (
-  <h3 className={`text-lg font-semibold text-slate-100 ${className}`} {...rest}>
-    {children}
-  </h3>
-);
-
-const Description: CardComponent['Description'] = ({ children, className = '', ...rest }) => (
-  <p className={`text-sm text-slate-300 ${className}`} {...rest}>
-    {children}
-  </p>
-);
-
-const Content: CardComponent['Content'] = ({ children, className = '', ...rest }) => (
-  <div className={className} {...rest}>
-    {children}
-  </div>
-);
-
-Card.Header = Header;
-Card.Title = Title;
-Card.Description = Description;
-Card.Content = Content;
-=======
 const CardHeader: React.FC<{ children: React.ReactNode }> = ({ children }) => (
   <div className="mb-3 flex flex-col gap-1 border-b border-slate-800 pb-3">{children}</div>
 );
@@ -116,6 +82,5 @@
 Card.Content = CardContent;
 Card.Title = CardTitle;
 Card.Description = CardDescription;
->>>>>>> b6a66073
 
 export default Card;