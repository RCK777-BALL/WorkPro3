--- conflicted
+++ resolved
@@ -4,11 +4,8 @@
 
 import React from 'react';
 import Card from '@common/Card';
-<<<<<<< HEAD
 import { ResponsiveContainer, BarChart, Bar, XAxis, YAxis, Tooltip, CartesianGrid, Cell } from 'recharts';
-=======
-import { BarChart, Bar, XAxis, YAxis, Tooltip, ResponsiveContainer, Legend } from 'recharts';
->>>>>>> b71e9894
+
 
 interface WorkOrdersChartProps {
   data?: {
@@ -21,7 +18,6 @@
 
 const WorkOrdersChart: React.FC<WorkOrdersChartProps> = ({ data }) => {
   const chartData = [
-<<<<<<< HEAD
     { name: 'Open', value: data?.open ?? 0, fill: 'hsl(var(--primary))' },
     { name: 'In Progress', value: data?.inProgress ?? 0, fill: '#06b6d4' },
     { name: 'On Hold', value: data?.onHold ?? 0, fill: '#f59e0b' },
@@ -35,20 +31,11 @@
     }
     return Math.round((value / total) * 100);
   };
-=======
-    { name: 'Open', value: data?.open ?? 0 },
-    { name: 'In Progress', value: data?.inProgress ?? 0 },
-    { name: 'On Hold', value: data?.onHold ?? 0 },
-    { name: 'Completed', value: data?.completed ?? 0 },
-  ];
-  const total = chartData.reduce((sum, d) => sum + d.value, 0);
-  const completionRate = total === 0 ? 0 : Math.round(((data?.completed ?? 0) / total) * 100);
->>>>>>> b71e9894
+
 
   return (
     <Card title="Work Orders by Status" subtitle="Last 30 days performance">
       <div className="h-64">
-<<<<<<< HEAD
         <ResponsiveContainer width="100%" height="100%">
           <BarChart data={chartData}>
             <CartesianGrid strokeDasharray="3 3" />
@@ -65,19 +52,7 @@
       </div>
 
       <div className="mt-6 pt-6 border-t border-border">
-=======
-        <ResponsiveContainer>
-          <BarChart data={chartData}>
-            <XAxis dataKey="name" />
-            <YAxis allowDecimals={false} />
-            <Tooltip />
-            <Legend />
-            <Bar dataKey="value" fill="#3b82f6" />
-          </BarChart>
-        </ResponsiveContainer>
-      </div>
-      <div className="mt-6 pt-6 border-t border-neutral-200">
->>>>>>> b71e9894
+
         <div className="flex justify-between">
           <div>
             <p className="text-sm text-neutral-500">Total Work Orders</p>
