--- conflicted
+++ resolved
@@ -31,17 +31,12 @@
     reset(initial ?? { name: '', description: '' });
   }, [initial, reset]);
 
-<<<<<<< HEAD
   const onValid: SubmitHandler<DepartmentPayload> = async (data) => {
     await onSubmit({ name: data.name.trim(), description: data.description?.trim() || undefined });
   };
 
   const submit = handleSubmit(onValid);
-=======
-  const submit: SubmitHandler<DepartmentPayload> = async (data) => {
-    await onSubmit({ name: data.name.trim(), description: data.description?.trim() || undefined });
-  };
->>>>>>> 5c2c9795
+
 
   return (
     <form onSubmit={handleSubmit(submit)} className="space-y-4">
@@ -98,17 +93,12 @@
     reset(initial ?? { name: '' });
   }, [initial, reset]);
 
-<<<<<<< HEAD
   const onValid: SubmitHandler<LinePayload> = async (data) => {
     await onSubmit({ name: data.name.trim() });
   };
 
   const submit = handleSubmit(onValid);
-=======
-  const submit: SubmitHandler<LinePayload> = async (data) => {
-    await onSubmit({ name: data.name.trim() });
-  };
->>>>>>> 5c2c9795
+
 
   return (
     <form onSubmit={handleSubmit(submit)} className="space-y-4">
@@ -158,17 +148,12 @@
     reset(initial ?? { name: '' });
   }, [initial, reset]);
 
-<<<<<<< HEAD
   const onValid: SubmitHandler<StationPayload> = async (data) => {
     await onSubmit({ name: data.name.trim() });
   };
 
   const submit = handleSubmit(onValid);
-=======
-  const submit: SubmitHandler<StationPayload> = async (data) => {
-    await onSubmit({ name: data.name.trim() });
-  };
->>>>>>> 5c2c9795
+
 
   return (
     <form onSubmit={handleSubmit(submit)} className="space-y-4">
