--- conflicted
+++ resolved
@@ -22,10 +22,6 @@
       'application/pdf': ['.pdf'],
       'application/msword': ['.doc'],
       'application/vnd.openxmlformats-officedocument.wordprocessingml.document': ['.docx'],
-<<<<<<< HEAD
-      'application/vnd.ms-excel': ['.xls'],
-=======
->>>>>>> c72c0aa7
       'application/vnd.openxmlformats-officedocument.spreadsheetml.sheet': ['.xlsx'],
     },
   });
