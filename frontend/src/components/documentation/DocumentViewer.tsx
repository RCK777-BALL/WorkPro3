/*
 * SPDX-License-Identifier: MIT
 */

import React, { useMemo } from 'react';
import { Download, Trash2, Tag, Share, FileText } from 'lucide-react';
import Button from '@common/Button';
import Badge from '@common/Badge';
import type { DocumentMetadata } from '@/utils/documentation';

interface DocumentViewerProps {
<<<<<<< HEAD
  metadata: DocumentMetadata;
  preview?: string;
  onDownload: () => void;
  onDelete: () => void;
=======
  content?: string;
  metadata: DocumentMetadata;
  onDownload: () => void | Promise<void>;
  onDelete: () => void | Promise<void>;
>>>>>>> 65dbb7c0
}

const DocumentViewer: React.FC<DocumentViewerProps> = ({
  metadata,
  preview,
  onDownload,
  onDelete
}) => {
<<<<<<< HEAD
  const formattedSize = useMemo(() => {
    if (!metadata.size && metadata.size !== 0) {
      return 'Unknown size';
    }
    const units = ['B', 'KB', 'MB', 'GB'];
    let size = metadata.size;
    let unitIndex = 0;
    while (size >= 1024 && unitIndex < units.length - 1) {
      size /= 1024;
      unitIndex += 1;
    }
    return `${size.toFixed(unitIndex === 0 ? 0 : 2)} ${units[unitIndex]}`;
  }, [metadata.size]);

  const formattedDate = useMemo(() => {
    const value = metadata.lastModified instanceof Date ? metadata.lastModified : new Date(metadata.lastModified);
    if (Number.isNaN(value.getTime())) {
      return 'Unknown date';
    }
    return value.toLocaleString();
  }, [metadata.lastModified]);

  const typeLabel = useMemo(() => {
    switch (metadata.type) {
      case 'pdf':
        return 'PDF';
      case 'excel':
        return 'Excel';
      case 'word':
        return 'Word';
      default:
        return metadata.type;
    }
  }, [metadata.type]);
=======
  const lastModified = metadata.lastModified instanceof Date
    ? metadata.lastModified
    : new Date(metadata.lastModified);
  const hasValidDate = !Number.isNaN(lastModified.getTime());
  const sizeDisplay = metadata.size > 0
    ? `${(metadata.size / 1024).toFixed(2)} KB`
    : 'Size unknown';
>>>>>>> 65dbb7c0

  return (
    <div className="bg-white rounded-lg shadow-sm border border-neutral-200">
      <div className="p-4 border-b border-neutral-200">
        <div className="flex items-center justify-between">
          <div>
            <h3 className="text-lg font-semibold text-neutral-900">{metadata.title}</h3>
<<<<<<< HEAD
            <div className="flex flex-wrap items-center gap-2 text-sm text-neutral-500">
              <span className="inline-flex items-center gap-1">
                <FileText size={16} className="text-neutral-400" />
                {typeLabel}
              </span>
              <span aria-hidden="true">•</span>
              <span>{formattedSize}</span>
              <span aria-hidden="true">•</span>
              <span>{formattedDate}</span>
            </div>
            {metadata.mimeType && (
              <p className="text-xs text-neutral-400 mt-1">{metadata.mimeType}</p>
            )}
=======
            <p className="text-sm text-neutral-500">
              {hasValidDate ? lastModified.toLocaleDateString() : 'Unknown date'} · {sizeDisplay}
            </p>
>>>>>>> 65dbb7c0
          </div>
          <div className="flex items-center space-x-2">
            <Button
              variant="outline"
              size="sm"
              icon={<Share size={16} />}
              aria-label="Share document"
            >
              Share
            </Button>
            <Button
              variant="outline"
              size="sm"
              icon={<Download size={16} />}
              onClick={() => void onDownload()}
              aria-label="Download document"
            >
              Download
            </Button>
            <Button
              variant="outline"
              size="sm"
              icon={<Trash2 size={16} />}
              onClick={() => void onDelete()}
              aria-label="Delete document"
            >
              Delete
            </Button>
          </div>
        </div>
        {metadata.tags && metadata.tags.length > 0 && (
          <div className="flex items-center mt-2 space-x-2">
            <Tag size={16} className="text-neutral-500" />
            {metadata.tags.map((tag, index) => (
              <Badge key={index} text={tag} size="sm" />
            ))}
          </div>
        )}
      </div>
<<<<<<< HEAD
      {preview && (
        <div className="p-4 max-h-[600px] overflow-y-auto">
          <pre className="whitespace-pre-wrap font-mono text-sm">{preview}</pre>
        </div>
      )}
=======
      <div className="p-4 max-h-[600px] overflow-y-auto">
        {content && content.trim().length > 0 ? (
          <pre className="whitespace-pre-wrap font-mono text-sm">{content}</pre>
        ) : (
          <p className="text-sm text-neutral-500 italic">No preview available for this document.</p>
        )}
      </div>
>>>>>>> 65dbb7c0
    </div>
  );
};

export default DocumentViewer;<|MERGE_RESOLUTION|>--- conflicted
+++ resolved
@@ -9,17 +9,10 @@
 import type { DocumentMetadata } from '@/utils/documentation';
 
 interface DocumentViewerProps {
-<<<<<<< HEAD
-  metadata: DocumentMetadata;
-  preview?: string;
-  onDownload: () => void;
-  onDelete: () => void;
-=======
   content?: string;
   metadata: DocumentMetadata;
   onDownload: () => void | Promise<void>;
   onDelete: () => void | Promise<void>;
->>>>>>> 65dbb7c0
 }
 
 const DocumentViewer: React.FC<DocumentViewerProps> = ({
@@ -28,42 +21,6 @@
   onDownload,
   onDelete
 }) => {
-<<<<<<< HEAD
-  const formattedSize = useMemo(() => {
-    if (!metadata.size && metadata.size !== 0) {
-      return 'Unknown size';
-    }
-    const units = ['B', 'KB', 'MB', 'GB'];
-    let size = metadata.size;
-    let unitIndex = 0;
-    while (size >= 1024 && unitIndex < units.length - 1) {
-      size /= 1024;
-      unitIndex += 1;
-    }
-    return `${size.toFixed(unitIndex === 0 ? 0 : 2)} ${units[unitIndex]}`;
-  }, [metadata.size]);
-
-  const formattedDate = useMemo(() => {
-    const value = metadata.lastModified instanceof Date ? metadata.lastModified : new Date(metadata.lastModified);
-    if (Number.isNaN(value.getTime())) {
-      return 'Unknown date';
-    }
-    return value.toLocaleString();
-  }, [metadata.lastModified]);
-
-  const typeLabel = useMemo(() => {
-    switch (metadata.type) {
-      case 'pdf':
-        return 'PDF';
-      case 'excel':
-        return 'Excel';
-      case 'word':
-        return 'Word';
-      default:
-        return metadata.type;
-    }
-  }, [metadata.type]);
-=======
   const lastModified = metadata.lastModified instanceof Date
     ? metadata.lastModified
     : new Date(metadata.lastModified);
@@ -71,7 +28,6 @@
   const sizeDisplay = metadata.size > 0
     ? `${(metadata.size / 1024).toFixed(2)} KB`
     : 'Size unknown';
->>>>>>> 65dbb7c0
 
   return (
     <div className="bg-white rounded-lg shadow-sm border border-neutral-200">
@@ -79,25 +35,9 @@
         <div className="flex items-center justify-between">
           <div>
             <h3 className="text-lg font-semibold text-neutral-900">{metadata.title}</h3>
-<<<<<<< HEAD
-            <div className="flex flex-wrap items-center gap-2 text-sm text-neutral-500">
-              <span className="inline-flex items-center gap-1">
-                <FileText size={16} className="text-neutral-400" />
-                {typeLabel}
-              </span>
-              <span aria-hidden="true">•</span>
-              <span>{formattedSize}</span>
-              <span aria-hidden="true">•</span>
-              <span>{formattedDate}</span>
-            </div>
-            {metadata.mimeType && (
-              <p className="text-xs text-neutral-400 mt-1">{metadata.mimeType}</p>
-            )}
-=======
             <p className="text-sm text-neutral-500">
               {hasValidDate ? lastModified.toLocaleDateString() : 'Unknown date'} · {sizeDisplay}
             </p>
->>>>>>> 65dbb7c0
           </div>
           <div className="flex items-center space-x-2">
             <Button
@@ -137,13 +77,6 @@
           </div>
         )}
       </div>
-<<<<<<< HEAD
-      {preview && (
-        <div className="p-4 max-h-[600px] overflow-y-auto">
-          <pre className="whitespace-pre-wrap font-mono text-sm">{preview}</pre>
-        </div>
-      )}
-=======
       <div className="p-4 max-h-[600px] overflow-y-auto">
         {content && content.trim().length > 0 ? (
           <pre className="whitespace-pre-wrap font-mono text-sm">{content}</pre>
@@ -151,7 +84,6 @@
           <p className="text-sm text-neutral-500 italic">No preview available for this document.</p>
         )}
       </div>
->>>>>>> 65dbb7c0
     </div>
   );
 };
