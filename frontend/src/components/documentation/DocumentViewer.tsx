/*
 * SPDX-License-Identifier: MIT
 */

import React, { useMemo } from 'react';
import { Download, Trash2, Tag, Share, FileText } from 'lucide-react';
import Button from '@common/Button';
import Badge from '@common/Badge';
import type { DocumentMetadata } from '@/utils/documentation';

interface DocumentViewerProps {
  content?: string;
  metadata: DocumentMetadata;
<<<<<<< HEAD
  onDownload: () => void;
  onDelete: () => void;
  onShare?: (document: { content: string; metadata: DocumentMetadata }) => void;
=======
  onDownload: () => void | Promise<void>;
  onDelete: () => void | Promise<void>;
>>>>>>> 108b63c5
}

const DocumentViewer: React.FC<DocumentViewerProps> = ({
  metadata,
  preview,
  onDownload,
  onDelete,
  onShare
}) => {
  const lastModified = metadata.lastModified instanceof Date
    ? metadata.lastModified
    : new Date(metadata.lastModified);
  const hasValidDate = !Number.isNaN(lastModified.getTime());
  const sizeDisplay = metadata.size > 0
    ? `${(metadata.size / 1024).toFixed(2)} KB`
    : 'Size unknown';

  return (
    <div className="bg-white rounded-lg shadow-sm border border-neutral-200">
      <div className="p-4 border-b border-neutral-200">
        <div className="flex items-center justify-between">
          <div>
            <h3 className="text-lg font-semibold text-neutral-900">{metadata.title}</h3>
            <p className="text-sm text-neutral-500">
              {hasValidDate ? lastModified.toLocaleDateString() : 'Unknown date'} · {sizeDisplay}
            </p>
          </div>
          <div className="flex items-center space-x-2">
            <Button
              variant="outline"
              size="sm"
              icon={<Share size={16} />}
              onClick={() => onShare?.({ content, metadata })}
              disabled={!onShare}
              aria-label="Share document"
            >
              Share
            </Button>
            <Button
              variant="outline"
              size="sm"
              icon={<Download size={16} />}
              onClick={() => void onDownload()}
              aria-label="Download document"
            >
              Download
            </Button>
            <Button
              variant="outline"
              size="sm"
              icon={<Trash2 size={16} />}
              onClick={() => void onDelete()}
              aria-label="Delete document"
            >
              Delete
            </Button>
          </div>
        </div>
        {metadata.tags && metadata.tags.length > 0 && (
          <div className="flex items-center mt-2 space-x-2">
            <Tag size={16} className="text-neutral-500" />
            {metadata.tags.map((tag, index) => (
              <Badge key={index} text={tag} size="sm" />
            ))}
          </div>
        )}
      </div>
      <div className="p-4 max-h-[600px] overflow-y-auto">
        {content && content.trim().length > 0 ? (
          <pre className="whitespace-pre-wrap font-mono text-sm">{content}</pre>
        ) : (
          <p className="text-sm text-neutral-500 italic">No preview available for this document.</p>
        )}
      </div>
    </div>
  );
};

export default DocumentViewer;<|MERGE_RESOLUTION|>--- conflicted
+++ resolved
@@ -11,14 +11,8 @@
 interface DocumentViewerProps {
   content?: string;
   metadata: DocumentMetadata;
-<<<<<<< HEAD
-  onDownload: () => void;
-  onDelete: () => void;
-  onShare?: (document: { content: string; metadata: DocumentMetadata }) => void;
-=======
   onDownload: () => void | Promise<void>;
   onDelete: () => void | Promise<void>;
->>>>>>> 108b63c5
 }
 
 const DocumentViewer: React.FC<DocumentViewerProps> = ({
