--- conflicted
+++ resolved
@@ -11,10 +11,6 @@
 import { useAuthStore, type AuthState } from '@/store/authStore';
 import GlobalSearch from './GlobalSearch';
 import PlantSwitcher from './PlantSwitcher';
-<<<<<<< HEAD
-import AlertBell from './AlertBell';
-=======
->>>>>>> 1a548c94
 
 const Header: React.FC = () => {
   const { t } = useTranslation();
@@ -68,14 +64,8 @@
           ⌘K
         </kbd>
       </button>
-<<<<<<< HEAD
-      <div className="ml-4 flex items-center gap-3">
-        <PlantSwitcher />
-        <AlertBell />
-=======
       <div className="ml-4 flex items-center gap-4">
         <PlantSwitcher />
->>>>>>> 1a548c94
         <span className="hidden text-sm font-medium text-slate-300 md:block">
           {formattedDateTime}
         </span>
