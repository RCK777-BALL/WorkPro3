--- conflicted
+++ resolved
@@ -13,13 +13,9 @@
 import ThemeToggle from '@common/ThemeToggle';
 import Avatar from '@common/Avatar';
 import Card from '@common/Card';
-<<<<<<< HEAD
 import { Button } from '@/components/ui/button';
 import { useAuthStore, type AuthState, isAdmin as selectIsAdmin, isManager as selectIsManager } from '@/store/authStore';
-=======
-import Button from '@common/Button';
-import { useAuthStore, type AuthState, isAdmin as selectIsAdmin, isSupervisor as selectIsSupervisor } from '@/store/authStore';
->>>>>>> b71e9894
+
 import { useDataStore } from '@/store/dataStore';
 import { useNavigate } from 'react-router-dom';
 
@@ -220,11 +216,8 @@
 
   return (
     <>
-<<<<<<< HEAD
     <header className="relative h-16 bg-gradient-to-r from-primary-light to-primary-dark text-primary-foreground border-b border-border flex items-center justify-between px-2 sm:px-4 lg:px-6">
-=======
-    <header className="relative h-16 bg-gradient-to-r from-primary-600 to-accent-600 text-white flex items-center justify-between px-2 sm:px-4 lg:px-6">
->>>>>>> b71e9894
+
       <div className="flex items-center">
         <button
           onClick={onToggleSidebar} aria-label="Toggle sidebar"
