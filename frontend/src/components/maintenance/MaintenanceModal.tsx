/*
 * SPDX-License-Identifier: MIT
 */

import React, { useState, useEffect } from 'react';
<<<<<<< HEAD
import { X, AlertTriangle } from 'lucide-react';
=======
import { X, AlertTriangle, Trash2 } from 'lucide-react';
>>>>>>> c9edc9d9
import toast from 'react-hot-toast';
import Button from '@common/Button';
import type { MaintenanceSchedule } from '@/types';
import { v4 as uuidv4 } from 'uuid';
import {
  createMaintenanceSchedule,
  updateMaintenanceSchedule,
  deleteMaintenanceSchedule,
} from '@/api/maintenanceSchedules';

const createDefaultSchedule = (): MaintenanceSchedule => ({
  id: uuidv4(),
  title: '',
  description: '',
  assetId: '',
  frequency: 'monthly',
  nextDue: new Date().toISOString().split('T')[0],
  estimatedDuration: 1,
  instructions: '',
  type: 'preventive',
  repeatConfig: {
    interval: 1,
    unit: 'month',
  },
  parts: [],
});

interface MaintenanceModalProps {
  isOpen: boolean;
  onClose: () => void;
  schedule: MaintenanceSchedule | null;
<<<<<<< HEAD
  onSubmit: (schedule: MaintenanceSchedule) => Promise<void>;
  onDelete?: (schedule: MaintenanceSchedule) => Promise<void>;
=======
  onOptimisticSave: (
    schedule: MaintenanceSchedule,
    mode: 'create' | 'update',
  ) => () => void;
  onFinalizeSave: (optimisticId: string, saved: MaintenanceSchedule) => void;
  onOptimisticDelete: (id: string) => () => void;
>>>>>>> c9edc9d9
}

const getErrorMessage = (error: unknown, fallback: string) => {
  if (error instanceof Error && error.message) {
    return error.message;
  }
  if (typeof error === 'string' && error.trim().length > 0) {
    return error;
  }
  return fallback;
};

const MaintenanceModal: React.FC<MaintenanceModalProps> = ({
  isOpen,
  onClose,
  schedule,
<<<<<<< HEAD
  onSubmit,
  onDelete,
=======
  onOptimisticSave,
  onFinalizeSave,
  onOptimisticDelete,
>>>>>>> c9edc9d9
}) => {
  const [formData, setFormData] = useState<MaintenanceSchedule>(
    schedule ?? createDefaultSchedule()
  );

  const [showAdvancedOptions, setShowAdvancedOptions] = useState(false);
  const [isSaving, setIsSaving] = useState(false);
  const [isDeleting, setIsDeleting] = useState(false);

  useEffect(() => {
    if (schedule) {

      setFormData(schedule);
    } else {
      setFormData({
        id: uuidv4(),
        title: '',
        description: '',
        assetId: '',
        frequency: 'monthly',
        nextDue: new Date().toISOString().split('T')[0],
        estimatedDuration: 1,
        instructions: '',
        type: 'preventive',
        repeatConfig: {
          interval: 1,
          unit: 'month',
        },
        parts: [],
      });
    }
    setShowAdvancedOptions(false);
    setIsSaving(false);
    setIsDeleting(false);
  }, [schedule, isOpen]);
<<<<<<< HEAD


  const handleSubmit = async (e: React.FormEvent) => {
    e.preventDefault();
    setIsSaving(true);
    try {
      await onSubmit(formData);
      onClose();
    } catch (error) {
      toast.error(getErrorMessage(error, 'Unable to save maintenance schedule'));
=======

  const handleSubmit = async (e: React.FormEvent) => {
    e.preventDefault();
    const mode = schedule ? 'update' : 'create';
    const optimisticSchedule = { ...formData };
    const rollback = onOptimisticSave(optimisticSchedule, mode);

    setIsSaving(true);
    try {
      const payload = {
        ...optimisticSchedule,
        repeatConfig: {
          ...optimisticSchedule.repeatConfig,
          endDate: optimisticSchedule.repeatConfig.endDate || undefined,
          occurrences: optimisticSchedule.repeatConfig.occurrences || undefined,
        },
        parts: optimisticSchedule.parts ?? [],
        lastCompleted: optimisticSchedule.lastCompleted || undefined,
        lastCompletedBy: optimisticSchedule.lastCompletedBy?.trim() || undefined,
        assignedTo: optimisticSchedule.assignedTo?.trim() || undefined,
      };

      const saved = schedule
        ? await updateMaintenanceSchedule(optimisticSchedule.id, payload)
        : await createMaintenanceSchedule(payload);

      onFinalizeSave(optimisticSchedule.id, saved);
      toast.success(
        schedule
          ? 'Maintenance schedule updated successfully.'
          : 'Maintenance schedule created successfully.',
      );
      onClose();
    } catch (err) {
      console.error('Failed to save maintenance schedule', err);
      rollback();
      toast.error('Failed to save maintenance schedule. Please try again.');
>>>>>>> c9edc9d9
    } finally {
      setIsSaving(false);
    }
  };

  const handleDelete = async () => {
<<<<<<< HEAD
    if (!schedule || !onDelete) return;
    setIsDeleting(true);
    try {
      await onDelete(schedule);
      onClose();
    } catch (error) {
      toast.error(getErrorMessage(error, 'Unable to delete maintenance schedule'));
=======
    if (!schedule) return;
    const confirmed = window.confirm(
      'Are you sure you want to delete this maintenance schedule?',
    );
    if (!confirmed) return;

    const rollback = onOptimisticDelete(schedule.id);
    setIsDeleting(true);
    try {
      await deleteMaintenanceSchedule(schedule.id);
      toast.success('Maintenance schedule deleted successfully.');
      onClose();
    } catch (err) {
      console.error('Failed to delete maintenance schedule', err);
      rollback();
      toast.error('Failed to delete maintenance schedule. Please try again.');
>>>>>>> c9edc9d9
    } finally {
      setIsDeleting(false);
    }
  };

  const calculateNextDueDate = (date: string, frequency: string) => {
    const baseDate = new Date(date);
    switch (frequency) {
      case 'daily':
        baseDate.setDate(baseDate.getDate() + 1);
        break;
      case 'weekly':
        baseDate.setDate(baseDate.getDate() + 7);
        break;
      case 'monthly':
        baseDate.setMonth(baseDate.getMonth() + 1);
        break;
      case 'quarterly':
        baseDate.setMonth(baseDate.getMonth() + 3);
        break;
      case 'biannually':
        baseDate.setMonth(baseDate.getMonth() + 6);
        break;
      case 'annually':
        baseDate.setFullYear(baseDate.getFullYear() + 1);
        break;
    }
    return baseDate.toISOString().split('T')[0];
  };

  if (!isOpen) return null;

  return (
    <div className="fixed inset-0 bg-black bg-opacity-50 flex items-center justify-center z-50">
      <div className="bg-white dark:bg-neutral-800 rounded-lg shadow-xl w-full max-w-4xl max-h-[90vh] overflow-y-auto">
        <div className="flex items-center justify-between p-6 border-b border-neutral-200 dark:border-neutral-700">
          <h2 className="text-xl font-semibold text-neutral-900 dark:text-white">
            {schedule ? 'Edit Maintenance Schedule' : 'Create Maintenance Schedule'}
          </h2>
          <button
            onClick={onClose}
            className="text-neutral-500 hover:text-neutral-700 dark:hover:text-neutral-300"
            disabled={isSaving || isDeleting}
            aria-disabled={isSaving || isDeleting}
          >
            <X size={20} />
          </button>
        </div>

        <form onSubmit={handleSubmit} className="p-6 space-y-6">
          <div className="grid grid-cols-1 md:grid-cols-2 gap-6">
            <div>
              <label className="block text-sm font-medium text-neutral-900 dark:text-white mb-1">
                Title
              </label>
              <input
                type="text"
                className="w-full px-3 py-2 border border-neutral-300 dark:border-neutral-600 rounded-md bg-white dark:bg-neutral-700 text-neutral-900 dark:text-white"
                value={formData.title}
                onChange={(e: React.ChangeEvent<HTMLInputElement>) => setFormData({ ...formData, title: e.target.value })}
                required
              />
            </div>

            <div>
              <label className="block text-sm font-medium text-neutral-900 dark:text-white mb-1">
                Asset ID
              </label>
              <input
                type="text"
                className="w-full px-3 py-2 border border-neutral-300 dark:border-neutral-600 rounded-md bg-white dark:bg-neutral-700 text-neutral-900 dark:text-white"
                value={formData.assetId}
                onChange={(e: React.ChangeEvent<HTMLInputElement>) => setFormData({ ...formData, assetId: e.target.value })}
              />
            </div>
          </div>

          <div>
            <label className="block text-sm font-medium text-neutral-900 dark:text-white mb-1">
              Description
            </label>
            <textarea
              className="w-full px-3 py-2 border border-neutral-300 dark:border-neutral-600 rounded-md bg-white dark:bg-neutral-700 text-neutral-900 dark:text-white"
              rows={4}
              value={formData.description}
              onChange={(e: React.ChangeEvent<HTMLTextAreaElement>) => setFormData({ ...formData, description: e.target.value })}
            />
          </div>

          <div className="grid grid-cols-1 md:grid-cols-2 gap-6">
            <div>
              <label className="block text-sm font-medium text-neutral-900 dark:text-white mb-1">
                Type
              </label>
              <select
                className="w-full px-3 py-2 border border-neutral-300 dark:border-neutral-600 rounded-md bg-white dark:bg-neutral-700 text-neutral-900 dark:text-white"
                value={formData.type}
                onChange={(e: React.ChangeEvent<HTMLSelectElement>) => setFormData({ ...formData, type: e.target.value })}
              >
                <option value="preventive">Preventive Maintenance</option>
                <option value="corrective">Corrective Maintenance</option>
                <option value="inspection">Inspection</option>
                <option value="calibration">Calibration</option>
                <option value="safety">Safety Check</option>
              </select>
            </div>

            <div>
              <label className="block text-sm font-medium text-neutral-900 dark:text-white mb-1">
                Frequency
              </label>
              <select
                className="w-full px-3 py-2 border border-neutral-300 dark:border-neutral-600 rounded-md bg-white dark:bg-neutral-700 text-neutral-900 dark:text-white"
                value={formData.frequency}
                onChange={(e: React.ChangeEvent<HTMLSelectElement>) => {
                  const newFrequency = e.target.value;
                  setFormData({
                    ...formData,
                    frequency: newFrequency,
                    nextDue: calculateNextDueDate(formData.nextDue, newFrequency)
                  });
                }}
              >
                <option value="daily">Daily</option>
                <option value="weekly">Weekly</option>
                <option value="monthly">Monthly</option>
                <option value="quarterly">Quarterly</option>
                <option value="biannually">Biannually</option>
                <option value="annually">Annually</option>
                <option value="custom">Custom</option>
              </select>
            </div>
          </div>

          <div className="grid grid-cols-1 md:grid-cols-2 gap-6">
            <div>
              <label className="block text-sm font-medium text-neutral-900 dark:text-white mb-1">
                Start Date
              </label>
              <input
                type="date"
                className="w-full px-3 py-2 border border-neutral-300 dark:border-neutral-600 rounded-md bg-white dark:bg-neutral-700 text-neutral-900 dark:text-white"
                value={formData.nextDue}
                onChange={(e: React.ChangeEvent<HTMLInputElement>) => setFormData({ ...formData, nextDue: e.target.value })}
              />
            </div>

            <div>
              <label className="block text-sm font-medium text-neutral-900 dark:text-white mb-1">
                Estimated Duration (hours)
              </label>
              <input
                type="number"
                className="w-full px-3 py-2 border border-neutral-300 dark:border-neutral-600 rounded-md bg-white dark:bg-neutral-700 text-neutral-900 dark:text-white"
                value={formData.estimatedDuration}
                onChange={(e: React.ChangeEvent<HTMLInputElement>) => setFormData({ ...formData, estimatedDuration: parseInt(e.target.value) })}
                min="0"
                step="0.5"
              />
            </div>
          </div>

          <div>
            <Button
              type="button"
              variant="outline"
              onClick={() => setShowAdvancedOptions(!showAdvancedOptions)}
              className="mb-4"
            >
              {showAdvancedOptions ? 'Hide' : 'Show'} Advanced Options
            </Button>

            {showAdvancedOptions && (
              <div className="space-y-4 p-4 bg-neutral-50 dark:bg-neutral-900 rounded-lg">
                <div className="grid grid-cols-1 md:grid-cols-2 gap-6">
                  <div>
                    <label className="block text-sm font-medium text-neutral-900 dark:text-white mb-1">
                      Repeat Every
                    </label>
                    <div className="flex space-x-2">
                      <input
                        type="number"
                        className="w-20 px-3 py-2 border border-neutral-300 dark:border-neutral-600 rounded-md bg-white dark:bg-neutral-700 text-neutral-900 dark:text-white"
                        value={formData.repeatConfig.interval}
                        onChange={(e: React.ChangeEvent<HTMLInputElement>) => setFormData({
                          ...formData,
                          repeatConfig: {
                            ...formData.repeatConfig,
                            interval: parseInt(e.target.value)
                          }
                        })}
                        min="1"
                      />
                      <select
                        className="flex-1 px-3 py-2 border border-neutral-300 dark:border-neutral-600 rounded-md bg-white dark:bg-neutral-700 text-neutral-900 dark:text-white"
                        value={formData.repeatConfig.unit}
                        onChange={(e: React.ChangeEvent<HTMLSelectElement>) =>
                          setFormData({
                            ...formData,
                            repeatConfig: {
                              ...formData.repeatConfig,
                              unit: e.target.value as 'day' | 'week' | 'month',
                            },
                          })
                        }
                      >
                        <option value="day">Days</option>
                        <option value="week">Weeks</option>
                        <option value="month">Months</option>
                      </select>
                    </div>
                  </div>

                  <div>
                    <label className="block text-sm font-medium text-neutral-900 dark:text-white mb-1">
                      End
                    </label>
                    <div className="space-y-2">
                      <div className="flex items-center space-x-2">
                        <input
                          type="radio"
                          name="endType"
                          checked={!formData.repeatConfig.endDate && !formData.repeatConfig.occurrences}
                          onChange={() => setFormData({
                            ...formData,
                            repeatConfig: {
                              ...formData.repeatConfig,
                              endDate: '',
                              occurrences: 0
                            }
                          })}
                        />
                        <span className="text-sm text-neutral-900 dark:text-white">Never</span>
                      </div>

                      <div className="flex items-center space-x-2">
                        <input
                          type="radio"
                          name="endType"
                          checked={!!formData.repeatConfig.endDate}
                          onChange={() => setFormData({
                            ...formData,
                            repeatConfig: {
                              ...formData.repeatConfig,
                              endDate: new Date().toISOString().split('T')[0],
                              occurrences: 0
                            }
                          })}
                        />
                        <span className="text-sm text-neutral-900 dark:text-white">On</span>
                        <input
                          type="date"
                          className="flex-1 px-3 py-2 border border-neutral-300 dark:border-neutral-600 rounded-md bg-white dark:bg-neutral-700 text-neutral-900 dark:text-white"
                          value={formData.repeatConfig.endDate}
                          onChange={(e: React.ChangeEvent<HTMLInputElement>) => setFormData({
                            ...formData,
                            repeatConfig: {
                              ...formData.repeatConfig,
                              endDate: e.target.value,
                              occurrences: 0
                            }
                          })}
                          disabled={!formData.repeatConfig.endDate}
                        />
                      </div>

                      <div className="flex items-center space-x-2">
                        <input
                          type="radio"
                          name="endType"
                          checked={!!formData.repeatConfig.occurrences}
                          onChange={() => setFormData({
                            ...formData,
                            repeatConfig: {
                              ...formData.repeatConfig,
                              endDate: '',
                              occurrences: 1
                            }
                          })}
                        />
                        <span className="text-sm text-neutral-900 dark:text-white">After</span>
                        <input
                          type="number"
                          className="w-20 px-3 py-2 border border-neutral-300 dark:border-neutral-600 rounded-md bg-white dark:bg-neutral-700 text-neutral-900 dark:text-white"
                          value={formData.repeatConfig.occurrences || ''}
                          onChange={(e: React.ChangeEvent<HTMLInputElement>) => setFormData({
                            ...formData,
                            repeatConfig: {
                              ...formData.repeatConfig,
                              endDate: '',
                              occurrences: parseInt(e.target.value)
                            }
                          })}
                          min="1"
                          disabled={!formData.repeatConfig.occurrences}
                        />
                        <span className="text-sm text-neutral-900 dark:text-white">occurrences</span>
                      </div>
                    </div>
                  </div>
                </div>

                <div className="mt-4">
                  <div className="flex items-center space-x-2 text-warning-600 dark:text-warning-400">
                    <AlertTriangle size={16} />
                    <span className="text-sm">
                      Changes to the schedule will affect all future occurrences
                    </span>
                  </div>
                </div>
              </div>
            )}
          </div>

          <div>
            <label className="block text-sm font-medium text-neutral-900 dark:text-white mb-1">
              Instructions
            </label>
            <textarea
              className="w-full px-3 py-2 border border-neutral-300 dark:border-neutral-600 rounded-md bg-white dark:bg-neutral-700 text-neutral-900 dark:text-white"
              rows={6}
              value={formData.instructions}
              onChange={(e: React.ChangeEvent<HTMLTextAreaElement>) => setFormData({ ...formData, instructions: e.target.value })}
              placeholder="Enter step-by-step maintenance instructions..."
            />
          </div>

          <div className="flex justify-end space-x-3 pt-6 border-t border-neutral-200 dark:border-neutral-700">
<<<<<<< HEAD
            {schedule && onDelete && (
              <Button
                type="button"
                variant="danger"
                onClick={handleDelete}
                disabled={isSaving}
                loading={isDeleting}
=======
            {schedule && (
              <Button
                type="button"
                variant="destructive"
                onClick={handleDelete}
                disabled={isSaving || isDeleting}
                icon={<Trash2 size={16} />}
>>>>>>> c9edc9d9
              >
                Delete
              </Button>
            )}
            <Button
              type="button"
              variant="outline"
              onClick={onClose}
              disabled={isSaving || isDeleting}
            >
              Cancel
            </Button>
            <Button
              type="submit"
              variant="primary"
<<<<<<< HEAD
              loading={isSaving}
              disabled={isDeleting}
=======
              disabled={isSaving || isDeleting}
>>>>>>> c9edc9d9
            >
              {isSaving
                ? 'Saving...'
                : schedule
                  ? 'Update Schedule'
                  : 'Create Schedule'}
            </Button>
          </div>
        </form>
      </div>
    </div>
  );
};

export default MaintenanceModal;<|MERGE_RESOLUTION|>--- conflicted
+++ resolved
@@ -3,11 +3,7 @@
  */
 
 import React, { useState, useEffect } from 'react';
-<<<<<<< HEAD
-import { X, AlertTriangle } from 'lucide-react';
-=======
 import { X, AlertTriangle, Trash2 } from 'lucide-react';
->>>>>>> c9edc9d9
 import toast from 'react-hot-toast';
 import Button from '@common/Button';
 import type { MaintenanceSchedule } from '@/types';
@@ -39,17 +35,12 @@
   isOpen: boolean;
   onClose: () => void;
   schedule: MaintenanceSchedule | null;
-<<<<<<< HEAD
-  onSubmit: (schedule: MaintenanceSchedule) => Promise<void>;
-  onDelete?: (schedule: MaintenanceSchedule) => Promise<void>;
-=======
   onOptimisticSave: (
     schedule: MaintenanceSchedule,
     mode: 'create' | 'update',
   ) => () => void;
   onFinalizeSave: (optimisticId: string, saved: MaintenanceSchedule) => void;
   onOptimisticDelete: (id: string) => () => void;
->>>>>>> c9edc9d9
 }
 
 const getErrorMessage = (error: unknown, fallback: string) => {
@@ -66,14 +57,9 @@
   isOpen,
   onClose,
   schedule,
-<<<<<<< HEAD
-  onSubmit,
-  onDelete,
-=======
   onOptimisticSave,
   onFinalizeSave,
   onOptimisticDelete,
->>>>>>> c9edc9d9
 }) => {
   const [formData, setFormData] = useState<MaintenanceSchedule>(
     schedule ?? createDefaultSchedule()
@@ -109,18 +95,6 @@
     setIsSaving(false);
     setIsDeleting(false);
   }, [schedule, isOpen]);
-<<<<<<< HEAD
-
-
-  const handleSubmit = async (e: React.FormEvent) => {
-    e.preventDefault();
-    setIsSaving(true);
-    try {
-      await onSubmit(formData);
-      onClose();
-    } catch (error) {
-      toast.error(getErrorMessage(error, 'Unable to save maintenance schedule'));
-=======
 
   const handleSubmit = async (e: React.FormEvent) => {
     e.preventDefault();
@@ -158,22 +132,12 @@
       console.error('Failed to save maintenance schedule', err);
       rollback();
       toast.error('Failed to save maintenance schedule. Please try again.');
->>>>>>> c9edc9d9
     } finally {
       setIsSaving(false);
     }
   };
 
   const handleDelete = async () => {
-<<<<<<< HEAD
-    if (!schedule || !onDelete) return;
-    setIsDeleting(true);
-    try {
-      await onDelete(schedule);
-      onClose();
-    } catch (error) {
-      toast.error(getErrorMessage(error, 'Unable to delete maintenance schedule'));
-=======
     if (!schedule) return;
     const confirmed = window.confirm(
       'Are you sure you want to delete this maintenance schedule?',
@@ -190,7 +154,6 @@
       console.error('Failed to delete maintenance schedule', err);
       rollback();
       toast.error('Failed to delete maintenance schedule. Please try again.');
->>>>>>> c9edc9d9
     } finally {
       setIsDeleting(false);
     }
@@ -519,15 +482,6 @@
           </div>
 
           <div className="flex justify-end space-x-3 pt-6 border-t border-neutral-200 dark:border-neutral-700">
-<<<<<<< HEAD
-            {schedule && onDelete && (
-              <Button
-                type="button"
-                variant="danger"
-                onClick={handleDelete}
-                disabled={isSaving}
-                loading={isDeleting}
-=======
             {schedule && (
               <Button
                 type="button"
@@ -535,7 +489,6 @@
                 onClick={handleDelete}
                 disabled={isSaving || isDeleting}
                 icon={<Trash2 size={16} />}
->>>>>>> c9edc9d9
               >
                 Delete
               </Button>
@@ -551,12 +504,7 @@
             <Button
               type="submit"
               variant="primary"
-<<<<<<< HEAD
-              loading={isSaving}
-              disabled={isDeleting}
-=======
               disabled={isSaving || isDeleting}
->>>>>>> c9edc9d9
             >
               {isSaving
                 ? 'Saving...'
