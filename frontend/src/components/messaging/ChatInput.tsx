--- conflicted
+++ resolved
@@ -3,12 +3,9 @@
 import data from '@emoji-mart/data';
  
 import Picker from '@emoji-mart/react';
-<<<<<<< HEAD
-import type { Emoji } from '@emoji-mart/react';
+ import type { Emoji } from '@emoji-mart/react';
 import { getNotificationsSocket } from '../../utils/notificationsSocket';
-=======
-import { getChatSocket } from '../../utils/chatSocket';
->>>>>>> 21f6330b
+ 
  
 
 interface ChatInputProps {
