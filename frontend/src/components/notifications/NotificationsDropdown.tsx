/*
 * SPDX-License-Identifier: MIT
 */

import React, { useEffect, useState, useRef } from 'react';
import { useNavigate } from 'react-router-dom';

<<<<<<< HEAD
import { markNotificationRead } from '../../api/notifications';
import type { NotificationType } from '../../types';
import Card from '../common/Card';
import {
  getNotificationsSocket,
  closeNotificationsSocket,
} from '../../utils/notificationsSocket';
import { useToast } from '../../context/ToastContext';
=======
import { markNotificationRead } from '@/api/notifications';
import type { NotificationType } from '@/types';
import Card from '@/common/Card'; 
import {
  getNotificationsSocket,
  closeNotificationsSocket,
} from '@/utils/notificationsSocket';
>>>>>>> 3c2119df
 
 

const colorClasses = (type: NotificationType['type']) => {
  switch (type) {
    case 'critical':
      return 'text-error-600';
    case 'warning':
      return 'text-warning-600';
    case 'info':
    default:
      return 'text-info-600';
  }
};

interface NotificationsDropdownProps {
  isOpen: boolean;
  notifications: NotificationType[];
  onClose: () => void;
  onMarkRead: (id: string) => void;
  liveData?: boolean;
}

const NotificationsDropdown: React.FC<NotificationsDropdownProps> = ({
  isOpen,
  notifications,
  onClose,
  onMarkRead,
  liveData = true,
}) => {
  if (!isOpen) return null;

  const navigate = useNavigate();
  const { addToast } = useToast();
  const [items, setNotifications] = useState<NotificationType[]>(notifications);
  const menuRef = useRef<HTMLDivElement>(null);
  const previousFocusRef = useRef<HTMLElement | null>(null);

  useEffect(() => {
    if (isOpen) {
      previousFocusRef.current = document.activeElement as HTMLElement;
      menuRef.current?.focus();
    } else {
      previousFocusRef.current?.focus();
    }
  }, [isOpen]);


  useEffect(() => {
 
    if (!liveData) return;

 
    const s = getNotificationsSocket();
    const handleCreate = (n: NotificationType) => {
      setNotifications((prev) => [n, ...prev]);
    };
    s.on('notification', handleCreate);
    return () => {
      s.off('notification', handleCreate);
      closeNotificationsSocket();
    };
  }, [liveData]);

  const unreadCount = items.filter((n) => !n.read).length;

  const markRead = async (id: string) => {
    // Optimistic update
    setNotifications((prev) =>
      prev.map((n) => (n.id === id ? { ...n, read: true } : n))
    );

    try {
      await markNotificationRead(id);
    } catch {
      addToast('Failed to mark notification as read', 'error');
      // Revert on failure
      setNotifications((prev) =>
        prev.map((n) => (n.id === id ? { ...n, read: false } : n))
      );
    }
  };

  return (
    <div ref={menuRef} tabIndex={-1} role="menu" aria-label="Notifications">
        <Card>
          <button data-testid="close-button" onClick={onClose}>
            Close
          </button>
          <span data-testid="unread-count">{unreadCount}</span>
    
          <ul>
            {items.map((n) => (
              <li key={n.id} className={colorClasses(n.type)}>
                <button
                  data-testid="notification"
                  data-read={n.read ? 'true' : 'false'}
                  onClick={() => {
                    onMarkRead(n.id);
                    markRead(n.id);
                  }}
                >
                  {n.message}
                </button>
              </li>
            ))}
    
            {items.length === 0 && (
              <li className="py-8 text-center text-neutral-500 dark:text-neutral-400">
                No notifications
              </li>
            )}
          </ul>
    
          <div className="p-2 border-t border-neutral-100 dark:border-neutral-700 text-center">
            <button
              onClick={() => {
                onClose();
                navigate('/notifications');
              }}
              className="text-sm text-primary-600 hover:underline"
            >
              View All Notifications
            </button>
          </div>
        </Card>
    </div>
  );
};

export default NotificationsDropdown;<|MERGE_RESOLUTION|>--- conflicted
+++ resolved
@@ -5,7 +5,6 @@
 import React, { useEffect, useState, useRef } from 'react';
 import { useNavigate } from 'react-router-dom';
 
-<<<<<<< HEAD
 import { markNotificationRead } from '../../api/notifications';
 import type { NotificationType } from '../../types';
 import Card from '../common/Card';
@@ -14,15 +13,7 @@
   closeNotificationsSocket,
 } from '../../utils/notificationsSocket';
 import { useToast } from '../../context/ToastContext';
-=======
-import { markNotificationRead } from '@/api/notifications';
-import type { NotificationType } from '@/types';
-import Card from '@/common/Card'; 
-import {
-  getNotificationsSocket,
-  closeNotificationsSocket,
-} from '@/utils/notificationsSocket';
->>>>>>> 3c2119df
+
  
  
 
