--- conflicted
+++ resolved
@@ -70,17 +70,12 @@
   const fetchDepartmentOptions = async (q: string) => {
     try {
       const list = await fetchDepartments();
-<<<<<<< HEAD
-      return list.filter((d) =>
+       return list.filter((d) =>
         d.name.toLowerCase().includes(q.toLowerCase())
       );
     } catch (e) {
       addToast('Failed to load departments', 'error');
-=======
-      return list.filter((d) => d.name.toLowerCase().includes(q.toLowerCase()));
-    } catch (e) {
-      addToast("Failed to load departments", "error");
->>>>>>> 5a2f62fd
+ 
       return [];
     }
   };
