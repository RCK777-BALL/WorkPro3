--- conflicted
+++ resolved
@@ -203,15 +203,6 @@
               Save Changes
             </Button>
           </div>
-<<<<<<< HEAD
-          <div className="grid grid-cols-1 sm:grid-cols-2 md:grid-cols-4 gap-4">
-            <div className="p-4 bg-neutral-50 dark:bg-neutral-800 rounded-lg">
-              <div className="flex items-center justify-between mb-2">
-                <AlertTriangle className="text-error-500" size={20} />
-                <Badge text={`${metrics.safety.incidentRate}%`} className="bg-error-100 text-error-700" />
-              </div>
-              <h4 className="text-sm font-medium text-neutral-600 dark:text-neutral-400">Incident Rate</h4>
-=======
         ) : (
           <Button variant="outline" onClick={() => setIsEditing(true)}>
             Edit
@@ -287,7 +278,6 @@
                   className={inputClasses}
                 />
               </label>
->>>>>>> 4648c852
             </div>
           </section>
 
@@ -592,26 +582,12 @@
                 <h4 className="text-sm font-medium text-neutral-600 dark:text-neutral-400">Incident Rate</h4>
               </div>
 
-<<<<<<< HEAD
-        {/* People Metrics */}
-        <div>
-          <div className="flex items-center mb-4">
-            <Users className="h-5 w-5 text-primary-600 mr-2" />
-            <h3 className="text-lg font-semibold text-neutral-900 dark:text-white">People</h3>
-          </div>
-          <div className="grid grid-cols-1 sm:grid-cols-2 md:grid-cols-4 gap-4">
-            <div className="p-4 bg-neutral-50 dark:bg-neutral-800 rounded-lg">
-              <div className="flex items-center justify-between mb-2">
-                <Clock className="text-primary-500" size={20} />
-                <Badge text={`${metrics.people.trainingHours}h`} className="bg-primary-100 text-primary-700" />
-=======
               <div className="rounded-lg bg-neutral-50 p-4 dark:bg-neutral-800">
                 <div className="mb-2 flex items-center justify-between">
                   <CheckCircle className="text-success-500" size={20} />
                   <Badge text={`${metrics.safety.safetyCompliance}%`} className="bg-success-100 text-success-700" />
                 </div>
                 <h4 className="text-sm font-medium text-neutral-600 dark:text-neutral-400">Safety Compliance</h4>
->>>>>>> 4648c852
               </div>
 
               <div className="rounded-lg bg-neutral-50 p-4 dark:bg-neutral-800">
@@ -645,26 +621,10 @@
             </div>
           </div>
 
-<<<<<<< HEAD
-        {/* Productivity Metrics */}
-        <div>
-          <div className="flex items-center mb-4">
-            <Zap className="h-5 w-5 text-success-600 mr-2" />
-            <h3 className="text-lg font-semibold text-neutral-900 dark:text-white">Productivity</h3>
-          </div>
-          <div className="grid grid-cols-1 sm:grid-cols-2 md:grid-cols-4 gap-4">
-            <div className="p-4 bg-neutral-50 dark:bg-neutral-800 rounded-lg">
-              <div className="flex items-center justify-between mb-2">
-                <CheckCircle className="text-success-500" size={20} />
-                <Badge text={metrics.productivity.completedTasks.toString()} className="bg-success-100 text-success-700" />
-              </div>
-              <h4 className="text-sm font-medium text-neutral-600 dark:text-neutral-400">Completed Tasks</h4>
-=======
           <div>
             <div className="mb-4 flex items-center">
               <Users className="mr-2 h-5 w-5 text-primary-600" />
               <h3 className="text-lg font-semibold text-neutral-900 dark:text-white">People</h3>
->>>>>>> 4648c852
             </div>
             <div className="grid grid-cols-1 gap-4 sm:grid-cols-2 xl:grid-cols-5">
               <div className="rounded-lg bg-neutral-50 p-4 dark:bg-neutral-800">
@@ -709,26 +669,10 @@
             </div>
           </div>
 
-<<<<<<< HEAD
-        {/* Continuous Improvement Metrics */}
-        <div>
-          <div className="flex items-center mb-4">
-            <TrendingUp className="h-5 w-5 text-accent-600 mr-2" />
-            <h3 className="text-lg font-semibold text-neutral-900 dark:text-white">Continuous Improvement</h3>
-          </div>
-          <div className="grid grid-cols-1 sm:grid-cols-2 md:grid-cols-4 gap-4">
-            <div className="p-4 bg-neutral-50 dark:bg-neutral-800 rounded-lg">
-              <div className="flex items-center justify-between mb-2">
-                <BarChart2 className="text-primary-500" size={20} />
-                <Badge text={metrics.improvement.suggestionsSubmitted.toString()} className="bg-primary-100 text-primary-700" />
-              </div>
-              <h4 className="text-sm font-medium text-neutral-600 dark:text-neutral-400">Suggestions Submitted</h4>
-=======
           <div>
             <div className="mb-4 flex items-center">
               <Zap className="mr-2 h-5 w-5 text-success-600" />
               <h3 className="text-lg font-semibold text-neutral-900 dark:text-white">Productivity</h3>
->>>>>>> 4648c852
             </div>
             <div className="grid grid-cols-1 gap-4 sm:grid-cols-2 xl:grid-cols-5">
               <div className="rounded-lg bg-neutral-50 p-4 dark:bg-neutral-800">
