/*
 * SPDX-License-Identifier: MIT
 */

// src/context/AuthContext.tsx
import {
  createContext,
  useContext,
  useState,
  ReactNode,
  useEffect,
  useCallback,
} from 'react';
import { useAuthStore, type AuthState } from '@/store/authStore';
import type { AuthUser } from '@/types';
import http from '@/lib/http';
import { emitToast } from './ToastContext';

interface AuthContextType {
  user: AuthUser | null;
  setUser: (user: AuthUser | null) => void;
  login: (email: string, password: string) => Promise<void>;
  logout: () => Promise<void>;
  loading: boolean;
}

const AuthContext = createContext<AuthContextType | undefined>(undefined);

export const AuthProvider = ({ children }: { children: ReactNode }) => {
  const [user, setUser] = useState<AuthUser | null>(null);
  const [loading, setLoading] = useState<boolean>(true);

  const setStoreUser = useAuthStore((state: AuthState) => state.setUser);
  const storeLogout = useAuthStore((state: AuthState) => state.logout);

  const handleSetUser = useCallback(
    (u: AuthUser | null) => {
      setUser(u);
      setStoreUser(u);
    },
    [setStoreUser]
  );

  useEffect(() => {
    const fetchUser = async () => {
      try {
        const { data } = await http.get('/auth/me');
        handleSetUser(data);
      } catch {
        handleSetUser(null);
      } finally {
        setLoading(false);
      }
    };
    fetchUser();
  }, [handleSetUser]);

  const login = useCallback(
    async (email: string, password: string) => {
      const { data } = await http.post('/auth/login', { email, password });
      handleSetUser(data.user);
    },
    [handleSetUser]
  );

  const logout = useCallback(async () => {
<<<<<<< HEAD
    try {
      await http.post('/auth/logout');
      handleSetUser(null);
      localStorage.removeItem('user');
      localStorage.removeItem('auth:token');
      localStorage.removeItem('auth:tenantId');
      localStorage.removeItem('auth:siteId');
      storeLogout();
    } catch (err) {
      emitToast('Failed to log out', 'error');
    }
=======
    await http.post('/auth/logout');
    handleSetUser(null);
    localStorage.removeItem('auth:tenantId');
    localStorage.removeItem('auth:siteId');
    storeLogout();
>>>>>>> 9c1d578f
  }, [handleSetUser, storeLogout]);

  return (
    <AuthContext.Provider value={{ user, setUser: handleSetUser, login, logout, loading }}>
      {children}
    </AuthContext.Provider>
  );
};

export const useAuth = () => {
  const context = useContext(AuthContext);
  if (!context) throw new Error('useAuth must be used within an AuthProvider');
  return context;
};
<|MERGE_RESOLUTION|>--- conflicted
+++ resolved
@@ -64,7 +64,6 @@
   );
 
   const logout = useCallback(async () => {
-<<<<<<< HEAD
     try {
       await http.post('/auth/logout');
       handleSetUser(null);
@@ -76,13 +75,7 @@
     } catch (err) {
       emitToast('Failed to log out', 'error');
     }
-=======
-    await http.post('/auth/logout');
-    handleSetUser(null);
-    localStorage.removeItem('auth:tenantId');
-    localStorage.removeItem('auth:siteId');
-    storeLogout();
->>>>>>> 9c1d578f
+
   }, [handleSetUser, storeLogout]);
 
   return (
