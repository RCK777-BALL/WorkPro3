/*
 * SPDX-License-Identifier: MIT
 */

// src/context/AuthContext.tsx
import {
  createContext,
  useContext,
  useState,
  ReactNode,
  useEffect,
  useCallback,
} from 'react';
import { useLocation } from 'react-router-dom';
import { useAuthStore, type AuthState } from '@/store/authStore';
import type { AuthLoginResponse, AuthRole, AuthSession, AuthUser } from '@/types';
import { SITE_KEY, TENANT_KEY, TOKEN_KEY } from '@/lib/http';
import { emitToast } from './ToastContext';
import { api, getErrorMessage } from '@/lib/api';

type RawAuthUser = {
  id: string;
  email: string;
  tenantId?: string;
  siteId?: string;
  role?: string;
};

const allowedRoles: AuthUser['role'][] = [
  'admin',
  'supervisor',
  'planner',
  'tech',
  'team_member',
  'team_leader',
  'area_leader',
  'department_leader',
];

const mapRole = (role?: string): AuthUser['role'] => {
  if (role && allowedRoles.includes(role as AuthUser['role'])) {
    return role as AuthUser['role'];
  }
  return 'admin';
};

const toAuthUser = (payload: RawAuthUser): AuthUser => ({
  id: payload.id,
  email: payload.email,
  name: payload.email.split('@')[0] ?? payload.email,
  role: mapRole(payload.role),
  tenantId: payload.tenantId,
  siteId: payload.siteId,
});

type AuthUserInput =
  | (AuthUser & { roles?: unknown })
  | (Omit<AuthUser, 'role'> & { role?: unknown; roles?: unknown });

const ROLE_PRIORITY: AuthRole[] = [
  'admin',
  'supervisor',
  'manager',
  'planner',
  'tech',
  'technician',
  'team_leader',
  'team_member',
  'area_leader',
  'department_leader',
  'viewer',
];

const normalizeRoles = (roles: unknown): AuthRole[] => {
  if (!roles) return [];
  const list = Array.isArray(roles) ? roles : [roles];
  const normalized: AuthRole[] = [];
  for (const role of list) {
    if (typeof role !== 'string') continue;
    const candidate = role.toLowerCase() as AuthRole;
    if (ROLE_PRIORITY.includes(candidate) && !normalized.includes(candidate)) {
      normalized.push(candidate);
    }
  }
  return normalized;
};

const derivePrimaryRole = (role: unknown, roles: AuthRole[]): AuthRole => {
  if (typeof role === 'string') {
    const candidate = role.toLowerCase() as AuthRole;
    if (ROLE_PRIORITY.includes(candidate)) {
      return candidate;
    }
  }
  for (const candidate of ROLE_PRIORITY) {
    if (roles.includes(candidate)) {
      return candidate;
    }
  }
  return roles[0] ?? 'tech';
};

const normalizeAuthUser = (user: AuthUserInput): AuthUser => {
  const normalizedRoles = normalizeRoles(user.roles);
  const primaryRole = derivePrimaryRole((user as { role?: unknown }).role, normalizedRoles);
  const roles = Array.from(new Set<AuthRole>([primaryRole, ...normalizedRoles]));
  return {
    ...(user as Record<string, unknown>),
    role: primaryRole,
    roles,
  } as AuthUser;
};

interface AuthContextType {
  user: AuthUser | null;
  setUser: (user: AuthUser | null) => void;
  login: (
    email: string,
    password: string,
    remember?: boolean,
  ) => Promise<AuthLoginResponse>;
  logout: () => Promise<void>;
  /**
   * Clears all authentication state without making a network request.
   * Useful when the server responds with 401 and we need to locally
   * invalidate the session without triggering another unauthorized
   * response loop.
   */
  resetAuthState: () => void;
  loading: boolean;
}

const AuthContext = createContext<AuthContextType | undefined>(undefined);

export const AuthProvider = ({ children }: { children: ReactNode }) => {
  const [user, setUser] = useState<AuthUser | null>(null);
  const [loading, setLoading] = useState<boolean>(true);
  const location = useLocation();

  const setStoreUser = useAuthStore((state: AuthState) => state.setUser);
  const storeLogout = useAuthStore((state: AuthState) => state.logout);

  const handleSetUser = useCallback(
    (u: AuthUser | null) => {
      const normalized = u ? normalizeAuthUser(u) : null;
      setUser(normalized);
      setStoreUser(normalized);
    },
    [setStoreUser]
  );

  const { pathname } = location;
  const isAuthRoute =
    pathname.startsWith('/login') ||
    pathname.startsWith('/register') ||
    pathname.startsWith('/forgot');

  useEffect(() => {
    let cancelled = false;

    const fetchUser = async () => {
      if (isAuthRoute) {
        if (!cancelled) {
          handleSetUser(null);
          setLoading(false);
        }
        return;
      }

      setLoading(true);
      try {
        const { data } = await api.get<{ data?: { user?: RawAuthUser | null } }>('/api/auth/me');
        if (!cancelled) {
          const payload = data?.data?.user;
          handleSetUser(payload ? toAuthUser(payload) : null);
        }
      } catch (err) {
        const message = getErrorMessage(err);
        if (!cancelled && message) {
          handleSetUser(null);
        }
      } finally {
        if (!cancelled) {
          setLoading(false);
        }
      }
    };

    void fetchUser();

    return () => {
      cancelled = true;
    };
  }, [handleSetUser, isAuthRoute]);

  const login = useCallback(
    async (email: string, password: string, remember = false) => {
      const response = await api.post<{ data?: { user?: RawAuthUser } }>('/api/auth/login', {
        email,
        password,
        remember,
      });
      const payload = response.data?.data?.user;
      if (!payload) {
        throw new Error('Invalid login response');
      }

<<<<<<< HEAD
      const authUser = toAuthUser(payload);
      handleSetUser(authUser);

      if (authUser.tenantId) {
        localStorage.setItem(TENANT_KEY, authUser.tenantId);
=======
      const token = (result as AuthSession).token;
      const normalizedUser = normalizeAuthUser(result.user as AuthUserInput);
      const session: AuthSession = {
        user: normalizedUser,
        ...(token ? { token } : {}),
      };

      handleSetUser(normalizedUser);
      if (token) {
        localStorage.setItem(TOKEN_KEY, token);
      } else {
        localStorage.removeItem(TOKEN_KEY);
      }
      if (session.user?.tenantId) {
        localStorage.setItem(TENANT_KEY, session.user.tenantId);
>>>>>>> b413ee16
      }
      if (authUser.siteId) {
        localStorage.setItem(SITE_KEY, authUser.siteId);
      }
      localStorage.removeItem(TOKEN_KEY);

      const session: AuthSession = { user: authUser };
      return session;
    },
    [handleSetUser]
  );

  const resetAuthState = useCallback(() => {
    handleSetUser(null);
    localStorage.removeItem('user');
    localStorage.removeItem(TOKEN_KEY);
    localStorage.removeItem(TENANT_KEY);
    localStorage.removeItem(SITE_KEY);
    storeLogout();
  }, [handleSetUser, storeLogout]);

  const logout = useCallback(async () => {
    try {
      await api.post('/api/auth/logout');
    } catch (err) {
      const message = getErrorMessage(err);
      if (message) {
        emitToast(message, 'error');
      }
    } finally {
      resetAuthState();
    }

  }, [resetAuthState]);

  return (
    <AuthContext.Provider
      value={{ user, setUser: handleSetUser, login, logout, resetAuthState, loading }}
    >
      {children}
    </AuthContext.Provider>
  );
};

export const useAuth = () => {
  const context = useContext(AuthContext);
  if (!context) throw new Error('useAuth must be used within an AuthProvider');
  return context;
};
<|MERGE_RESOLUTION|>--- conflicted
+++ resolved
@@ -205,13 +205,6 @@
         throw new Error('Invalid login response');
       }
 
-<<<<<<< HEAD
-      const authUser = toAuthUser(payload);
-      handleSetUser(authUser);
-
-      if (authUser.tenantId) {
-        localStorage.setItem(TENANT_KEY, authUser.tenantId);
-=======
       const token = (result as AuthSession).token;
       const normalizedUser = normalizeAuthUser(result.user as AuthUserInput);
       const session: AuthSession = {
@@ -227,7 +220,6 @@
       }
       if (session.user?.tenantId) {
         localStorage.setItem(TENANT_KEY, session.user.tenantId);
->>>>>>> b413ee16
       }
       if (authUser.siteId) {
         localStorage.setItem(SITE_KEY, authUser.siteId);
