/*
 * SPDX-License-Identifier: MIT
 */

// src/context/AuthContext.tsx
import {
  createContext,
  useContext,
  useState,
  ReactNode,
  useEffect,
  useCallback,
} from 'react';
import { useLocation } from 'react-router-dom';
import { useAuthStore, type AuthState } from '@/store/authStore';
import type { AuthLoginResponse, AuthRole, AuthSession, AuthUser } from '@/types';
import {
  FALLBACK_TOKEN_KEY,
  SITE_KEY,
  TENANT_KEY,
  TOKEN_KEY,
  USER_STORAGE_KEY,
} from '@/lib/http';
import { safeLocalStorage } from '@/utils/safeLocalStorage';
import { emitToast } from './ToastContext';
import { api, getErrorMessage } from '@/lib/api';

type RawAuthUser = {
  id: string;
  email?: string | null;
  tenantId?: string;
  siteId?: string;
  roles?: string[];
  permissions?: string[];
  role?: string;
  permissions?: string[];
};

const AUTH_ROUTE_PREFIXES = ['/login', '/register', '/forgot'];

const allowedRoles: AuthUser['role'][] = [
  'global_admin',
  'plant_admin',
  'general_manager',
  'assistant_general_manager',
  'operations_manager',
  'department_leader',
  'assistant_department_leader',
  'area_leader',
  'team_leader',
  'team_member',
  'technical_team_member',
  'admin',
  'supervisor',
  'planner',
  'tech',
];

const mapRole = (role?: string): AuthUser['role'] => {
  if (role && allowedRoles.includes(role as AuthUser['role'])) {
    return role as AuthUser['role'];
  }
  return 'general_manager';
};

const getWindowPathname = (): string => {
  if (typeof window !== 'undefined' && window.location) {
    return window.location.pathname ?? '/';
  }
  return '/';
};

let hasLoggedRouterFallback = false;

const useSafeLocation = (): ReturnType<typeof useLocation> | null => {
  try {
    return useLocation();
  } catch (error) {
    if (process.env.NODE_ENV !== 'production' && !hasLoggedRouterFallback) {
      // eslint-disable-next-line no-console -- surfaced only in non-production environments for debugging
      console.warn(
        'AuthProvider is rendering outside of a Router context. Falling back to window.location.',
        error,
      );
      hasLoggedRouterFallback = true;
    }
    return null;
  }
};

const toAuthUser = (payload: RawAuthUser): AuthUser => {
  const fallbackEmail = `${payload.id}@unknown.local`;
  const rawEmail = typeof payload.email === 'string' ? payload.email.trim() : '';
  const email = rawEmail || fallbackEmail;
  const nameSource = rawEmail || payload.id;
  const user: AuthUser = {
    id: payload.id,
    email,
    name: typeof nameSource === 'string' && nameSource.includes('@')
      ? nameSource.split('@')[0] ?? nameSource
      : nameSource,
    role: mapRole(payload.role),
  };

  if (payload.tenantId !== undefined) {
    user.tenantId = payload.tenantId;
  }

  if (payload.siteId !== undefined) {
    user.siteId = payload.siteId;
  }

<<<<<<< HEAD
  if (Array.isArray(payload.roles)) {
    user.roles = payload.roles
      .map((role) => (typeof role === 'string' ? role.toLowerCase() : ''))
      .filter(Boolean) as AuthUser['roles'];
  }

  if (Array.isArray(payload.permissions)) {
    user.permissions = payload.permissions
      .map((permission) => (typeof permission === 'string' ? permission.toLowerCase() : ''))
      .filter((permission): permission is string => Boolean(permission));
=======
  if (Array.isArray(payload.permissions)) {
    user.permissions = payload.permissions;
>>>>>>> b498702e
  }

  return user;
};

type AuthUserInput =
  | (AuthUser & { roles?: unknown; permissions?: unknown })
  | (Omit<AuthUser, 'role'> & { role?: unknown; roles?: unknown; permissions?: unknown });

const ROLE_PRIORITY: AuthRole[] = [
  'global_admin',
  'plant_admin',
  'general_manager',
  'assistant_general_manager',
  'operations_manager',
  'department_leader',
  'assistant_department_leader',
  'area_leader',
  'team_leader',
  'team_member',
  'technical_team_member',
  'admin',
  'supervisor',
  'manager',
  'planner',
  'tech',
  'technician',
  'viewer',
];

const normalizeRoles = (roles: unknown): AuthRole[] => {
  if (!roles) return [];
  const list = Array.isArray(roles) ? roles : [roles];
  const normalized: AuthRole[] = [];
  for (const role of list) {
    if (typeof role !== 'string') continue;
    const candidate = role.toLowerCase() as AuthRole;
    if (ROLE_PRIORITY.includes(candidate) && !normalized.includes(candidate)) {
      normalized.push(candidate);
    }
  }
  return normalized;
};

const normalizePermissions = (permissions: unknown): string[] => {
  if (!permissions) return [];
  const list = Array.isArray(permissions) ? permissions : [permissions];
  const normalized: string[] = [];
  for (const permission of list) {
    if (typeof permission !== 'string') continue;
    const candidate = permission.toLowerCase();
    if (!normalized.includes(candidate)) {
      normalized.push(candidate);
    }
  }
  return normalized;
};

const derivePrimaryRole = (role: unknown, roles: AuthRole[]): AuthRole => {
  if (typeof role === 'string') {
    const candidate = role.toLowerCase() as AuthRole;
    if (ROLE_PRIORITY.includes(candidate)) {
      return candidate;
    }
  }
  for (const candidate of ROLE_PRIORITY) {
    if (roles.includes(candidate)) {
      return candidate;
    }
  }
  return roles[0] ?? 'tech';
};

const normalizeAuthUser = (user: AuthUserInput): AuthUser => {
  const normalizedRoles = normalizeRoles(user.roles);
  const primaryRole = derivePrimaryRole((user as { role?: unknown }).role, normalizedRoles);
  const roles = Array.from(new Set<AuthRole>([primaryRole, ...normalizedRoles]));
  const permissions = normalizePermissions((user as { permissions?: unknown }).permissions);
  return {
    ...(user as Record<string, unknown>),
    role: primaryRole,
    roles,
    permissions,
  } as AuthUser;
};

const persistAuthStorage = (user: AuthUser | null, token?: string) => {
  if (!user) {
    safeLocalStorage.removeItem(TOKEN_KEY);
    safeLocalStorage.removeItem(FALLBACK_TOKEN_KEY);
    safeLocalStorage.removeItem(TENANT_KEY);
    safeLocalStorage.removeItem(SITE_KEY);
    safeLocalStorage.removeItem(USER_STORAGE_KEY);
    return;
  }

  if (token) {
    safeLocalStorage.setItem(TOKEN_KEY, token);
    safeLocalStorage.setItem(FALLBACK_TOKEN_KEY, token);
  } else {
    safeLocalStorage.removeItem(TOKEN_KEY);
    safeLocalStorage.removeItem(FALLBACK_TOKEN_KEY);
  }

  if (user.tenantId) {
    safeLocalStorage.setItem(TENANT_KEY, user.tenantId);
  } else {
    safeLocalStorage.removeItem(TENANT_KEY);
  }

  if (user.siteId) {
    safeLocalStorage.setItem(SITE_KEY, user.siteId);
  } else {
    safeLocalStorage.removeItem(SITE_KEY);
  }

  safeLocalStorage.setItem(USER_STORAGE_KEY, JSON.stringify(user));
};

const clearAuthStorage = () => persistAuthStorage(null);

interface AuthContextType {
  user: AuthUser | null;
  setUser: (user: AuthUser | null) => void;
  login: (
    email: string,
    password: string,
    remember?: boolean,
  ) => Promise<AuthLoginResponse>;
  logout: () => Promise<void>;
  /**
   * Clears all authentication state without making a network request.
   * Useful when the server responds with 401 and we need to locally
   * invalidate the session without triggering another unauthorized
   * response loop.
   */
  resetAuthState: () => void;
  loading: boolean;
}

const AuthContext = createContext<AuthContextType | undefined>(undefined);

export const AuthProvider = ({ children }: { children: ReactNode }) => {
  const [user, setUser] = useState<AuthUser | null>(null);
  const [loading, setLoading] = useState<boolean>(true);
  const location = useSafeLocation();

  const setStoreUser = useAuthStore((state: AuthState) => state.setUser);
  const storeLogout = useAuthStore((state: AuthState) => state.logout);

  const handleSetUser = useCallback(
    (u: AuthUser | null) => {
      const normalized = u ? normalizeAuthUser(u) : null;
      setUser(normalized);
      setStoreUser(normalized);
    },
    [setStoreUser]
  );

  const pathname = location?.pathname ?? getWindowPathname();
  const isAuthRoute = AUTH_ROUTE_PREFIXES.some((prefix) => pathname.startsWith(prefix));

  useEffect(() => {
    let cancelled = false;

    const fetchUser = async () => {
      if (isAuthRoute) {
        if (!cancelled) {
          handleSetUser(null);
          setLoading(false);
        }
        return;
      }

      const storedToken =
        safeLocalStorage.getItem(TOKEN_KEY) ?? safeLocalStorage.getItem(FALLBACK_TOKEN_KEY);
      if (!storedToken) {
        if (!cancelled) {
          handleSetUser(null);
          clearAuthStorage();
          setLoading(false);
        }
        return;
      }

      setLoading(true);
      try {
        const { data } = await api.get<{ data?: { user?: RawAuthUser | null } }>('/auth/me');
        if (!cancelled) {
          const payload = data?.data?.user;
          handleSetUser(payload ? toAuthUser(payload) : null);
        }
      } catch (err) {
        const message = getErrorMessage(err);
        if (!cancelled && message) {
          clearAuthStorage();
          handleSetUser(null);
        }
      } finally {
        if (!cancelled) {
          setLoading(false);
        }
      }
    };

    void fetchUser();

    return () => {
      cancelled = true;
    };
  }, [handleSetUser, isAuthRoute, pathname]);

  const login = useCallback(
    async (email: string, password: string, remember = false) => {
      const response = await api.post<unknown>('/auth/login', {
        email,
        password,
        remember,
        username: email,
      });

      const payload = response.data;

      const rotationSource = (() => {
        if (!payload || typeof payload !== 'object') return null;
        const candidate =
          'data' in payload && typeof (payload as { data?: unknown }).data === 'object'
            ? (payload as { data?: unknown }).data
            : payload;
        return (candidate as { rotationRequired?: unknown }).rotationRequired ? candidate : null;
      })();

      if (rotationSource) {
        return rotationSource as AuthLoginResponse;
      }

      if (
        payload &&
        typeof payload === 'object' &&
        'mfaRequired' in payload &&
        (payload as { mfaRequired?: unknown }).mfaRequired === true
      ) {
        return payload as AuthLoginResponse;
      }

      const sessionSource = (() => {
        if (
          payload &&
          typeof payload === 'object' &&
          'data' in payload &&
          (payload as { data?: unknown }).data &&
          typeof (payload as { data?: unknown }).data === 'object'
        ) {
          return (payload as { data?: { user?: unknown; token?: string; rotationRequired?: boolean } }).data;
        }
        return payload as { user?: unknown; token?: string };
      })();

      if (!sessionSource || typeof sessionSource !== 'object' || !('user' in sessionSource)) {
        throw new Error('Invalid login response');
      }

      const { user: rawUser, token } = sessionSource as {
        user?: unknown;
        token?: string;
      };

      if (!rawUser || typeof rawUser !== 'object') {
        throw new Error('Invalid login response');
      }

      const rawUserRecord = rawUser as Record<string, unknown>;
      const hasExplicitAuthShape =
        typeof rawUserRecord.email === 'string' &&
        (('name' in rawUserRecord && 'role' in rawUserRecord) || 'roles' in rawUserRecord);

      const userInput = hasExplicitAuthShape
        ? (rawUserRecord as AuthUserInput)
        : toAuthUser(rawUserRecord as unknown as RawAuthUser);

      const normalizedUser = normalizeAuthUser(userInput);

      const session: AuthSession = {
        user: normalizedUser,
        ...(token ? { token } : {}),
      };

      handleSetUser(normalizedUser);

      persistAuthStorage(normalizedUser, session.token);

      return session;
    },
    [handleSetUser]
  );

  const resetAuthState = useCallback(() => {
    handleSetUser(null);
    clearAuthStorage();
    storeLogout();
  }, [handleSetUser, storeLogout]);

  const logout = useCallback(async () => {
    try {
      await api.post('/auth/logout');
    } catch (err) {
      const message = getErrorMessage(err);
      if (message) {
        emitToast(message, 'error');
      }
    } finally {
      resetAuthState();
    }

  }, [resetAuthState]);

  return (
    <AuthContext.Provider
      value={{ user, setUser: handleSetUser, login, logout, resetAuthState, loading }}
    >
      {children}
    </AuthContext.Provider>
  );
};

export const useAuth = () => {
  const context = useContext(AuthContext);
  if (!context) throw new Error('useAuth must be used within an AuthProvider');
  return context;
};
<|MERGE_RESOLUTION|>--- conflicted
+++ resolved
@@ -110,21 +110,8 @@
     user.siteId = payload.siteId;
   }
 
-<<<<<<< HEAD
-  if (Array.isArray(payload.roles)) {
-    user.roles = payload.roles
-      .map((role) => (typeof role === 'string' ? role.toLowerCase() : ''))
-      .filter(Boolean) as AuthUser['roles'];
-  }
-
-  if (Array.isArray(payload.permissions)) {
-    user.permissions = payload.permissions
-      .map((permission) => (typeof permission === 'string' ? permission.toLowerCase() : ''))
-      .filter((permission): permission is string => Boolean(permission));
-=======
   if (Array.isArray(payload.permissions)) {
     user.permissions = payload.permissions;
->>>>>>> b498702e
   }
 
   return user;
