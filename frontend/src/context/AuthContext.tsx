--- conflicted
+++ resolved
@@ -34,10 +34,6 @@
   permissions?: string[];
   role?: string;
   permissions?: string[];
-<<<<<<< HEAD
-  roleAssignments?: RoleAssignment[];
-=======
->>>>>>> deb5b6e0
 };
 
 const AUTH_ROUTE_PREFIXES = ['/login', '/register', '/forgot'];
@@ -114,32 +110,16 @@
     user.siteId = payload.siteId;
   }
 
-<<<<<<< HEAD
-  const permissions = normalizePermissions(payload.permissions);
-  if (permissions.length) {
-    user.permissions = permissions;
-  }
-
-  const roleAssignments = normalizeRoleAssignments(payload.roleAssignments);
-  if (roleAssignments.length) {
-    user.roleAssignments = roleAssignments;
-=======
   if (Array.isArray(payload.permissions)) {
     user.permissions = payload.permissions;
->>>>>>> deb5b6e0
   }
 
   return user;
 };
 
 type AuthUserInput =
-<<<<<<< HEAD
-  | (AuthUser & { roles?: unknown; permissions?: unknown; roleAssignments?: unknown })
-  | (Omit<AuthUser, 'role'> & { role?: unknown; roles?: unknown; permissions?: unknown; roleAssignments?: unknown });
-=======
   | (AuthUser & { roles?: unknown; permissions?: unknown })
   | (Omit<AuthUser, 'role'> & { role?: unknown; roles?: unknown; permissions?: unknown });
->>>>>>> deb5b6e0
 
 const ROLE_PRIORITY: AuthRole[] = [
   'global_admin',
@@ -178,15 +158,6 @@
 
 const normalizePermissions = (permissions: unknown): string[] => {
   if (!permissions) return [];
-<<<<<<< HEAD
-  const values = Array.isArray(permissions) ? permissions : [permissions];
-  const normalized: string[] = [];
-  for (const permission of values) {
-    if (typeof permission !== 'string') continue;
-    const trimmed = permission.trim();
-    if (trimmed && !normalized.includes(trimmed)) {
-      normalized.push(trimmed);
-=======
   const list = Array.isArray(permissions) ? permissions : [permissions];
   const normalized: string[] = [];
   for (const permission of list) {
@@ -194,80 +165,11 @@
     const candidate = permission.toLowerCase();
     if (!normalized.includes(candidate)) {
       normalized.push(candidate);
->>>>>>> deb5b6e0
     }
   }
   return normalized;
 };
 
-<<<<<<< HEAD
-const normalizePermissionGrants = (grants: unknown, tenantId?: string, siteId?: string) => {
-  if (!Array.isArray(grants)) return [] as RoleAssignment['permissions'];
-  const normalized: NonNullable<RoleAssignment['permissions']> = [];
-  for (const grant of grants) {
-    if (!grant || typeof grant !== 'object') continue;
-    const permission = typeof (grant as { permission?: unknown }).permission === 'string'
-      ? (grant as { permission: string }).permission.trim()
-      : '';
-    if (!permission) continue;
-    normalized.push({
-      permission,
-      tenantId: typeof (grant as { tenantId?: unknown }).tenantId === 'string'
-        ? ((grant as { tenantId: string }).tenantId || tenantId || '')
-        : tenantId || '',
-      siteId:
-        typeof (grant as { siteId?: unknown }).siteId === 'string'
-          ? (grant as { siteId: string }).siteId || siteId
-          : siteId,
-      grantedBy:
-        typeof (grant as { grantedBy?: unknown }).grantedBy === 'string'
-          ? (grant as { grantedBy: string }).grantedBy
-          : undefined,
-      grantedAt:
-        typeof (grant as { grantedAt?: unknown }).grantedAt === 'string'
-          ? (grant as { grantedAt: string }).grantedAt
-          : undefined,
-    });
-  }
-  return normalized;
-};
-
-const normalizeRoleAssignments = (assignments: unknown): RoleAssignment[] => {
-  if (!assignments || !Array.isArray(assignments)) return [];
-  const normalized: RoleAssignment[] = [];
-  for (const assignment of assignments) {
-    if (!assignment || typeof assignment !== 'object') continue;
-    const role = typeof (assignment as { role?: unknown }).role === 'string'
-      ? (assignment as { role: string }).role
-      : undefined;
-    const tenantId = typeof (assignment as { tenantId?: unknown }).tenantId === 'string'
-      ? (assignment as { tenantId: string }).tenantId
-      : undefined;
-    if (!role || !tenantId) continue;
-    const siteId = typeof (assignment as { siteId?: unknown }).siteId === 'string'
-      ? (assignment as { siteId: string }).siteId
-      : undefined;
-    const permissions = normalizePermissionGrants(
-      (assignment as RoleAssignment).permissions,
-      tenantId,
-      siteId,
-    );
-    normalized.push({
-      role,
-      tenantId,
-      siteId,
-      permissions: permissions.length ? permissions : undefined,
-      expiresAt:
-        typeof (assignment as { expiresAt?: unknown }).expiresAt === 'string'
-          ? (assignment as { expiresAt: string }).expiresAt
-          : undefined,
-    });
-  }
-  return normalized;
-};
-
-=======
->>>>>>> deb5b6e0
 const derivePrimaryRole = (role: unknown, roles: AuthRole[]): AuthRole => {
   if (typeof role === 'string') {
     const candidate = role.toLowerCase() as AuthRole;
@@ -288,20 +190,11 @@
   const primaryRole = derivePrimaryRole((user as { role?: unknown }).role, normalizedRoles);
   const roles = Array.from(new Set<AuthRole>([primaryRole, ...normalizedRoles]));
   const permissions = normalizePermissions((user as { permissions?: unknown }).permissions);
-<<<<<<< HEAD
-  const roleAssignments = normalizeRoleAssignments((user as { roleAssignments?: unknown }).roleAssignments);
-=======
->>>>>>> deb5b6e0
   return {
     ...(user as Record<string, unknown>),
     role: primaryRole,
     roles,
-<<<<<<< HEAD
-    permissions: permissions.length ? permissions : undefined,
-    roleAssignments,
-=======
     permissions,
->>>>>>> deb5b6e0
   } as AuthUser;
 };
 
