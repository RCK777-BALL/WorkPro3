--- conflicted
+++ resolved
@@ -6,13 +6,8 @@
 
 import type { AssetDetailResponse } from '@/api/hierarchy';
 import { EntityAuditList } from '@/features/audit';
-<<<<<<< HEAD
-import type { MeterType, TreeAssetSummary } from './hooks';
-import { useCreateMeterReading } from './hooks';
-=======
 import AssetTemplateAssignments from './AssetTemplateAssignments';
 import type { TreeAssetSummary } from './hooks';
->>>>>>> 23a6604a
 
 type AssetDetailPanelProps = {
   assetSummary?: TreeAssetSummary;
