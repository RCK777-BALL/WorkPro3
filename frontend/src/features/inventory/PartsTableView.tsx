/*
 * SPDX-License-Identifier: MIT
 */

<<<<<<< HEAD
import { useEffect, useMemo, useRef, useState } from 'react';
import { RefreshCcw, Search } from 'lucide-react';
import AutoSizer from 'react-virtualized-auto-sizer';
import {
  VariableSizeGrid as Grid,
  type GridChildComponentProps,
  type GridOnScrollProps,
  type VariableSizeGrid,
} from 'react-window';

import Button from '@/components/common/Button';
import type { Part, SortDirection } from '@/types';
import { usePartsQuery, useVendorsQuery } from './hooks';
import { QrLabel } from '@/components/qr';
import { StockLevelBadge } from './AlertIndicators';
import { useSearchParams } from 'react-router-dom';
import clsx from 'clsx';
=======
import { useMemo, useState } from 'react';
import { MessageSquare, Paperclip, Plus, RefreshCcw } from 'lucide-react';
import { useMutation, useQueryClient } from 'react-query';

import Button from '@/components/common/Button';
import TextArea from '@/components/common/TextArea';
import { upsertPart } from '@/api/inventory';
import type { Part } from '@/types';
import { INVENTORY_PARTS_QUERY_KEY, usePartsQuery, useVendorsQuery } from './hooks';
import { QrLabel } from '@/components/qr';
>>>>>>> 990479fb

const PAGE_SIZE_OPTIONS = [10, 25, 50, 100];
const HEADER_HEIGHT = 48;
const ROW_HEIGHT = 112;

interface ColumnDefinition {
  key: string;
  label: string;
  width: number;
  sortable?: boolean;
  render: (part: Part) => React.ReactNode;
}

interface GridData {
  columns: ColumnDefinition[];
  parts: Part[];
  onSort: (key: string) => void;
  sortBy: string;
  sortDirection: SortDirection;
}

const EmptyState = ({ message }: { message: string }) => (
  <div className="flex h-full flex-col items-center justify-center gap-2 text-sm text-neutral-500">
    <p>{message}</p>
  </div>
);

const LoadingSkeleton = () => (
  <div className="space-y-3 p-4">
    {Array.from({ length: 6 }).map((_, index) => (
      <div key={index} className="animate-pulse rounded-lg border border-neutral-100 bg-neutral-50 p-3">
        <div className="flex flex-col gap-2 md:flex-row md:items-center md:justify-between">
          <div className="h-4 w-40 rounded bg-neutral-200" />
          <div className="h-3 w-24 rounded bg-neutral-200" />
        </div>
        <div className="mt-2 flex flex-wrap gap-2">
          <div className="h-3 w-24 rounded bg-neutral-200" />
          <div className="h-3 w-20 rounded bg-neutral-200" />
          <div className="h-3 w-28 rounded bg-neutral-200" />
        </div>
      </div>
    ))}
  </div>
);

const HeaderCell = ({ columnIndex, style, data }: GridChildComponentProps<GridData>) => {
  const column = data.columns[columnIndex];
  const isSorted = data.sortBy === column.key;
  const direction = data.sortDirection === 'asc' ? '▲' : '▼';

  return (
    <div
      style={style}
      className={clsx(
        'flex items-center border-b border-neutral-100 bg-neutral-50 px-4 text-xs font-semibold uppercase tracking-wide text-neutral-600',
        column.sortable ? 'cursor-pointer select-none' : 'cursor-default',
      )}
      onClick={() => column.sortable && data.onSort(column.key)}
      role={column.sortable ? 'button' : undefined}
      tabIndex={column.sortable ? 0 : undefined}
    >
      <span>{column.label}</span>
      {isSorted && <span className="ml-1 text-[10px] text-neutral-400">{direction}</span>}
    </div>
  );
};

const BodyCell = ({ columnIndex, rowIndex, style, data }: GridChildComponentProps<GridData>) => {
  const column = data.columns[columnIndex];
  const part = data.parts[rowIndex];
  return (
    <div
      style={style}
      className={clsx(
        'border-b border-neutral-100 px-4 py-3 text-sm text-neutral-700',
        rowIndex % 2 === 0 ? 'bg-white' : 'bg-neutral-50/40',
      )}
    >
      {column.render(part)}
    </div>
  );
};

const PartsTableView = () => {
  const vendorsQuery = useVendorsQuery();
<<<<<<< HEAD
  const [searchParams, setSearchParams] = useSearchParams();
  const [search, setSearch] = useState(searchParams.get('search') ?? '');
  const [vendorFilter, setVendorFilter] = useState(searchParams.get('vendor') ?? 'all');
  const [page, setPage] = useState(() => Number(searchParams.get('page')) || 1);
  const [pageSize, setPageSize] = useState(() => Number(searchParams.get('pageSize')) || 25);
  const [sortBy, setSortBy] = useState(searchParams.get('sortBy') ?? 'name');
  const [sortDirection, setSortDirection] = useState<SortDirection>(
    searchParams.get('sortDirection') === 'desc' ? 'desc' : 'asc',
  );

  useEffect(() => {
    const params = new URLSearchParams();
    if (search.trim()) params.set('search', search.trim());
    if (vendorFilter !== 'all') params.set('vendor', vendorFilter);
    params.set('page', String(page));
    params.set('pageSize', String(pageSize));
    params.set('sortBy', sortBy);
    params.set('sortDirection', sortDirection);
    setSearchParams(params, { replace: true });
  }, [page, pageSize, search, sortBy, sortDirection, vendorFilter, setSearchParams]);
=======
  const queryClient = useQueryClient();
  const [search, setSearch] = useState('');
  const [vendorFilter, setVendorFilter] = useState('all');
  const [noteTargetId, setNoteTargetId] = useState<string | null>(null);
  const [noteDrafts, setNoteDrafts] = useState<Record<string, string>>({});

  const noteMutation = useMutation({
    mutationFn: ({ partId, notes }: { partId: string; notes: string }) =>
      upsertPart({ id: partId, notes }),
    onSuccess: async () => {
      await queryClient.invalidateQueries(INVENTORY_PARTS_QUERY_KEY);
      setNoteTargetId(null);
    },
  });
>>>>>>> 990479fb

  const partsQuery = usePartsQuery({
    page,
    pageSize,
    search: search.trim() || undefined,
    vendorId: vendorFilter !== 'all' ? vendorFilter : undefined,
    sortBy,
    sortDirection,
  });

  const parts = partsQuery.data?.items ?? [];
  const total = partsQuery.data?.total ?? 0;
  const totalPages = partsQuery.data?.totalPages ?? Math.max(1, Math.ceil(total / pageSize));
  const vendorOptions = vendorsQuery.data ?? [];

  const headerRef = useRef<VariableSizeGrid<GridData>>(null);
  const bodyRef = useRef<VariableSizeGrid<GridData>>(null);

  const handleScroll = ({ scrollLeft }: GridOnScrollProps) => {
    headerRef.current?.scrollTo({ scrollLeft, scrollTop: 0 });
  };

  const handleSort = (key: string) => {
    const nextDirection = sortBy === key && sortDirection === 'asc' ? 'desc' : 'asc';
    setSortBy(key);
    setSortDirection(nextDirection);
    setPage(1);
  };

  const columns = useMemo<ColumnDefinition[]>(
    () => [
      {
        key: 'name',
        label: 'Part',
        width: 280,
        sortable: true,
        render: (part) => (
          <div className="flex flex-col gap-2 text-sm text-neutral-700">
            <div>
              <p className="font-semibold text-neutral-900">{part.name}</p>
              <p className="text-xs text-neutral-500">SKU {part.sku ?? 'n/a'}</p>
            </div>
            <QrLabel
              name={part.name}
              subtitle={part.vendor?.name ?? 'Part label'}
              qrValue={part.qrCode ?? JSON.stringify({ type: 'part', id: part.id })}
              showPreview={false}
              buttonLabel="Print QR Label"
            />
          </div>
        ),
      },
      {
        key: 'vendor',
        label: 'Vendor',
        width: 200,
        sortable: true,
        render: (part) => (
          <div className="text-sm text-neutral-700">
            {part.vendor ? (
              <div>
                <p className="font-medium text-neutral-900">{part.vendor.name}</p>
                {part.vendor.leadTimeDays && (
                  <p className="text-xs text-neutral-500">Lead time {part.vendor.leadTimeDays} day(s)</p>
                )}
              </div>
            ) : (
              <p className="text-neutral-400">Unassigned</p>
            )}
          </div>
        ),
      },
      {
        key: 'quantity',
        label: 'Stock',
        width: 180,
        sortable: true,
        render: (part) => (
          <div className="space-y-2">
            <StockLevelBadge alertState={part.alertState} quantity={part.quantity} reorderPoint={part.reorderPoint} />
            <p className="text-xs text-neutral-500">Reorder @ {part.reorderPoint}</p>
            {part.stockByLocation?.length ? (
              <div className="rounded-md bg-neutral-50 p-2">
                <p className="text-[11px] font-semibold uppercase text-neutral-500">By location</p>
                <ul className="space-y-1 text-xs text-neutral-700">
                  {part.stockByLocation.map((stock) => (
                    <li key={stock.stockItemId} className="flex items-center justify-between gap-2">
                      <span>
                        {[stock.location?.store, stock.location?.room, stock.location?.bin]
                          .filter(Boolean)
                          .join(' / ') || 'Unassigned'}
                      </span>
                      <span className="text-neutral-500">{stock.quantity}</span>
                    </li>
                  ))}
                </ul>
              </div>
            ) : (
              <p className="text-xs text-neutral-400">No location assignments</p>
            )}
          </div>
        ),
      },
      {
        key: 'assets',
        label: 'Linked assets',
        width: 220,
        sortable: true,
        render: (part) => (
          <div className="text-sm text-neutral-700">
            {part.assets && part.assets.length > 0 ? (
              <ul className="list-inside list-disc text-xs text-neutral-600">
                {part.assets.slice(0, 3).map((asset) => (
                  <li key={asset.id}>{asset.name}</li>
                ))}
                {part.assets.length > 3 && (
                  <li className="text-neutral-400">+{part.assets.length - 3} more</li>
                )}
              </ul>
            ) : (
              <p className="text-xs text-neutral-400">No linked assets</p>
            )}
          </div>
        ),
      },
      {
        key: 'templates',
        label: 'PM templates',
        width: 220,
        sortable: true,
        render: (part) => (
          <div className="text-sm text-neutral-700">
            {part.pmTemplates && part.pmTemplates.length > 0 ? (
              <ul className="list-inside list-disc text-xs text-neutral-600">
                {part.pmTemplates.slice(0, 3).map((template) => (
                  <li key={template.id}>{template.title}</li>
                ))}
                {part.pmTemplates.length > 3 && (
                  <li className="text-neutral-400">+{part.pmTemplates.length - 3} more</li>
                )}
              </ul>
            ) : (
              <p className="text-xs text-neutral-400">Not in templates</p>
            )}
          </div>
        ),
      },
      {
        key: 'autoReorder',
        label: 'Auto reorder',
        width: 160,
        sortable: true,
        render: (part) => (
          <div className="text-xs text-neutral-500">
            {part.autoReorder ? <p className="text-success-600">Enabled</p> : <p className="text-neutral-400">Off</p>}
            {part.lastAutoReorderAt && (
              <p className="text-[11px] text-neutral-400">
                Last {new Date(part.lastAutoReorderAt).toLocaleDateString()}
              </p>
            )}
          </div>
        ),
      },
    ],
    [],
  );

  const columnWidth = (index: number) => columns[index]?.width ?? 180;

  const handlePageChange = (nextPage: number) => {
    setPage(Math.min(Math.max(1, nextPage), totalPages));
  };

  const openNoteForm = (partId: string) => {
    setNoteTargetId(partId);
    setNoteDrafts((prev) => ({ ...prev, [partId]: prev[partId] ?? '' }));
  };

  const saveNote = (part: Part) => {
    const draft = (noteDrafts[part.id] ?? '').trim();
    if (!draft) return;
    const mergedNotes = part.notes ? `${part.notes}\n\n${draft}` : draft;
    noteMutation.mutate({ partId: part.id, notes: mergedNotes });
  };

  return (
    <section className="rounded-lg border border-neutral-200 bg-white shadow-sm">
      <div className="flex flex-col gap-4 border-b border-neutral-100 p-4 md:flex-row md:items-center md:justify-between">
        <div>
          <h2 className="text-lg font-semibold text-neutral-900">Parts</h2>
          <p className="text-sm text-neutral-500">Linked assets and PM templates stay visible here.</p>
        </div>
        <div className="flex flex-wrap gap-3">
          <label className="flex items-center gap-2 text-sm text-neutral-600">
            <span>Vendor</span>
            <select
              className="rounded-md border border-neutral-300 px-2 py-1 text-sm"
              value={vendorFilter}
              onChange={(event) => {
                setVendorFilter(event.target.value);
                setPage(1);
              }}
            >
              <option value="all">All vendors</option>
              {vendorOptions.map((vendor) => (
                <option key={vendor.id} value={vendor.id}>
                  {vendor.name}
                </option>
              ))}
            </select>
          </label>
          <div className="relative">
            <Search className="absolute left-2 top-1/2 h-4 w-4 -translate-y-1/2 text-neutral-400" />
            <input
              type="search"
              placeholder="Search parts, assets, templates"
              className="min-w-[220px] rounded-md border border-neutral-300 px-3 py-1 pl-8 text-sm"
              value={search}
              onChange={(event) => {
                setSearch(event.target.value);
                setPage(1);
              }}
            />
          </div>
          <Button
            variant="outline"
            size="sm"
            icon={<RefreshCcw size={14} />}
            onClick={() => partsQuery.refetch()}
            loading={partsQuery.isFetching}
          >
            Refresh
          </Button>
        </div>
      </div>
<<<<<<< HEAD

      <div className="px-4 py-3">
        <div className="mb-3 flex flex-col gap-2 sm:flex-row sm:items-center sm:justify-between">
          <div className="text-sm text-neutral-600">
            Showing {parts.length ? (page - 1) * pageSize + 1 : 0} –
            {Math.min(total, page * pageSize)} of {total} parts
          </div>
          <div className="flex flex-wrap items-center gap-2 text-sm text-neutral-600">
            <span>Rows per page</span>
            <select
              className="rounded-md border border-neutral-300 px-2 py-1"
              value={pageSize}
              onChange={(event) => {
                setPageSize(Number(event.target.value));
                setPage(1);
              }}
            >
              {PAGE_SIZE_OPTIONS.map((option) => (
                <option key={option} value={option}>
                  {option}
                </option>
              ))}
            </select>
            <div className="flex items-center gap-1">
              <Button variant="outline" size="sm" onClick={() => handlePageChange(page - 1)} disabled={page === 1}>
                Prev
              </Button>
              <span className="text-xs text-neutral-500">
                Page {page} of {totalPages}
              </span>
              <Button
                variant="outline"
                size="sm"
                onClick={() => handlePageChange(page + 1)}
                disabled={page >= totalPages}
              >
                Next
              </Button>
            </div>
          </div>
        </div>

        <div className="relative">
          {partsQuery.isLoading ? (
            <LoadingSkeleton />
          ) : parts.length === 0 ? (
            <EmptyState message={search || vendorFilter !== 'all' ? 'No parts matched your filters.' : 'No parts found.'} />
          ) : (
            <div className="h-[520px]">
              <AutoSizer>
                {({ height, width }) => (
                  <div>
                    <Grid
                      ref={headerRef}
                      columnCount={columns.length}
                      columnWidth={columnWidth}
                      height={HEADER_HEIGHT}
                      rowCount={1}
                      rowHeight={() => HEADER_HEIGHT}
                      width={width}
                      itemData={{ columns, parts, onSort: handleSort, sortBy, sortDirection }}
                      style={{ overflow: 'hidden' }}
=======
      {partsQuery.isLoading && <p className="p-4 text-sm text-neutral-500">Loading current stock…</p>}
      {partsQuery.error && (
        <p className="p-4 text-sm text-error-600">Unable to load inventory. Please try again.</p>
      )}
      {!partsQuery.isLoading && !partsQuery.error && (
        <div className="overflow-x-auto">
          <table className="min-w-full text-left text-sm">
            <thead className="bg-neutral-50 text-xs font-semibold uppercase tracking-wide text-neutral-500">
              <tr>
                <th className="px-4 py-3">Part</th>
                <th className="px-4 py-3">Vendor</th>
                <th className="px-4 py-3">Stock</th>
                <th className="px-4 py-3">Linked assets</th>
                <th className="px-4 py-3">PM templates</th>
                <th className="px-4 py-3">Auto reorder</th>
              </tr>
            </thead>
            <tbody className="divide-y divide-neutral-100">
              {filteredParts.map((part) => {
                const commentCount = part.commentsCount ?? (part.notes ? 1 : 0);
                const attachmentCount =
                  part.attachmentsCount ?? part.attachments?.length ?? (part.image ? 1 : 0);
                const isNoteOpen = noteTargetId === part.id;
                const noteDraft = noteDrafts[part.id] ?? '';
                const noteSaving = noteMutation.isLoading && noteMutation.variables?.partId === part.id;

                return (
                  <tr
                    key={part.id}
                    className={part.alertState?.needsReorder ? 'bg-warning-50/40' : undefined}
                  >
                    <td className="px-4 py-3">
                      <p className="font-medium text-neutral-900">{part.name}</p>
                      <p className="text-xs text-neutral-500">SKU {part.sku ?? 'n/a'}</p>
                      <div className="mt-2 flex flex-wrap items-center gap-2 text-[11px] text-neutral-500">
                        {commentCount > 0 && (
                          <span className="inline-flex items-center gap-1 rounded-full bg-neutral-100 px-2 py-1 font-semibold">
                            <MessageSquare size={12} />
                            {commentCount} note{commentCount === 1 ? '' : 's'}
                          </span>
                        )}
                        {attachmentCount > 0 && (
                          <span className="inline-flex items-center gap-1 rounded-full bg-neutral-100 px-2 py-1 font-semibold">
                            <Paperclip size={12} />
                            {attachmentCount} attachment{attachmentCount === 1 ? '' : 's'}
                          </span>
                        )}
                        <Button
                          size="sm"
                          variant="ghost"
                          className="px-2 py-1 text-xs"
                          icon={<Plus size={12} />}
                          onClick={() => openNoteForm(part.id)}
                        >
                          {isNoteOpen ? 'Editing note' : 'Quick add note'}
                        </Button>
                      </div>
                      {isNoteOpen && (
                        <div className="mt-3 space-y-2 rounded-lg border border-neutral-200 bg-neutral-50 p-3">
                          <TextArea
                            value={noteDraft}
                            onChange={(event) =>
                              setNoteDrafts((prev) => ({ ...prev, [part.id]: event.target.value }))
                            }
                            rows={3}
                            placeholder="Add a quick note about this part"
                          />
                          <div className="flex flex-wrap items-center gap-2">
                            <Button
                              size="sm"
                              onClick={() => saveNote(part)}
                              loading={noteSaving}
                              disabled={!noteDraft.trim()}
                            >
                              Save note
                            </Button>
                            <Button size="sm" variant="ghost" onClick={() => setNoteTargetId(null)}>
                              Cancel
                            </Button>
                            {part.notes && (
                              <p className="text-[11px] text-neutral-500">
                                We will append this to existing notes so you keep prior context.
                              </p>
                            )}
                          </div>
                        </div>
                      )}
                      <div className="pt-2">
                        <QrLabel
                          name={part.name}
                          subtitle={part.vendor?.name ?? 'Part label'}
                          qrValue={part.qrCode ?? JSON.stringify({ type: 'part', id: part.id })}
                          showPreview={false}
                          buttonLabel="Print QR / Label"
                        />
                      </div>
                    </td>
                  <td className="px-4 py-3 text-sm text-neutral-600">
                    {part.vendor ? (
                      <div>
                        <p className="font-medium text-neutral-900">{part.vendor.name}</p>
                        {part.vendor.leadTimeDays && (
                          <p className="text-xs text-neutral-500">Lead time {part.vendor.leadTimeDays} day(s)</p>
                        )}
                      </div>
                    ) : (
                      <p className="text-neutral-400">Unassigned</p>
                    )}
                  </td>
                <td className="px-4 py-3">
                  <div className="space-y-2">
                    <span
                      className={`rounded-full px-3 py-1 text-xs font-semibold ${
                        severityClass[part.alertState?.severity ?? 'ok']
                      }`}
>>>>>>> 990479fb
                    >
                      {HeaderCell}
                    </Grid>
                    <Grid
                      ref={bodyRef}
                      columnCount={columns.length}
                      columnWidth={columnWidth}
                      height={Math.max(HEADER_HEIGHT, height - HEADER_HEIGHT)}
                      rowCount={parts.length}
                      rowHeight={() => ROW_HEIGHT}
                      width={width}
                      onScroll={handleScroll}
                      itemData={{ columns, parts, onSort: handleSort, sortBy, sortDirection }}
                      overscanRowCount={4}
                      overscanColumnCount={2}
                    >
                      {BodyCell}
                    </Grid>
                  </div>
                )}
              </AutoSizer>
            </div>
          )}
          {partsQuery.isFetching && !partsQuery.isLoading && (
            <div className="pointer-events-none absolute inset-0 bg-white/40 backdrop-blur-sm" aria-hidden>
              <LoadingSkeleton />
            </div>
          )}
        </div>
      </div>
    </section>
  );
};

export default PartsTableView;<|MERGE_RESOLUTION|>--- conflicted
+++ resolved
@@ -2,25 +2,6 @@
  * SPDX-License-Identifier: MIT
  */
 
-<<<<<<< HEAD
-import { useEffect, useMemo, useRef, useState } from 'react';
-import { RefreshCcw, Search } from 'lucide-react';
-import AutoSizer from 'react-virtualized-auto-sizer';
-import {
-  VariableSizeGrid as Grid,
-  type GridChildComponentProps,
-  type GridOnScrollProps,
-  type VariableSizeGrid,
-} from 'react-window';
-
-import Button from '@/components/common/Button';
-import type { Part, SortDirection } from '@/types';
-import { usePartsQuery, useVendorsQuery } from './hooks';
-import { QrLabel } from '@/components/qr';
-import { StockLevelBadge } from './AlertIndicators';
-import { useSearchParams } from 'react-router-dom';
-import clsx from 'clsx';
-=======
 import { useMemo, useState } from 'react';
 import { MessageSquare, Paperclip, Plus, RefreshCcw } from 'lucide-react';
 import { useMutation, useQueryClient } from 'react-query';
@@ -31,7 +12,6 @@
 import type { Part } from '@/types';
 import { INVENTORY_PARTS_QUERY_KEY, usePartsQuery, useVendorsQuery } from './hooks';
 import { QrLabel } from '@/components/qr';
->>>>>>> 990479fb
 
 const PAGE_SIZE_OPTIONS = [10, 25, 50, 100];
 const HEADER_HEIGHT = 48;
@@ -117,28 +97,6 @@
 
 const PartsTableView = () => {
   const vendorsQuery = useVendorsQuery();
-<<<<<<< HEAD
-  const [searchParams, setSearchParams] = useSearchParams();
-  const [search, setSearch] = useState(searchParams.get('search') ?? '');
-  const [vendorFilter, setVendorFilter] = useState(searchParams.get('vendor') ?? 'all');
-  const [page, setPage] = useState(() => Number(searchParams.get('page')) || 1);
-  const [pageSize, setPageSize] = useState(() => Number(searchParams.get('pageSize')) || 25);
-  const [sortBy, setSortBy] = useState(searchParams.get('sortBy') ?? 'name');
-  const [sortDirection, setSortDirection] = useState<SortDirection>(
-    searchParams.get('sortDirection') === 'desc' ? 'desc' : 'asc',
-  );
-
-  useEffect(() => {
-    const params = new URLSearchParams();
-    if (search.trim()) params.set('search', search.trim());
-    if (vendorFilter !== 'all') params.set('vendor', vendorFilter);
-    params.set('page', String(page));
-    params.set('pageSize', String(pageSize));
-    params.set('sortBy', sortBy);
-    params.set('sortDirection', sortDirection);
-    setSearchParams(params, { replace: true });
-  }, [page, pageSize, search, sortBy, sortDirection, vendorFilter, setSearchParams]);
-=======
   const queryClient = useQueryClient();
   const [search, setSearch] = useState('');
   const [vendorFilter, setVendorFilter] = useState('all');
@@ -153,7 +111,6 @@
       setNoteTargetId(null);
     },
   });
->>>>>>> 990479fb
 
   const partsQuery = usePartsQuery({
     page,
@@ -389,70 +346,6 @@
           </Button>
         </div>
       </div>
-<<<<<<< HEAD
-
-      <div className="px-4 py-3">
-        <div className="mb-3 flex flex-col gap-2 sm:flex-row sm:items-center sm:justify-between">
-          <div className="text-sm text-neutral-600">
-            Showing {parts.length ? (page - 1) * pageSize + 1 : 0} –
-            {Math.min(total, page * pageSize)} of {total} parts
-          </div>
-          <div className="flex flex-wrap items-center gap-2 text-sm text-neutral-600">
-            <span>Rows per page</span>
-            <select
-              className="rounded-md border border-neutral-300 px-2 py-1"
-              value={pageSize}
-              onChange={(event) => {
-                setPageSize(Number(event.target.value));
-                setPage(1);
-              }}
-            >
-              {PAGE_SIZE_OPTIONS.map((option) => (
-                <option key={option} value={option}>
-                  {option}
-                </option>
-              ))}
-            </select>
-            <div className="flex items-center gap-1">
-              <Button variant="outline" size="sm" onClick={() => handlePageChange(page - 1)} disabled={page === 1}>
-                Prev
-              </Button>
-              <span className="text-xs text-neutral-500">
-                Page {page} of {totalPages}
-              </span>
-              <Button
-                variant="outline"
-                size="sm"
-                onClick={() => handlePageChange(page + 1)}
-                disabled={page >= totalPages}
-              >
-                Next
-              </Button>
-            </div>
-          </div>
-        </div>
-
-        <div className="relative">
-          {partsQuery.isLoading ? (
-            <LoadingSkeleton />
-          ) : parts.length === 0 ? (
-            <EmptyState message={search || vendorFilter !== 'all' ? 'No parts matched your filters.' : 'No parts found.'} />
-          ) : (
-            <div className="h-[520px]">
-              <AutoSizer>
-                {({ height, width }) => (
-                  <div>
-                    <Grid
-                      ref={headerRef}
-                      columnCount={columns.length}
-                      columnWidth={columnWidth}
-                      height={HEADER_HEIGHT}
-                      rowCount={1}
-                      rowHeight={() => HEADER_HEIGHT}
-                      width={width}
-                      itemData={{ columns, parts, onSort: handleSort, sortBy, sortDirection }}
-                      style={{ overflow: 'hidden' }}
-=======
       {partsQuery.isLoading && <p className="p-4 text-sm text-neutral-500">Loading current stock…</p>}
       {partsQuery.error && (
         <p className="p-4 text-sm text-error-600">Unable to load inventory. Please try again.</p>
@@ -568,7 +461,6 @@
                       className={`rounded-full px-3 py-1 text-xs font-semibold ${
                         severityClass[part.alertState?.severity ?? 'ok']
                       }`}
->>>>>>> 990479fb
                     >
                       {HeaderCell}
                     </Grid>
