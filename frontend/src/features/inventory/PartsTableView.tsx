--- conflicted
+++ resolved
@@ -27,8 +27,6 @@
   return haystack.includes(term.toLowerCase());
 };
 
-<<<<<<< HEAD
-=======
 const severityClass: Record<string, string> = {
   critical: 'bg-error-50 text-error-700',
   warning: 'bg-warning-50 text-warning-700',
@@ -41,7 +39,6 @@
   return parts.length ? parts.join(' • ') : 'Unassigned';
 };
 
->>>>>>> 540d1681
 const PartsTableView = () => {
   const partsQuery = usePartsQuery();
   const vendorsQuery = useVendorsQuery();
@@ -152,16 +149,6 @@
                       <p className="text-neutral-400">Unassigned</p>
                     )}
                   </td>
-<<<<<<< HEAD
-                  <td className="px-4 py-3">
-                    <div className="space-y-1">
-                      <StockLevelBadge part={part} />
-                      <p className="text-xs text-neutral-500">
-                        Target min {part.minLevel ?? part.reorderPoint}
-                      </p>
-                    </div>
-                  </td>
-=======
                 <td className="px-4 py-3">
                   <div className="space-y-2">
                     <span
@@ -192,7 +179,6 @@
                     )}
                   </div>
                 </td>
->>>>>>> 540d1681
                   <td className="px-4 py-3 text-sm text-neutral-600">
                     {part.assets && part.assets.length > 0 ? (
                       <ul className="list-inside list-disc text-xs text-neutral-600">
