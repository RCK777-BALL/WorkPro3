--- conflicted
+++ resolved
@@ -33,16 +33,6 @@
 export const useAlertsQuery = () =>
   useQuery({ queryKey: INVENTORY_ALERTS_QUERY_KEY, queryFn: fetchInventoryAlerts, staleTime: 15_000 });
 
-<<<<<<< HEAD
-export const useLocationsQuery = () =>
-  useQuery({ queryKey: INVENTORY_LOCATIONS_QUERY_KEY, queryFn: fetchLocations, staleTime: 60_000 });
-
-export const useStockItemsQuery = () =>
-  useQuery({ queryKey: INVENTORY_STOCK_QUERY_KEY, queryFn: fetchStockItems, staleTime: 20_000 });
-
-export const useStockHistoryQuery = () =>
-  useQuery({ queryKey: INVENTORY_HISTORY_QUERY_KEY, queryFn: fetchStockHistory, staleTime: 20_000 });
-=======
 export const useLowStockParts = () => {
   const query = usePartsQuery();
   const lowStock = useMemo(
@@ -51,7 +41,6 @@
   );
   return { ...query, lowStock };
 };
->>>>>>> f72a15ba
 
 export const useCreatePurchaseOrder = () => {
   const queryClient = useQueryClient();
