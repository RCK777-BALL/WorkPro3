import axios from 'axios';
<<<<<<< HEAD
import { API_URL } from '@/config/env';
=======

const baseUrl = (import.meta.env.VITE_API_URL || 'http://localhost:5010').replace(/\/+$/, '');
const base = `${baseUrl}/api`;
>>>>>>> df10b69d

export const api = axios.create({
  baseURL: `${API_URL}/api`,
  withCredentials: true,
});

export default api;<|MERGE_RESOLUTION|>--- conflicted
+++ resolved
@@ -1,11 +1,7 @@
 import axios from 'axios';
-<<<<<<< HEAD
-import { API_URL } from '@/config/env';
-=======
 
 const baseUrl = (import.meta.env.VITE_API_URL || 'http://localhost:5010').replace(/\/+$/, '');
 const base = `${baseUrl}/api`;
->>>>>>> df10b69d
 
 export const api = axios.create({
   baseURL: `${API_URL}/api`,
