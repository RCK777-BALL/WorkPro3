import axios, { AxiosHeaders } from "axios";

const DEFAULT_API_BASE_URL = "http://localhost:5010/api";

const resolveBaseUrl = (value?: string) => {
  const raw = (value ?? DEFAULT_API_BASE_URL).trim();
  if (!raw) return DEFAULT_API_BASE_URL;
<<<<<<< HEAD

  const withoutTrailingSlash = raw.replace(/\/+$/, "");
  const hasProtocol = /^[a-zA-Z][a-zA-Z\d+\-.]*:\/\//.test(withoutTrailingSlash);
  const withLeadingSlash = hasProtocol
    ? withoutTrailingSlash
    : withoutTrailingSlash.startsWith("/")
    ? withoutTrailingSlash
    : `/${withoutTrailingSlash}`;

  const ensuredApi = /\/api(?:\b|\/)/.test(withLeadingSlash)
    ? withLeadingSlash
    : `${withLeadingSlash}/api`;

  if (hasProtocol) {
    return ensuredApi;
  }

  if (typeof window !== "undefined" && window.location?.origin) {
    return `${window.location.origin}${ensuredApi}`;
  }

  return ensuredApi.startsWith("/") ? ensuredApi : `/${ensuredApi}`;
=======
  const normalized = raw.replace(/\/+$/, "");
  if (/\/api(?:\b|\/)/.test(normalized)) {
    return normalized;
  }
  return `${normalized}/api`;
>>>>>>> 4b95bcbe
};

const baseURL = resolveBaseUrl(import.meta.env.VITE_API_URL);

export const api = axios.create({
  baseURL,
  withCredentials: true,
});

api.interceptors.request.use((config) => {
  if (config.baseURL && typeof config.url === "string" && config.url.startsWith("/")) {
    config.url = config.url.replace(/^\/+/, "");
  }

  const tenantId = localStorage.getItem("tenantId") || "default";
  const headers =
    config.headers instanceof AxiosHeaders ? config.headers : new AxiosHeaders(config.headers);
  headers.set("x-tenant-id", tenantId);
  config.headers = headers;
  return config;
});

export type ApiError = { error?: { code: number; message: string; details?: unknown } };

export function getErrorMessage(err: unknown) {
  if (axios.isAxiosError(err)) {
    return (err.response?.data as ApiError)?.error?.message ?? err.message;
  }
  return 'Unexpected error';
}

export type PageQuery = {
  page?: number;
  pageSize?: number;
  q?: string;
  status?: string;
};<|MERGE_RESOLUTION|>--- conflicted
+++ resolved
@@ -5,36 +5,11 @@
 const resolveBaseUrl = (value?: string) => {
   const raw = (value ?? DEFAULT_API_BASE_URL).trim();
   if (!raw) return DEFAULT_API_BASE_URL;
-<<<<<<< HEAD
-
-  const withoutTrailingSlash = raw.replace(/\/+$/, "");
-  const hasProtocol = /^[a-zA-Z][a-zA-Z\d+\-.]*:\/\//.test(withoutTrailingSlash);
-  const withLeadingSlash = hasProtocol
-    ? withoutTrailingSlash
-    : withoutTrailingSlash.startsWith("/")
-    ? withoutTrailingSlash
-    : `/${withoutTrailingSlash}`;
-
-  const ensuredApi = /\/api(?:\b|\/)/.test(withLeadingSlash)
-    ? withLeadingSlash
-    : `${withLeadingSlash}/api`;
-
-  if (hasProtocol) {
-    return ensuredApi;
-  }
-
-  if (typeof window !== "undefined" && window.location?.origin) {
-    return `${window.location.origin}${ensuredApi}`;
-  }
-
-  return ensuredApi.startsWith("/") ? ensuredApi : `/${ensuredApi}`;
-=======
   const normalized = raw.replace(/\/+$/, "");
   if (/\/api(?:\b|\/)/.test(normalized)) {
     return normalized;
   }
   return `${normalized}/api`;
->>>>>>> 4b95bcbe
 };
 
 const baseURL = resolveBaseUrl(import.meta.env.VITE_API_URL);
