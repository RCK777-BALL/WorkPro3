/*
 * SPDX-License-Identifier: MIT
 */

import axios from 'axios';
import type { AxiosRequestHeaders } from 'axios';

const baseUrl = (import.meta.env.VITE_API_URL ?? 'http://localhost:5010').replace(/\/+$/, '');
const http = axios.create({
  baseURL: `${baseUrl}/api`,
  withCredentials: true,
});

<<<<<<< HEAD
const TENANT_KEY = 'auth:tenantId';
const SITE_KEY = 'auth:siteId';
=======
export const TOKEN_KEY = 'auth:token';
export const TENANT_KEY = 'auth:tenantId';
export const SITE_KEY = 'auth:siteId';

type UnauthorizedCallback = () => void;
let unauthorizedCallback: UnauthorizedCallback | null = null;

export const setUnauthorizedCallback = (cb: UnauthorizedCallback) => {
  unauthorizedCallback = cb;
};
>>>>>>> 52dc01d5


http.interceptors.request.use((config) => {
  const headers: AxiosRequestHeaders = config.headers ?? {};
  const tenantId = localStorage.getItem(TENANT_KEY);
  const siteId = localStorage.getItem(SITE_KEY);
  if (tenantId) headers['x-tenant-id'] = tenantId;
  if (siteId) headers['x-site-id'] = siteId;
  config.headers = headers;

  return config;
});

http.interceptors.response.use(
  (r) => r,
  (err) => {
    if (err?.response?.status === 401) {
      unauthorizedCallback?.();
    }
    return Promise.reject(err);
  }
);

export default http;<|MERGE_RESOLUTION|>--- conflicted
+++ resolved
@@ -11,21 +11,9 @@
   withCredentials: true,
 });
 
-<<<<<<< HEAD
 const TENANT_KEY = 'auth:tenantId';
 const SITE_KEY = 'auth:siteId';
-=======
-export const TOKEN_KEY = 'auth:token';
-export const TENANT_KEY = 'auth:tenantId';
-export const SITE_KEY = 'auth:siteId';
 
-type UnauthorizedCallback = () => void;
-let unauthorizedCallback: UnauthorizedCallback | null = null;
-
-export const setUnauthorizedCallback = (cb: UnauthorizedCallback) => {
-  unauthorizedCallback = cb;
-};
->>>>>>> 52dc01d5
 
 
 http.interceptors.request.use((config) => {
