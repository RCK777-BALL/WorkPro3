--- conflicted
+++ resolved
@@ -1,8 +1,5 @@
-<<<<<<< HEAD
-import { StrictMode } from "react";
-=======
-import React from "react";
->>>>>>> d70f4c62
+ import { StrictMode } from "react";
+ 
 import { createRoot } from "react-dom/client";
 import App from "./App";
 import "./index.css";
