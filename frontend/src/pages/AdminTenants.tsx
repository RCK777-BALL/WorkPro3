/*
 * SPDX-License-Identifier: MIT
 */

import { useEffect, useState } from 'react';
<<<<<<< HEAD
import { z } from 'zod';
import Button from '../components/common/Button';
import http from '../lib/http';
import { useToast } from '../context/ToastContext';
=======
import Button from '@/components/common/Button';
import http from '@/lib/http';
import { useToast } from '@/context/ToastContext';
>>>>>>> bb8bffa2

interface Tenant {
  id: string;
  name: string;
}

interface TenantResponse {
  _id?: string;
  id?: string;
  name: string;
}

const tenantResponseSchema: z.ZodType<TenantResponse> = z
  .object({
    _id: z.string().optional(),
    id: z.string().optional(),
    name: z.string(),
  })
  .refine((t) => t._id || t.id, { message: 'Missing tenant id' });

const AdminTenants = () => {
  const { addToast } = useToast();
  const [tenants, setTenants] = useState<Tenant[]>([]);
  const [name, setName] = useState('');
  const [editing, setEditing] = useState<string | null>(null);

  const load = async () => {
    try {
      const res = await http.get('/tenants');
      const data = z.array(tenantResponseSchema).parse(res.data);
      setTenants(data.map((t: TenantResponse) => ({ id: t._id ?? t.id!, name: t.name })));
    } catch (err) {
      console.error(err);
      addToast('Failed to load tenants', 'error');
    }
  };

  useEffect(() => {
    load();
  }, []);

  const handleSubmit = async (e: React.FormEvent) => {
    e.preventDefault();
    try {
      if (editing) {
        const res = await http.put(`/tenants/${editing}`, { name });
        const tenant = tenantResponseSchema.parse(res.data);
        setTenants((ts) => ts.map((t) => (t.id === editing ? { id: tenant._id ?? tenant.id!, name: tenant.name } : t)));
        addToast('Tenant updated', 'success');
      } else {
        const res = await http.post('/tenants', { name });
        const tenant = tenantResponseSchema.parse(res.data);
        setTenants((ts) => [...ts, { id: tenant._id ?? tenant.id!, name: tenant.name }]);
        addToast('Tenant created', 'success');
      }
      setName('');
      setEditing(null);
    } catch (err) {
      console.error(err);
      addToast('Failed to save tenant', 'error');
    }
  };

  const handleEdit = (tenant: Tenant) => {
    setEditing(tenant.id);
    setName(tenant.name);
  };

  const handleDelete = async (id: string) => {
    try {
      await http.delete(`/tenants/${id}`);
      setTenants((ts) => ts.filter((t) => t.id !== id));
      addToast('Tenant deleted', 'success');
    } catch (err) {
      console.error(err);
      addToast('Failed to delete tenant', 'error');
    }
  };

  return (
          <div className="max-w-xl mx-auto p-4">
        <h1 className="text-2xl font-bold mb-4">Tenants</h1>
        <form onSubmit={handleSubmit} className="flex gap-2 mb-4">
          <input
            className="flex-1 border rounded px-2 py-1"
            value={name}
            onChange={(e) => setName(e.target.value)}
            placeholder="Tenant name"
          />
          <Button type="submit">{editing ? 'Update' : 'Add'}</Button>
          {editing && (
            <Button
              type="button"
              variant="secondary"
              onClick={() => {
                setEditing(null);
                setName('');
              }}
            >
              Cancel
            </Button>
          )}
        </form>
        <ul className="space-y-2">
          {tenants.map((t) => (
            <li key={t.id} className="flex justify-between items-center border px-2 py-1 rounded">
              <span>{t.name}</span>
              <div className="space-x-2">
                <Button size="sm" onClick={() => handleEdit(t)}>
                  Edit
                </Button>
                <Button size="sm" variant="danger" onClick={() => handleDelete(t.id)}>
                  Delete
                </Button>
              </div>
            </li>
          ))}
        </ul>
      </div>
  );
};

export default AdminTenants;<|MERGE_RESOLUTION|>--- conflicted
+++ resolved
@@ -3,16 +3,11 @@
  */
 
 import { useEffect, useState } from 'react';
-<<<<<<< HEAD
-import { z } from 'zod';
+ import { z } from 'zod';
 import Button from '../components/common/Button';
 import http from '../lib/http';
 import { useToast } from '../context/ToastContext';
-=======
-import Button from '@/components/common/Button';
-import http from '@/lib/http';
-import { useToast } from '@/context/ToastContext';
->>>>>>> bb8bffa2
+ 
 
 interface Tenant {
   id: string;
