<<<<<<< HEAD
import React, { useEffect, useState } from 'react';
import { Download, Calendar, Filter } from 'lucide-react';
import Button from '../components/common/Button';
import Card from '../components/common/Card';
import Badge from '../components/common/Badge';
import ProgressBar from '../components/common/ProgressBar';
import http from '../lib/http';
import { useDashboardStore } from '../store/dashboardStore';
 // import { useAuth } from '../context/AuthContext';
 
import KpiWidget from '../components/kpi/KpiWidget';
import KpiExportButtons from '../components/kpi/KpiExportButtons';
import { Line } from 'react-chartjs-2';
import {
  Chart as ChartJS,
  CategoryScale,
  LinearScale,
  PointElement,
  LineElement,
  Tooltip,
  Legend,
} from 'chart.js';

ChartJS.register(CategoryScale, LinearScale, PointElement, LineElement, Tooltip, Legend);

interface AnalyticsData {
  workOrderCompletionRate: number;
  averageResponseTime: number;
  maintenanceCompliance: number;
  assetUptime: number;
  costPerWorkOrder: number;
  laborUtilization: number;
  topAssets: { name: string; downtime: number; issues: number; cost: number }[];
}

interface KPIData {
  mttr: number;
  mtbf: number;
  backlog: number;
}

const Analytics: React.FC = () => {
  const [data, setData] = useState<AnalyticsData | null>(null);
  const [kpis, setKpis] = useState<KPIData | null>(null);
  const [loading, setLoading] = useState(true);
  const [error, setError] = useState<string | null>(null);

  const [showFilters, setShowFilters] = useState(false);

  const { selectedRole: role, setSelectedRole } = useDashboardStore();
  const [costs, setCosts] = useState<any[]>([]);
  const [downtime, setDowntime] = useState<any[]>([]);


  const fetchData = async () => {
    setLoading(true);
    try {
      const res = await http.get('/reports/analytics', { params: { role } });
      setData(res.data);
      const kpiRes = await http.get('/v1/analytics/kpis');
      setKpis(kpiRes.data);
      const costRes = await http.get('/reports/costs');
      setCosts(costRes.data);
      const downtimeRes = await http.get('/reports/downtime');
      setDowntime(downtimeRes.data);
      setError(null);
    } catch (err) {
      console.error('Error fetching analytics:', err);
      setError('Failed to load analytics');
    } finally {
      setLoading(false);
    }
  };


  useEffect(() => {
    fetchData();

  }, [role]);

  const handleRoleChange = (role: string) => {
    setSelectedRole(role);
  };
 
  const formatCurrency = (amount: number) => {
    return new Intl.NumberFormat('en-US', {
      style: 'currency',
      currency: 'USD'
    }).format(amount);
  };

  if (loading) {
    return (
      <p>Loading...</p>
    );
  }

  if (error || !data) {
    return (
      <p className="text-red-600">{error || 'No data available'}</p>
    );
  }
=======
import { useEffect, useState } from "react";
>>>>>>> dbef51ab

export default function Analytics() {
  const [ready, setReady] = useState(false);
  useEffect(() => setReady(true), []);
  return (
<<<<<<< HEAD
    <div className="space-y-6">
          <div className="flex flex-col sm:flex-row justify-between items-start sm:items-center gap-4">
            <div className="space-y-1">
              <h2 className="text-2xl font-bold text-neutral-900">Analytics</h2>
              <p className="text-neutral-500">Monitor performance metrics and trends</p>
            </div>
          <div className="flex flex-wrap items-center gap-2 sm:space-x-3">
            <select
              value={role ?? ''}
 
              onChange={(e) => handleRoleChange(e.target.value)}
 
              className="border border-neutral-300 rounded-md px-2 py-1 text-sm"
            >
              <option value="">All Roles</option>
              <option value="technician">Technician</option>
              <option value="manager">Manager</option>
              <option value="admin">Admin</option>
            </select>
            <Button
              variant="outline"
              icon={<Calendar size={16} />}
              onClick={() => {}}
            >
              Last 30 Days
            </Button>
            <Button
              variant="outline"
              icon={<Filter size={16} />}
              onClick={() => setShowFilters(!showFilters)}
            >
              Filters
            </Button>
            <Button
              variant="primary"
              icon={<Download size={16} />}
              onClick={() => {}}
            >
              Export Report
            </Button>
          </div>
        </div>

        {showFilters && (
          <Card className="p-4">
            <div className="grid grid-cols-1 md:grid-cols-4 gap-4">
              <div>
                <label className="block text-sm font-medium text-neutral-900 dark:text-white mb-1">
                  Role
                </label>
                <select
                  className="w-full px-3 py-2 border border-neutral-300 dark:border-neutral-600 rounded-md bg-white dark:bg-neutral-800 text-neutral-900 dark:text-white"
                  value={role}
                  onChange={(e) => handleRoleChange(e.target.value)}
                >
                  <option value="all">All Roles</option>
                  <option value="admin">Admin</option>
                  <option value="manager">Manager</option>
                  <option value="technician">Technician</option>
                  <option value="viewer">Viewer</option>
                </select>
              </div>
            </div>
          </Card>
        )}

        <div className="space-y-4">
          <KpiExportButtons />
          <div className="grid grid-cols-1 md:grid-cols-3 gap-6">
            <KpiWidget label="MTTR" value={kpis?.mttr.toFixed(1) ?? '0'} suffix="h" />
            <KpiWidget label="MTBF" value={kpis?.mtbf.toFixed(1) ?? '0'} suffix="h" />
            <KpiWidget label="Backlog" value={kpis?.backlog ?? 0} />
          </div>
        </div>

        {/* KPI Grid */}
        <div className="grid grid-cols-1 md:grid-cols-2 lg:grid-cols-3 gap-6">
          <Card>
            <div className="space-y-2">
              <div className="flex justify-between items-center">
                <h3 className="text-sm font-medium text-neutral-500">Work Order Completion Rate</h3>
                <Badge
                  text="+5.2%"
                  className="bg-success-100 text-success-700"
                />
              </div>
              <p className="text-2xl font-semibold">{data.workOrderCompletionRate.toFixed(1)}%</p>
              <ProgressBar
                value={data.workOrderCompletionRate}
                max={100}
                className="h-1.5"
                barClassName="bg-success-500"
                label="work order completion rate"
              />
            </div>
          </Card>

          <Card>
            <div className="space-y-2">
              <div className="flex justify-between items-center">
                <h3 className="text-sm font-medium text-neutral-500">Average Response Time</h3>
                <Badge 
                  text="-0.3h" 
                  className="bg-success-100 text-success-700"
                />
              </div>
              <p className="text-2xl font-semibold">{data.averageResponseTime.toFixed(1)}h</p>
              <ProgressBar
                value={80}
                max={100}
                className="h-1.5"
                barClassName="bg-primary-500"
                label="average response time"
              />
            </div>
          </Card>

          <Card>
            <div className="space-y-2">
              <div className="flex justify-between items-center">
                <h3 className="text-sm font-medium text-neutral-500">Maintenance Compliance</h3>
                <Badge 
                  text="+2.1%" 
                  className="bg-success-100 text-success-700"
                />
              </div>
              <p className="text-2xl font-semibold">{data.maintenanceCompliance.toFixed(1)}%</p>
              <ProgressBar
                value={data.maintenanceCompliance}
                max={100}
                className="h-1.5"
                barClassName="bg-success-500"
                label="maintenance compliance"
              />
            </div>
          </Card>

          <Card>
            <div className="space-y-2">
              <div className="flex justify-between items-center">
                <h3 className="text-sm font-medium text-neutral-500">Asset Uptime</h3>
                <Badge 
                  text="+0.8%" 
                  className="bg-success-100 text-success-700"
                />
              </div>
              <p className="text-2xl font-semibold">{data.assetUptime.toFixed(1)}%</p>
              <ProgressBar
                value={data.assetUptime}
                max={100}
                className="h-1.5"
                barClassName="bg-success-500"
                label="asset uptime"
              />
            </div>
          </Card>

          <Card>
            <div className="space-y-2">
              <div className="flex justify-between items-center">
                <h3 className="text-sm font-medium text-neutral-500">Cost per Work Order</h3>
                <Badge 
                  text="-$12.30" 
                  className="bg-success-100 text-success-700"
                />
              </div>
              <p className="text-2xl font-semibold">{formatCurrency(data.costPerWorkOrder)}</p>
              <ProgressBar
                value={75}
                max={100}
                className="h-1.5"
                barClassName="bg-primary-500"
                label="cost per work order"
              />
            </div>
          </Card>

          <Card>
            <div className="space-y-2">
              <div className="flex justify-between items-center">
                <h3 className="text-sm font-medium text-neutral-500">Labor Utilization</h3>
                <Badge 
                  text="+3.5%" 
                  className="bg-success-100 text-success-700"
                />
              </div>
              <p className="text-2xl font-semibold">{data.laborUtilization.toFixed(1)}%</p>
              <ProgressBar
                value={data.laborUtilization}
                max={100}
                className="h-1.5"
                barClassName="bg-success-500"
                label="labor utilization"
              />
            </div>
          </Card>
        </div>

        {/* Cost and Downtime Charts */}
        <div className="grid grid-cols-1 lg:grid-cols-2 gap-6">
          <Card title="Monthly Costs">
            <Line
              data={{
                labels: costs.map((c) => c.period),
                datasets: [
                  {
                    label: 'Labor',
                    data: costs.map((c) => c.laborCost),
                    borderColor: '#3b82f6',
                  },
                  {
                    label: 'Materials',
                    data: costs.map((c) => c.materialCost),
                    borderColor: '#10b981',
                  },
                  {
                    label: 'Maintenance',
                    data: costs.map((c) => c.maintenanceCost),
                    borderColor: '#f59e0b',
                  },
                ],
              }}
              data-testid="cost-chart"
            />
          </Card>
          <Card title="Asset Downtime">
            <Line
              data={{
                labels: downtime.map((d) => d.period),
                datasets: [
                  {
                    label: 'Downtime (h)',
                    data: downtime.map((d) => d.downtime),
                    borderColor: '#ef4444',
                  },
                ],
              }}
              data-testid="downtime-chart"
            />
          </Card>
        </div>

        {/* Charts Row */}
        <div className="grid grid-cols-1 lg:grid-cols-2 gap-6">
          <Card
            title="Work Orders by Priority"
            subtitle="Distribution of work orders by priority level"
          >
            <div className="space-y-4">
              <div>
                <div className="flex justify-between mb-1">
                  <span className="text-sm font-medium">Critical</span>
                  <span className="text-sm font-medium">15%</span>
                </div>
                <ProgressBar
                  value={15}
                  max={100}
                  className="h-2"
                  barClassName="bg-error-500"
                  label="critical work orders"
                />
              </div>
              
              <div>
                <div className="flex justify-between mb-1">
                  <span className="text-sm font-medium">High</span>
                  <span className="text-sm font-medium">25%</span>
                </div>
                <ProgressBar
                  value={25}
                  max={100}
                  className="h-2"
                  barClassName="bg-warning-500"
                  label="high priority work orders"
                />
              </div>
              
              <div>
                <div className="flex justify-between mb-1">
                  <span className="text-sm font-medium">Medium</span>
                  <span className="text-sm font-medium">40%</span>
                </div>
                <ProgressBar
                  value={40}
                  max={100}
                  className="h-2"
                  barClassName="bg-primary-500"
                  label="medium priority work orders"
                />
              </div>
              
              <div>
                <div className="flex justify-between mb-1">
                  <span className="text-sm font-medium">Low</span>
                  <span className="text-sm font-medium">20%</span>
                </div>
                <ProgressBar
                  value={20}
                  max={100}
                  className="h-2"
                  barClassName="bg-success-500"
                  label="low priority work orders"
                />
              </div>
            </div>
          </Card>

          <Card
            title="Maintenance Types"
            subtitle="Distribution of maintenance activities"
          >
            <div className="space-y-4">
              <div>
                <div className="flex justify-between mb-1">
                  <span className="text-sm font-medium">Preventive</span>
                  <span className="text-sm font-medium">45%</span>
                </div>
                <ProgressBar
                  value={45}
                  max={100}
                  className="h-2"
                  barClassName="bg-success-500"
                  label="preventive maintenance"
                />
              </div>
              
              <div>
                <div className="flex justify-between mb-1">
                  <span className="text-sm font-medium">Corrective</span>
                  <span className="text-sm font-medium">30%</span>
                </div>
                <ProgressBar
                  value={30}
                  max={100}
                  className="h-2"
                  barClassName="bg-warning-500"
                  label="corrective maintenance"
                />
              </div>
              
              <div>
                <div className="flex justify-between mb-1">
                  <span className="text-sm font-medium">Predictive</span>
                  <span className="text-sm font-medium">15%</span>
                </div>
                <ProgressBar
                  value={15}
                  max={100}
                  className="h-2"
                  barClassName="bg-primary-500"
                  label="predictive maintenance"
                />
              </div>
              
              <div>
                <div className="flex justify-between mb-1">
                  <span className="text-sm font-medium">Condition-based</span>
                  <span className="text-sm font-medium">10%</span>
                </div>
                <ProgressBar
                  value={10}
                  max={100}
                  className="h-2"
                  barClassName="bg-teal-500"
                  label="condition-based maintenance"
                />
              </div>
            </div>
          </Card>
        </div>

        {/* Asset Performance */}
        <Card
          title="Asset Performance"
          subtitle="Top assets by downtime and maintenance cost"
        >
          <div className="space-y-6">
            {data.topAssets.map((asset, index) => (
              <div key={index} className="p-4 bg-neutral-50 rounded-lg">
                <div className="flex justify-between items-start">
                  <div>
                    <h4 className="font-medium text-neutral-900">{asset.name}</h4>
                    <div className="mt-2 grid grid-cols-3 gap-4">
                      <div>
                        <p className="text-sm text-neutral-500">Downtime</p>
                        <p className="text-lg font-medium">{asset.downtime}h</p>
                      </div>
                      <div>
                        <p className="text-sm text-neutral-500">Issues</p>
                        <p className="text-lg font-medium">{asset.issues}</p>
                      </div>
                      <div>
                        <p className="text-sm text-neutral-500">Cost</p>
                        <p className="text-lg font-medium">{formatCurrency(asset.cost)}</p>
                      </div>
                    </div>
                  </div>
                  <Badge
                    text={index === 0 ? 'High Risk' : 'Moderate Risk'}
                    className={index === 0 ? 'bg-error-100 text-error-700' : 'bg-warning-100 text-warning-700'}
                  />
                </div>
                <div className="mt-4">
                  <ProgressBar
                    value={85 - index * 15}
                    max={100}
                    className="h-1.5"
                    barClassName={index === 0 ? 'bg-error-500' : 'bg-warning-500'}
                    label={`${asset.name} risk`}
                  />
                </div>
              </div>
            ))}
          </div>
        </Card>
      </div>
=======
    <div>
      <h1 className="text-xl font-semibold mb-2">Analytics</h1>
      <p>Status: {ready ? "Ready" : "Loading..."}</p>
>>>>>>> dbef51ab
    </div>
  );
}<|MERGE_RESOLUTION|>--- conflicted
+++ resolved
@@ -1,5 +1,4 @@
-<<<<<<< HEAD
-import React, { useEffect, useState } from 'react';
+ import React, { useEffect, useState } from 'react';
 import { Download, Calendar, Filter } from 'lucide-react';
 import Button from '../components/common/Button';
 import Card from '../components/common/Card';
@@ -101,16 +100,13 @@
       <p className="text-red-600">{error || 'No data available'}</p>
     );
   }
-=======
-import { useEffect, useState } from "react";
->>>>>>> dbef51ab
+ 
 
 export default function Analytics() {
   const [ready, setReady] = useState(false);
   useEffect(() => setReady(true), []);
   return (
-<<<<<<< HEAD
-    <div className="space-y-6">
+     <div className="space-y-6">
           <div className="flex flex-col sm:flex-row justify-between items-start sm:items-center gap-4">
             <div className="space-y-1">
               <h2 className="text-2xl font-bold text-neutral-900">Analytics</h2>
@@ -526,11 +522,7 @@
           </div>
         </Card>
       </div>
-=======
-    <div>
-      <h1 className="text-xl font-semibold mb-2">Analytics</h1>
-      <p>Status: {ready ? "Ready" : "Loading..."}</p>
->>>>>>> dbef51ab
+ 
     </div>
   );
 }