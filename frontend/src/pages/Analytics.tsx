--- conflicted
+++ resolved
@@ -104,7 +104,6 @@
   };
 
   return (
-<<<<<<< HEAD
     <Card title="Analytics">
       <div className="mb-4 flex gap-2">
         <Button
@@ -116,383 +115,7 @@
         <Button
           variant={tab === 'downtime' ? 'primary' : 'secondary'}
           onClick={() => setTab('downtime')}
-=======
-     <div className="space-y-6">
-          <div className="flex flex-col sm:flex-row justify-between items-start sm:items-center gap-4">
-            <div className="space-y-1">
-              <h2 className="text-2xl font-bold text-neutral-900">Analytics</h2>
-              <p className="text-neutral-500">Monitor performance metrics and trends</p>
-            </div>
-          <div className="flex flex-wrap items-center gap-2 sm:space-x-3">
-            <select
-              value={role ?? ''}
- 
-              onChange={(e: React.ChangeEvent<HTMLSelectElement>) => handleRoleChange(e.target.value)}
- 
-              className="border border-neutral-300 rounded-md px-2 py-1 text-sm"
-            >
-              <option value="">All Roles</option>
-              <option value="technician">Technician</option>
-              <option value="manager">Manager</option>
-              <option value="admin">Admin</option>
-            </select>
-            <Button
-              variant="outline"
-              icon={<Calendar size={16} />}
-              onClick={() => {}}
-            >
-              Last 30 Days
-            </Button>
-            <Button
-              variant="outline"
-              icon={<Filter size={16} />}
-              onClick={() => setShowFilters(!showFilters)}
-            >
-              Filters
-            </Button>
-            <Button
-              variant="primary"
-              icon={<Download size={16} />}
-              onClick={() => {}}
-            >
-              Export Report
-            </Button>
-          </div>
-        </div>
 
-        {showFilters && (
-          <Card className="p-4">
-            <div className="grid grid-cols-1 md:grid-cols-4 gap-4">
-              <div>
-                <label className="block text-sm font-medium text-neutral-900 dark:text-white mb-1">
-                  Role
-                </label>
-                <select
-                  className="w-full px-3 py-2 border border-neutral-300 dark:border-neutral-600 rounded-md bg-white dark:bg-neutral-800 text-neutral-900 dark:text-white"
-                  value={role}
-                  onChange={(e: React.ChangeEvent<HTMLSelectElement>) => handleRoleChange(e.target.value)}
-                >
-                  <option value="all">All Roles</option>
-                  <option value="admin">Admin</option>
-                  <option value="supervisor">Supervisor</option>
-                  <option value="planner">Planner</option>
-                  <option value="tech">Tech</option>
-                </select>
-              </div>
-            </div>
-          </Card>
-        )}
-
-        <div className="space-y-4">
-          <KpiExportButtons />
-          <div className="grid grid-cols-1 md:grid-cols-3 gap-6">
-            <KpiWidget label="MTTR" value={kpis?.mttr.toFixed(1) ?? '0'} suffix="h" />
-            <KpiWidget label="MTBF" value={kpis?.mtbf.toFixed(1) ?? '0'} suffix="h" />
-            <KpiWidget label="Backlog" value={kpis?.backlog ?? 0} />
-          </div>
-        </div>
-
-        {/* KPI Grid */}
-        <div className="grid grid-cols-1 md:grid-cols-2 lg:grid-cols-3 gap-6">
-          <Card>
-            <div className="space-y-2">
-              <div className="flex justify-between items-center">
-                <h3 className="text-sm font-medium text-neutral-500">Work Order Completion Rate</h3>
-                <Badge
-                  text="+5.2%"
-                  className="bg-success-100 text-success-700"
-                />
-              </div>
-              <p className="text-2xl font-semibold">{data.workOrderCompletionRate.toFixed(1)}%</p>
-              <ProgressBar
-                value={data.workOrderCompletionRate}
-                max={100}
-                className="h-1.5"
-                barClassName="bg-success-500"
-                label="work order completion rate"
-              />
-            </div>
-          </Card>
-
-          <Card>
-            <div className="space-y-2">
-              <div className="flex justify-between items-center">
-                <h3 className="text-sm font-medium text-neutral-500">Average Response Time</h3>
-                <Badge 
-                  text="-0.3h" 
-                  className="bg-success-100 text-success-700"
-                />
-              </div>
-              <p className="text-2xl font-semibold">{data.averageResponseTime.toFixed(1)}h</p>
-              <ProgressBar
-                value={80}
-                max={100}
-                className="h-1.5"
-                barClassName="bg-primary-500"
-                label="average response time"
-              />
-            </div>
-          </Card>
-
-          <Card>
-            <div className="space-y-2">
-              <div className="flex justify-between items-center">
-                <h3 className="text-sm font-medium text-neutral-500">Maintenance Compliance</h3>
-                <Badge 
-                  text="+2.1%" 
-                  className="bg-success-100 text-success-700"
-                />
-              </div>
-              <p className="text-2xl font-semibold">{data.maintenanceCompliance.toFixed(1)}%</p>
-              <ProgressBar
-                value={data.maintenanceCompliance}
-                max={100}
-                className="h-1.5"
-                barClassName="bg-success-500"
-                label="maintenance compliance"
-              />
-            </div>
-          </Card>
-
-          <Card>
-            <div className="space-y-2">
-              <div className="flex justify-between items-center">
-                <h3 className="text-sm font-medium text-neutral-500">Asset Uptime</h3>
-                <Badge 
-                  text="+0.8%" 
-                  className="bg-success-100 text-success-700"
-                />
-              </div>
-              <p className="text-2xl font-semibold">{data.assetUptime.toFixed(1)}%</p>
-              <ProgressBar
-                value={data.assetUptime}
-                max={100}
-                className="h-1.5"
-                barClassName="bg-success-500"
-                label="asset uptime"
-              />
-            </div>
-          </Card>
-
-          <Card>
-            <div className="space-y-2">
-              <div className="flex justify-between items-center">
-                <h3 className="text-sm font-medium text-neutral-500">Cost per Work Order</h3>
-                <Badge 
-                  text="-$12.30" 
-                  className="bg-success-100 text-success-700"
-                />
-              </div>
-              <p className="text-2xl font-semibold">{formatCurrency(data.costPerWorkOrder)}</p>
-              <ProgressBar
-                value={75}
-                max={100}
-                className="h-1.5"
-                barClassName="bg-primary-500"
-                label="cost per work order"
-              />
-            </div>
-          </Card>
-
-          <Card>
-            <div className="space-y-2">
-              <div className="flex justify-between items-center">
-                <h3 className="text-sm font-medium text-neutral-500">Labor Utilization</h3>
-                <Badge 
-                  text="+3.5%" 
-                  className="bg-success-100 text-success-700"
-                />
-              </div>
-              <p className="text-2xl font-semibold">{data.laborUtilization.toFixed(1)}%</p>
-              <ProgressBar
-                value={data.laborUtilization}
-                max={100}
-                className="h-1.5"
-                barClassName="bg-success-500"
-                label="labor utilization"
-              />
-            </div>
-          </Card>
-        </div>
-
-        {/* Cost and Downtime Charts */}
-        <div className="grid grid-cols-1 lg:grid-cols-2 gap-6">
-          <Card title="Monthly Costs">
-            <Line
-              data={{
-                labels: costs.map((c) => c.period),
-                datasets: [
-                  {
-                    label: 'Labor',
-                    data: costs.map((c) => c.laborCost),
-                    borderColor: '#3b82f6',
-                  },
-                  {
-                    label: 'Materials',
-                    data: costs.map((c) => c.materialCost),
-                    borderColor: '#10b981',
-                  },
-                  {
-                    label: 'Maintenance',
-                    data: costs.map((c) => c.maintenanceCost),
-                    borderColor: '#f59e0b',
-                  },
-                ],
-              }}
-              data-testid="cost-chart"
-            />
-          </Card>
-          <Card title="Asset Downtime">
-            <Line
-              data={{
-                labels: downtime.map((d) => d.period),
-                datasets: [
-                  {
-                    label: 'Downtime (h)',
-                    data: downtime.map((d) => d.downtime),
-                    borderColor: '#ef4444',
-                  },
-                ],
-              }}
-              data-testid="downtime-chart"
-            />
-          </Card>
-        </div>
-
-        {/* Charts Row */}
-        <div className="grid grid-cols-1 lg:grid-cols-2 gap-6">
-          <Card
-            title="Work Orders by Priority"
-            subtitle="Distribution of work orders by priority level"
-          >
-            <div className="space-y-4">
-              <div>
-                <div className="flex justify-between mb-1">
-                  <span className="text-sm font-medium">Critical</span>
-                  <span className="text-sm font-medium">15%</span>
-                </div>
-                <ProgressBar
-                  value={15}
-                  max={100}
-                  className="h-2"
-                  barClassName="bg-error-500"
-                  label="critical work orders"
-                />
-              </div>
-              
-              <div>
-                <div className="flex justify-between mb-1">
-                  <span className="text-sm font-medium">High</span>
-                  <span className="text-sm font-medium">25%</span>
-                </div>
-                <ProgressBar
-                  value={25}
-                  max={100}
-                  className="h-2"
-                  barClassName="bg-warning-500"
-                  label="high priority work orders"
-                />
-              </div>
-              
-              <div>
-                <div className="flex justify-between mb-1">
-                  <span className="text-sm font-medium">Medium</span>
-                  <span className="text-sm font-medium">40%</span>
-                </div>
-                <ProgressBar
-                  value={40}
-                  max={100}
-                  className="h-2"
-                  barClassName="bg-primary-500"
-                  label="medium priority work orders"
-                />
-              </div>
-              
-              <div>
-                <div className="flex justify-between mb-1">
-                  <span className="text-sm font-medium">Low</span>
-                  <span className="text-sm font-medium">20%</span>
-                </div>
-                <ProgressBar
-                  value={20}
-                  max={100}
-                  className="h-2"
-                  barClassName="bg-success-500"
-                  label="low priority work orders"
-                />
-              </div>
-            </div>
-          </Card>
-
-          <Card
-            title="Maintenance Types"
-            subtitle="Distribution of maintenance activities"
-          >
-            <div className="space-y-4">
-              <div>
-                <div className="flex justify-between mb-1">
-                  <span className="text-sm font-medium">Preventive</span>
-                  <span className="text-sm font-medium">45%</span>
-                </div>
-                <ProgressBar
-                  value={45}
-                  max={100}
-                  className="h-2"
-                  barClassName="bg-success-500"
-                  label="preventive maintenance"
-                />
-              </div>
-              
-              <div>
-                <div className="flex justify-between mb-1">
-                  <span className="text-sm font-medium">Corrective</span>
-                  <span className="text-sm font-medium">30%</span>
-                </div>
-                <ProgressBar
-                  value={30}
-                  max={100}
-                  className="h-2"
-                  barClassName="bg-warning-500"
-                  label="corrective maintenance"
-                />
-              </div>
-              
-              <div>
-                <div className="flex justify-between mb-1">
-                  <span className="text-sm font-medium">Predictive</span>
-                  <span className="text-sm font-medium">15%</span>
-                </div>
-                <ProgressBar
-                  value={15}
-                  max={100}
-                  className="h-2"
-                  barClassName="bg-primary-500"
-                  label="predictive maintenance"
-                />
-              </div>
-              
-              <div>
-                <div className="flex justify-between mb-1">
-                  <span className="text-sm font-medium">Condition-based</span>
-                  <span className="text-sm font-medium">10%</span>
-                </div>
-                <ProgressBar
-                  value={10}
-                  max={100}
-                  className="h-2"
-                  barClassName="bg-teal-500"
-                  label="condition-based maintenance"
-                />
-              </div>
-            </div>
-          </Card>
-        </div>
-
-        {/* Asset Performance */}
-        <Card
-          title="Asset Performance"
-          subtitle="Top assets by downtime and maintenance cost"
->>>>>>> 06c06c81
         >
           Downtime
         </Button>
