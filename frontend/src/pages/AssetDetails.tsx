/*
 * SPDX-License-Identifier: MIT
 */

import { useMemo, useState } from 'react';
import clsx from 'clsx';
import { useParams } from 'react-router-dom';

import { useAssetDetailsQuery } from '@/api/assets';
import AssetBomTable from '@/components/assets/AssetBomTable';
import AssetCostRollupChart from '@/components/assets/AssetCostRollupChart';
import AssetDocumentsList from '@/components/assets/AssetDocumentsList';
import AssetHistoryTimeline from '@/components/assets/AssetHistoryTimeline';
import AssetPmTemplateCards from '@/components/assets/AssetPmTemplateCards';
import AssetWorkOrderList from '@/components/assets/AssetWorkOrderList';
import DowntimeHistory from '@/components/assets/DowntimeHistory';
import CommentThread from '@/components/comments/CommentThread';
import AssetLifecycle, { evaluateWarrantyStatus } from '@/components/assets/AssetLifecycle';

const tabs = [
  { id: 'overview', label: 'Overview' },
  { id: 'history', label: 'History' },
  { id: 'documents', label: 'Documents' },
  { id: 'bom', label: 'BOM Parts' },
  { id: 'pm', label: 'PM Templates' },
  { id: 'work', label: 'Open Work Orders' },
  { id: 'costs', label: 'Cost Rollups' },
<<<<<<< HEAD
  { id: 'downtime', label: 'Downtime' },
=======
  { id: 'lifecycle', label: 'Lifecycle' },
>>>>>>> aae6fe55
  { id: 'comments', label: 'Comments' },
] as const;

type TabId = (typeof tabs)[number]['id'];

const formatField = (value?: string) => value ?? '—';

const AssetDetails = () => {
  const { id } = useParams<{ id: string }>();
  const { data, isLoading, error } = useAssetDetailsQuery(id);
  const [activeTab, setActiveTab] = useState<TabId>('overview');
  const warrantyStatus = evaluateWarrantyStatus(data?.asset);

  const assetName = data?.asset.name ?? 'Asset details';
  const qrValue = useMemo(() => {
    if (!data?.asset?.id) return null;
    return data.asset.qrCode ?? JSON.stringify({ type: 'asset', id: data.asset.id });
  }, [data?.asset]);

  const overviewContent = useMemo(() => {
    if (!data) {
      return null;
    }
    const downtimeMinutes = data.downtimeLogs?.reduce((sum, log) => sum + (log.durationMinutes ?? 0), 0) ?? 0;
    return (
      <div className="space-y-6">
        <section className="rounded-3xl border border-neutral-800 bg-gradient-to-br from-neutral-950 to-neutral-900/70 p-6">
          <div className="flex flex-col gap-4 md:flex-row md:items-center md:justify-between">
            <div>
              <p className="text-xs uppercase tracking-wide text-indigo-300">Asset</p>
              <h1 className="text-3xl font-bold text-white">{data.asset.name}</h1>
              {data.asset.description && <p className="mt-2 text-sm text-neutral-300">{data.asset.description}</p>}
            </div>
            <dl className="grid grid-cols-2 gap-4 text-sm text-neutral-300">
              <div>
                <dt className="text-xs uppercase text-neutral-500">Status</dt>
                <dd className="text-lg font-semibold text-indigo-200">{formatField(data.asset.status)}</dd>
              </div>
              <div>
                <dt className="text-xs uppercase text-neutral-500">Criticality</dt>
                <dd className="text-lg font-semibold text-neutral-100">{formatField(data.asset.criticality)}</dd>
              </div>
              <div>
                <dt className="text-xs uppercase text-neutral-500">Type</dt>
                <dd>{formatField(data.asset.type)}</dd>
              </div>
              <div>
                <dt className="text-xs uppercase text-neutral-500">Location</dt>
                <dd>{formatField(data.asset.location)}</dd>
              </div>
            </dl>
          </div>
          <dl className="mt-6 grid gap-4 text-sm text-neutral-300 md:grid-cols-2 lg:grid-cols-3">
            <div>
              <dt className="text-xs uppercase text-neutral-500">Serial number</dt>
              <dd>{formatField(data.asset.serialNumber)}</dd>
            </div>
            <div>
              <dt className="text-xs uppercase text-neutral-500">Manufacturer</dt>
              <dd>{formatField(data.asset.manufacturer)}</dd>
            </div>
            <div>
              <dt className="text-xs uppercase text-neutral-500">Model</dt>
              <dd>{formatField(data.asset.modelName)}</dd>
            </div>
          </dl>
        </section>
        {data.reliability ? (
          <div className="grid gap-4 md:grid-cols-2 lg:grid-cols-3">
            <div className="rounded-2xl border border-neutral-800 bg-neutral-900/60 p-4">
              <p className="text-xs uppercase text-neutral-500">MTBF</p>
              <p className="text-2xl font-semibold text-white">
                {data.reliability.mtbfHours.toFixed(2)} <span className="text-sm text-neutral-400">hours</span>
              </p>
              <p className="text-xs text-neutral-400">Mean time between failures</p>
            </div>
            <div className="rounded-2xl border border-neutral-800 bg-neutral-900/60 p-4">
              <p className="text-xs uppercase text-neutral-500">MTTR</p>
              <p className="text-2xl font-semibold text-white">
                {data.reliability.mttrHours.toFixed(2)} <span className="text-sm text-neutral-400">hours</span>
              </p>
              <p className="text-xs text-neutral-400">Mean time to repair</p>
            </div>
            <div className="rounded-2xl border border-neutral-800 bg-neutral-900/60 p-4">
              <p className="text-xs uppercase text-neutral-500">Recorded downtime</p>
              <p className="text-2xl font-semibold text-white">
                {(downtimeMinutes / 60).toFixed(1)} <span className="text-sm text-neutral-400">hours</span>
              </p>
              <p className="text-xs text-neutral-400">{data.downtimeLogs.length} events logged</p>
            </div>
          </div>
        ) : null}
        <div className="grid gap-6 lg:grid-cols-3">
          <section className="rounded-2xl border border-neutral-800 bg-neutral-900/50 p-4">
            <header className="mb-3 flex items-center justify-between">
              <h2 className="text-base font-semibold text-white">Recent history</h2>
            </header>
            <AssetHistoryTimeline entries={data.history.slice(0, 6)} isLoading={isLoading} />
          </section>
          <section className="rounded-2xl border border-neutral-800 bg-neutral-900/50 p-4">
            <header className="mb-3 flex items-center justify-between">
              <h2 className="text-base font-semibold text-white">Open work orders</h2>
            </header>
            <AssetWorkOrderList workOrders={data.openWorkOrders.slice(0, 4)} isLoading={isLoading} />
          </section>
          <section className="rounded-2xl border border-neutral-800 bg-neutral-900/50 p-4">
            <header className="mb-3 flex items-center justify-between">
              <h2 className="text-base font-semibold text-white">Downtime</h2>
            </header>
            <DowntimeHistory logs={data.downtimeLogs} isLoading={isLoading} maxItems={5} />
          </section>
        </div>
      </div>
    );
  }, [data, isLoading]);

  const renderTabContent = () => {
    switch (activeTab) {
      case 'history':
        return <AssetHistoryTimeline entries={data?.history ?? []} isLoading={isLoading} />;
      case 'documents':
        return <AssetDocumentsList documents={data?.documents ?? []} isLoading={isLoading} />;
      case 'bom':
        return <AssetBomTable parts={data?.bom ?? []} isLoading={isLoading} />;
      case 'pm':
        return <AssetPmTemplateCards templates={data?.pmTemplates ?? []} isLoading={isLoading} />;
      case 'work':
        return <AssetWorkOrderList workOrders={data?.openWorkOrders ?? []} isLoading={isLoading} />;
      case 'costs':
        return (
          <AssetCostRollupChart
            isLoading={isLoading}
            {...(data?.costRollups ? { cost: data.costRollups } : {})}
          />
        );
<<<<<<< HEAD
      case 'downtime':
        return <DowntimeHistory logs={data?.downtimeLogs ?? []} isLoading={isLoading} />;
=======
      case 'lifecycle':
        return data?.asset ? (
          <AssetLifecycle asset={data.asset} />
        ) : (
          <p className="text-sm text-neutral-500">Asset lifecycle data unavailable.</p>
        );
>>>>>>> aae6fe55
      case 'comments':
        return id ? (
          <CommentThread entityType="Asset" entityId={id} />
        ) : (
          <p className="text-sm text-neutral-500">Asset id required to load comments.</p>
        );
      default:
        return overviewContent ?? <p className="text-sm text-neutral-500">Select an asset to view details.</p>;
    }
  };

  if (!id) {
    return (
      <div className="p-6">
        <p className="text-sm text-neutral-500">Provide an asset id to view details.</p>
      </div>
    );
  }

  return (
    <div className="space-y-6 p-6">
      <header>
        <p className="text-xs uppercase tracking-wide text-indigo-300">Asset insights</p>
        <h1 className="text-3xl font-bold text-white">{assetName}</h1>
        {!!error && (
          <p className="text-sm text-rose-300">
            {error instanceof Error ? error.message : 'Unable to load asset details.'}
          </p>
        )}
        {warrantyStatus.status !== 'none' && (
          <div
            className={clsx(
              'mt-3 inline-flex items-center gap-2 rounded-full border px-3 py-1 text-xs font-semibold',
              warrantyStatus.status === 'expired' && 'border-rose-500/40 bg-rose-500/10 text-rose-200',
              warrantyStatus.status === 'expiring' && 'border-amber-500/40 bg-amber-500/10 text-amber-100',
              warrantyStatus.status === 'active' && 'border-emerald-500/40 bg-emerald-500/10 text-emerald-100',
            )}
          >
            {warrantyStatus.status === 'expired' && 'Warranty expired'}
            {warrantyStatus.status === 'expiring' && 'Warranty expiring soon'}
            {warrantyStatus.status === 'active' && 'Warranty active'}
            {warrantyStatus.daysRemaining !== undefined && (
              <span className="text-[11px] font-normal text-white/70">
                {Math.abs(warrantyStatus.daysRemaining)} day{Math.abs(warrantyStatus.daysRemaining) === 1 ? '' : 's'} remaining
              </span>
            )}
          </div>
        )}
      </header>
      {qrValue && (
        <div className="flex justify-end">
          <div className="max-w-sm">
            <QrLabel
              name={assetName}
              subtitle={data?.asset.location ?? data?.asset.type ?? 'Asset label'}
              qrValue={qrValue}
            />
          </div>
        </div>
      )}
      <nav className="flex flex-wrap gap-2">
        {tabs.map((tab) => (
          <button
            key={tab.id}
            type="button"
            className={clsx(
              'rounded-full px-4 py-2 text-sm font-semibold transition',
              activeTab === tab.id
                ? 'bg-indigo-500/90 text-white shadow'
                : 'bg-neutral-900/60 text-neutral-300 hover:text-white',
            )}
            onClick={() => setActiveTab(tab.id)}
          >
            {tab.label}
          </button>
        ))}
      </nav>
      <section className="rounded-3xl border border-neutral-900/80 bg-neutral-950/60 p-6">
        {renderTabContent()}
      </section>
    </div>
  );
};

export default AssetDetails;<|MERGE_RESOLUTION|>--- conflicted
+++ resolved
@@ -25,11 +25,7 @@
   { id: 'pm', label: 'PM Templates' },
   { id: 'work', label: 'Open Work Orders' },
   { id: 'costs', label: 'Cost Rollups' },
-<<<<<<< HEAD
-  { id: 'downtime', label: 'Downtime' },
-=======
   { id: 'lifecycle', label: 'Lifecycle' },
->>>>>>> aae6fe55
   { id: 'comments', label: 'Comments' },
 ] as const;
 
@@ -165,17 +161,12 @@
             {...(data?.costRollups ? { cost: data.costRollups } : {})}
           />
         );
-<<<<<<< HEAD
-      case 'downtime':
-        return <DowntimeHistory logs={data?.downtimeLogs ?? []} isLoading={isLoading} />;
-=======
       case 'lifecycle':
         return data?.asset ? (
           <AssetLifecycle asset={data.asset} />
         ) : (
           <p className="text-sm text-neutral-500">Asset lifecycle data unavailable.</p>
         );
->>>>>>> aae6fe55
       case 'comments':
         return id ? (
           <CommentThread entityType="Asset" entityId={id} />
