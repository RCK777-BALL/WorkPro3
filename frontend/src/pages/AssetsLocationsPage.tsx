import { useCallback, useEffect, useMemo, useState } from 'react';
import toast from 'react-hot-toast';
import { Download, Plus, Pencil, Trash2, Upload } from 'lucide-react';
import { useNavigate } from 'react-router-dom';

import DataTable from '@/components/common/DataTable';
import StatusBadge from '@/components/common/StatusBadge';
import Button from '@/components/common/Button';
import IconButton from '@/components/ui/button';
import ConfirmDialog from '@/components/common/ConfirmDialog';
import AssetFormModal, { type AssetFormValues } from '@/components/assets/AssetFormModal';
import http from '@/lib/http';
import { getErrorMessage } from '@/lib/api';

type AssetStatus = 'Active' | 'Offline' | 'In Repair';
type AssetType = 'Electrical' | 'Mechanical' | 'Tooling' | 'Interface';
type AssetCriticality = 'high' | 'medium' | 'low';

interface AssetRecord {
  id: string;
  name: string;
  location: string;
  department?: string;
  line?: string;
  station?: string;
  type: AssetType;
  status: AssetStatus;
  criticality: AssetCriticality;
  description?: string;
}

type AssetApiRecord = Partial<AssetRecord> & { _id?: string; id?: string };

const fallbackAssets: AssetRecord[] = [
  {
    id: 'asset-001',
    name: 'Main Air Compressor',
    location: 'Plant 1 - Utility Room',
    department: 'Maintenance',
    line: 'Utilities',
    station: 'Compressor Bay',
    type: 'Mechanical',
    status: 'Active',
    criticality: 'high',
    description: 'Primary compressed air source for tooling lines.',
  },
  {
    id: 'asset-002',
    name: 'Packaging Line',
    location: 'Plant 1 - Line B',
    department: 'Production',
    line: 'Line B',
    station: 'Packaging Station',
    type: 'Mechanical',
    status: 'Offline',
    criticality: 'medium',
    description: 'Automated packing conveyor and wrapping station.',
  },
  {
    id: 'asset-003',
    name: 'Warehouse Lift 3',
    location: 'Distribution Center',
    department: 'Logistics',
    line: 'Material Handling',
    station: 'Lift Zone 3',
    type: 'Tooling',
    status: 'In Repair',
    criticality: 'medium',
    description: 'Forklift undergoing scheduled maintenance.',
  },
];

const toOptionalString = (value: unknown): string | undefined =>
  typeof value === 'string' && value.trim().length > 0 ? value : undefined;

const normalizeAsset = (payload: AssetApiRecord): AssetRecord | null => {
  const id = typeof payload.id === 'string' && payload.id ? payload.id : payload._id;
  if (!id) {
    return null;
  }

  const type = (payload.type as AssetType) ?? 'Mechanical';
  const status = (payload.status as AssetStatus) ?? 'Active';
  const criticality = (payload.criticality as AssetCriticality) ?? 'medium';

  return {
    id,
    name: payload.name ?? 'Unnamed Asset',
    location: payload.location ?? 'Unassigned location',
    department: toOptionalString(payload.department),
    line: toOptionalString(payload.line),
    station: toOptionalString(payload.station),
    type,
    status,
    criticality,
    description: payload.description ?? '',
  };
};

const toFormValues = (asset: AssetRecord): AssetFormValues => ({
  name: asset.name,
  location: asset.location,
  department: asset.department ?? '',
  line: asset.line ?? '',
  station: asset.station ?? '',
  type: asset.type,
  status: asset.status,
  criticality: asset.criticality,
  description: asset.description ?? '',
});

const criticalityClasses: Record<AssetCriticality, string> = {
  high: 'text-error-400',
  medium: 'text-warning-400',
  low: 'text-success-400',
};

const hierarchyTemplateHeaders = [
  'Department Name*',
  'Department Notes (optional)',
  'Line Name*',
  'Line Notes (optional)',
  'Station Name*',
  'Station Number (optional)',
  'Station Notes (optional)',
  'Station Increment (optional)',
];

const hierarchyTemplateExampleRows: string[][] = [
  [
    'Maintenance',
    'Oversees facility upkeep and repairs.',
    'Utilities Support',
    'Provides compressed air for tooling lines.',
    'Compressor Bay',
    'ST-100',
    'Primary compressor servicing area.',
    '+5',
  ],
  [
    'Production',
    'Manages packaging and assembly operations.',
    'Line B',
    'High-volume packaging line.',
    'Packaging Station',
    'PK-12',
    'Automated wrapping and palletizing.',
    'None',
  ],
];

const toCsvValue = (value: string): string => {
  if (/[",\n]/.test(value)) {
    return `"${value.replace(/"/g, '""')}"`;
  }
  return value;
};

const createHierarchyTemplateCsv = (): string => {
  const rows = [hierarchyTemplateHeaders, ...hierarchyTemplateExampleRows];
  return rows
    .map((row) => row.map((cell) => toCsvValue(cell)).join(','))
    .join('\r\n');
};

export default function AssetsLocationsPage() {
  const navigate = useNavigate();
  const [assets, setAssets] = useState<AssetRecord[]>(fallbackAssets);
  const [isLoading, setIsLoading] = useState(false);
  const [isModalOpen, setIsModalOpen] = useState(false);
  const [isSaving, setIsSaving] = useState(false);
  const [selectedAsset, setSelectedAsset] = useState<AssetRecord | null>(null);
  const [assetToDelete, setAssetToDelete] = useState<AssetRecord | null>(null);
  const [searchTerm, setSearchTerm] = useState('');
  const [statusFilter, setStatusFilter] = useState<'all' | AssetStatus>('all');
  const [page, setPage] = useState(1);

  const pageSize = 10;

  const statusFilterOptions: Array<{ label: string; value: 'all' | AssetStatus }> = [
    { label: 'All statuses', value: 'all' },
    { label: 'Active', value: 'Active' },
    { label: 'Offline', value: 'Offline' },
    { label: 'In Repair', value: 'In Repair' },
  ];

  const statusLegendItems: Array<{ label: string; color: string }> = [
    { label: 'Active', color: 'bg-emerald-500' },
    { label: 'Offline', color: 'bg-red-500' },
    { label: 'In Repair', color: 'bg-amber-500' },
  ];
  const handleDownloadTemplate = () => {
    const csvContent = createHierarchyTemplateCsv();
    const blob = new Blob([csvContent], { type: 'text/csv;charset=utf-8;' });
    const url = URL.createObjectURL(blob);

    const link = document.createElement('a');
    link.href = url;
    link.download = 'asset-hierarchy-import-template.csv';
    document.body.appendChild(link);
    link.click();
    document.body.removeChild(link);

    URL.revokeObjectURL(url);
  };

  const fetchAssets = useCallback(async () => {
    setIsLoading(true);
    try {
      const response = await http.get<AssetApiRecord[]>('/assets');
      const normalized = Array.isArray(response.data)
        ? response.data
            .map((asset) => normalizeAsset(asset))
            .filter((asset): asset is AssetRecord => Boolean(asset))
        : [];
      setAssets(normalized);
    } catch (error) {
      toast.error('Failed to load assets');
    } finally {
      setIsLoading(false);
    }
  }, []);

  useEffect(() => {
    void fetchAssets();
  }, [fetchAssets]);

  useEffect(() => {
    setPage(1);
  }, [searchTerm, statusFilter]);

  const handleOpenCreate = () => {
    setSelectedAsset(null);
    setIsModalOpen(true);
  };

  const handleEdit = (asset: AssetRecord) => {
    setSelectedAsset(asset);
    setIsModalOpen(true);
  };

  const handleCloseModal = () => {
    setIsModalOpen(false);
    setSelectedAsset(null);
  };

  const handleSaveAsset = async (values: AssetFormValues) => {
    setIsSaving(true);
    try {
      if (selectedAsset) {
        const { data } = await http.put<AssetApiRecord>(`/assets/${selectedAsset.id}`, values);
        const updated = normalizeAsset(data);
        if (updated) {
          setAssets((prev) => prev.map((asset) => (asset.id === updated.id ? updated : asset)));
        } else {
          await fetchAssets();
        }
        toast.success('Asset updated successfully');
      } else {
        const { data } = await http.post<AssetApiRecord>('/assets', values);
        const created = normalizeAsset(data);
        if (created) {
          setAssets((prev) => [created, ...prev]);
          setPage(1);
        } else {
          await fetchAssets();
        }
        toast.success('Asset created successfully');
      }
      handleCloseModal();
    } catch (error) {
      toast.error(getErrorMessage(error));
    } finally {
      setIsSaving(false);
    }
  };

  const handleDeleteAsset = async () => {
    if (!assetToDelete) return;
    const id = assetToDelete.id;
    try {
      await http.delete(`/assets/${id}`);
      setAssets((prev) => prev.filter((asset) => asset.id !== id));
      toast.success('Asset deleted');
    } catch (error) {
      toast.error(getErrorMessage(error));
    }
  };

  const filteredAssets = useMemo(() => {
    const normalizedSearch = searchTerm.trim().toLowerCase();

    return assets.filter((asset) => {
      const matchesStatus = statusFilter === 'all' || asset.status === statusFilter;
      if (!matchesStatus) return false;

      if (!normalizedSearch) {
        return true;
      }

      const haystack = [
        asset.name,
        asset.location,
        asset.department,
        asset.line,
        asset.station,
        asset.type,
        asset.description,
      ]
        .filter(Boolean)
        .join(' ')
        .toLowerCase();

      return haystack.includes(normalizedSearch);
    });
  }, [assets, searchTerm, statusFilter]);

  const totalPages = Math.max(1, Math.ceil(filteredAssets.length / pageSize));
  const paginatedAssets = useMemo(
    () => filteredAssets.slice((page - 1) * pageSize, page * pageSize),
    [filteredAssets, page, pageSize],
  );

  const handleResetFilters = () => {
    setSearchTerm('');
    setStatusFilter('all');
  };

  const tableColumns = useMemo(
    () => [
      { header: 'Asset', accessor: 'name' as const },
      { header: 'Location', accessor: 'location' as const },
      {
        header: 'Department',
        accessor: (asset: AssetRecord) => asset.department ?? '—',
      },
      {
        header: 'Line',
        accessor: (asset: AssetRecord) => asset.line ?? '—',
      },
      {
        header: 'Station',
        accessor: (asset: AssetRecord) => asset.station ?? '—',
      },
      { header: 'Type', accessor: 'type' as const },
      {
        header: 'Status',
        accessor: (asset: AssetRecord) => <StatusBadge status={asset.status} size="sm" />,
      },
      {
        header: 'Criticality',
        accessor: (asset: AssetRecord) => (
          <span className={`${criticalityClasses[asset.criticality]} capitalize`}>
            {asset.criticality}
          </span>
        ),
      },
      {
        header: 'Actions',
        accessor: (asset: AssetRecord) => (
          <div className="flex justify-end gap-2">
            <IconButton
              type="button"
              variant="ghost"
              size="icon"
              className="h-8 w-8 text-neutral-400 hover:text-neutral-100"
              onClick={() => handleEdit(asset)}
              aria-label={`Edit ${asset.name}`}
            >
              <Pencil className="h-4 w-4" />
            </IconButton>
            <IconButton
              type="button"
              variant="ghost"
              size="icon"
              className="h-8 w-8 text-error-400 hover:text-error-200"
              onClick={() => setAssetToDelete(asset)}
              aria-label={`Delete ${asset.name}`}
            >
              <Trash2 className="h-4 w-4" />
            </IconButton>
          </div>
        ),
        className: 'w-28 text-right',
      },
    ],
    [],
  );

  return (
    <div className="space-y-5 p-6 text-slate-100">
      <div className="flex flex-col gap-3 sm:flex-row sm:items-center sm:justify-between">
        <div>
          <h1 className="mb-2 text-2xl font-semibold">Assets & Locations</h1>
          <p className="text-sm text-slate-300">
            Visualize critical equipment, locations, and their operational readiness.
          </p>
          <p className="text-xs text-slate-400">
            Download the hierarchy template to bulk prepare departments, lines, and stations for asset dropdowns.
          </p>
        </div>
        <div className="flex flex-col gap-2 sm:flex-row">
          <Button
            variant="outline"
            size="md"
            icon={<Download className="h-4 w-4" />}
            onClick={handleDownloadTemplate}
          >
            Download Hierarchy Template
          </Button>
          <Button
            variant="secondary"
            size="md"
            icon={<Upload className="h-4 w-4" />}
<<<<<<< HEAD
            onClick={() => navigate('/imports?section=hierarchy')}
=======
            onClick={() => navigate('/imports')}
>>>>>>> 83019099
          >
            Import Hierarchy
          </Button>
          <Button
            variant="primary"
            size="md"
            icon={<Plus className="h-4 w-4" />}
            onClick={handleOpenCreate}
          >
            Add Asset
          </Button>
        </div>
      </div>

      <div className="flex flex-wrap gap-3">
        <input
          className="rounded-md bg-slate-800 px-3 py-2 text-sm text-slate-100 placeholder:text-slate-400 outline-none focus:ring-2 focus:ring-blue-500"
          placeholder="Search assets or locations…"
          value={searchTerm}
          onChange={(event) => setSearchTerm(event.target.value)}
        />
        <select
          className="rounded-md bg-slate-800 px-3 py-2 text-sm text-slate-100 outline-none focus:ring-2 focus:ring-blue-500"
          value={statusFilter}
          onChange={(event) => setStatusFilter(event.target.value as 'all' | AssetStatus)}
        >
          {statusFilterOptions.map((option) => (
            <option key={option.value} value={option.value}>
              {option.label}
            </option>
          ))}
        </select>
        {(searchTerm || statusFilter !== 'all') && (
          <button
            type="button"
            className="rounded-md bg-slate-700 px-3 py-2 text-sm font-medium text-slate-200 hover:bg-slate-600"
            onClick={handleResetFilters}
          >
            Clear filters
          </button>
        )}
      </div>

      <div className="flex flex-wrap gap-4">
        {statusLegendItems.map((item) => (
          <div key={item.label} className="flex items-center gap-2">
            <span className={`h-3 w-3 rounded-full ${item.color}`} />
            <span className="text-sm text-slate-300">{item.label}</span>
          </div>
        ))}
      </div>

      <DataTable
        keyField="id"
        data={paginatedAssets}
        isLoading={isLoading}
        columns={tableColumns}
        emptyMessage="No assets found"
        variant="dark"
      />

      <div className="flex items-center gap-3 text-sm text-slate-300">
        <button
          type="button"
          className="rounded bg-slate-800 px-3 py-2 font-medium text-slate-200 hover:bg-slate-700 disabled:opacity-40"
          disabled={page <= 1}
          onClick={() => setPage((current) => Math.max(1, current - 1))}
        >
          Previous
        </button>
        <span>
          Page {page} of {totalPages}
        </span>
        <button
          type="button"
          className="rounded bg-slate-800 px-3 py-2 font-medium text-slate-200 hover:bg-slate-700 disabled:opacity-40"
          disabled={page >= totalPages}
          onClick={() => setPage((current) => Math.min(totalPages, current + 1))}
        >
          Next
        </button>
      </div>

      <AssetFormModal
        open={isModalOpen}
        loading={isSaving}
        initialValues={selectedAsset ? toFormValues(selectedAsset) : undefined}
        onClose={handleCloseModal}
        onSubmit={handleSaveAsset}
      />

      <ConfirmDialog
        open={Boolean(assetToDelete)}
        onClose={() => setAssetToDelete(null)}
        onConfirm={handleDeleteAsset}
        title="Delete asset"
        message={
          assetToDelete
            ? `Are you sure you want to delete ${assetToDelete.name}? This action cannot be undone.`
            : 'Are you sure you want to delete this asset?'
        }
      />
    </div>
  );
}<|MERGE_RESOLUTION|>--- conflicted
+++ resolved
@@ -412,11 +412,7 @@
             variant="secondary"
             size="md"
             icon={<Upload className="h-4 w-4" />}
-<<<<<<< HEAD
-            onClick={() => navigate('/imports?section=hierarchy')}
-=======
             onClick={() => navigate('/imports')}
->>>>>>> 83019099
           >
             Import Hierarchy
           </Button>
