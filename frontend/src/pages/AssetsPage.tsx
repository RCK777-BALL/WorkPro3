--- conflicted
+++ resolved
@@ -25,16 +25,6 @@
 import { useAuthStore } from '@/store/authStore';
 
 const ASSET_CACHE_KEY = 'offline-assets';
-<<<<<<< HEAD
-const ASSET_FILTER_PREFERENCE_PREFIX = 'asset-filters';
-
-const ASSET_VIEW_PRESETS = [
-  { id: 'all', label: 'All assets', status: 'all', criticality: 'all' },
-  { id: 'active-critical', label: 'Active critical assets', status: 'active', criticality: 'high' },
-  { id: 'offline', label: 'Offline assets', status: 'offline', criticality: 'all' },
-  { id: 'in-repair', label: 'In repair', status: 'in repair', criticality: 'all' },
-];
-=======
 const FILTER_STORAGE_VERSION = 1;
 
 const SAVED_VIEWS = [
@@ -59,7 +49,6 @@
 ];
 
 const getFilterStorageKey = (userId?: string | null) => `asset:filters:${userId ?? 'guest'}`;
->>>>>>> 35d5d5b7
 
 const AssetsPage: React.FC = () => {
   const [searchParams, setSearchParams] = useSearchParams();
@@ -73,26 +62,12 @@
   const { can } = usePermissions();
   const { t } = useTranslation();
   const { activePlant, loadingPlants } = useScopeContext();
-<<<<<<< HEAD
-  const { user } = useAuth();
-
-  const filterStorageKey = useMemo(
-    () => `${ASSET_FILTER_PREFERENCE_PREFIX}:${user?.id ?? 'guest'}`,
-    [user?.id],
-  );
-
-  const [search, setSearch] = useState('');
-  const [statusFilter, setStatusFilter] = useState<string>('all');
-  const [criticalityFilter, setCriticalityFilter] = useState<string>('all');
-  const [selectedPreset, setSelectedPreset] = useState<string>('all');
-=======
   const user = useAuthStore((s) => s.user);
 
   const [search, setSearch] = useState('');
   const [statusFilter, setStatusFilter] = useState('');
   const [criticalityFilter, setCriticalityFilter] = useState('');
   const [savedView, setSavedView] = useState('custom');
->>>>>>> 35d5d5b7
   const [selected, setSelected] = useState<Asset | null>(null);
   const [modalOpen, setModalOpen] = useState(false);
   const [isLoading, setIsLoading] = useState(false);
@@ -463,16 +438,6 @@
     removeAsset(id);
   };
 
-<<<<<<< HEAD
-  const applyPreset = (presetId: string) => {
-    const preset = ASSET_VIEW_PRESETS.find((p) => p.id === presetId);
-    setSelectedPreset(presetId);
-
-    if (preset) {
-      setStatusFilter(preset.status);
-      setCriticalityFilter(preset.criticality);
-    }
-=======
   const handleApplySavedView = (viewName: string) => {
     setSelectedView(viewName);
     const matched = savedViews.find((view) => view.name === viewName);
@@ -498,7 +463,6 @@
       ];
     });
     setSelectedView(name);
->>>>>>> 35d5d5b7
   };
 
   const stats = useMemo(() => {
@@ -648,39 +612,6 @@
 
         {error && <p className="text-red-600" role="alert">{error}</p>}
 
-<<<<<<< HEAD
-        <div className="flex flex-col gap-3 sm:flex-row sm:items-center sm:justify-between bg-white dark:bg-neutral-800 p-4 rounded-lg shadow-sm border border-neutral-200 dark:border-neutral-700">
-          <input
-            type="text"
-            placeholder="Search assets..."
-            className="flex-1 bg-transparent border-none outline-none text-neutral-900 dark:text-neutral-100 placeholder:text-neutral-500 dark:placeholder:text-neutral-400"
-            value={search}
-            onChange={(e: React.ChangeEvent<HTMLInputElement>) => setSearch(e.target.value)}
-            aria-label="Search assets"
-          />
-          <div className="flex w-full flex-col gap-2 sm:w-auto sm:flex-row sm:items-center">
-            <label className="flex w-full items-center gap-2 text-sm text-neutral-600 dark:text-neutral-300 sm:w-auto">
-              <span className="hidden sm:inline">Status</span>
-              <select
-                value={statusFilter}
-                onChange={(e) => setStatusFilter(e.target.value)}
-                className="w-full rounded-md border border-neutral-200 bg-neutral-50 px-3 py-2 text-sm text-neutral-800 shadow-sm focus:border-primary-500 focus:outline-none dark:border-neutral-700 dark:bg-neutral-900 dark:text-neutral-100"
-              >
-                <option value="all">All statuses</option>
-                <option value="active">Active</option>
-                <option value="offline">Offline</option>
-                <option value="in repair">In repair</option>
-              </select>
-            </label>
-            <label className="flex w-full items-center gap-2 text-sm text-neutral-600 dark:text-neutral-300 sm:w-auto">
-              <span className="hidden sm:inline">Criticality</span>
-              <select
-                value={criticalityFilter}
-                onChange={(e) => setCriticalityFilter(e.target.value)}
-                className="w-full rounded-md border border-neutral-200 bg-neutral-50 px-3 py-2 text-sm text-neutral-800 shadow-sm focus:border-primary-500 focus:outline-none dark:border-neutral-700 dark:bg-neutral-900 dark:text-neutral-100"
-              >
-                <option value="all">All levels</option>
-=======
         <div className="space-y-3 rounded-lg border border-neutral-200 bg-white p-4 shadow-sm dark:border-neutral-700 dark:bg-neutral-800">
           <div className="grid gap-3 md:grid-cols-[2fr,1fr,1fr,1fr] md:items-end">
             <label className="flex flex-col gap-2">
@@ -740,30 +671,11 @@
                 className="w-full rounded-md border border-neutral-300 bg-transparent px-3 py-2 text-sm text-neutral-900 shadow-sm outline-none transition focus:border-blue-500 focus:ring-2 focus:ring-blue-500/20 dark:border-neutral-600 dark:text-neutral-100"
               >
                 <option value="">All levels</option>
->>>>>>> 35d5d5b7
                 <option value="high">High</option>
                 <option value="medium">Medium</option>
                 <option value="low">Low</option>
               </select>
             </label>
-<<<<<<< HEAD
-            <label className="flex w-full items-center gap-2 text-sm text-neutral-600 dark:text-neutral-300 sm:w-auto">
-              <span className="hidden sm:inline">View</span>
-              <select
-                value={selectedPreset}
-                onChange={(e) => applyPreset(e.target.value)}
-                className="w-full rounded-md border border-neutral-200 bg-neutral-50 px-3 py-2 text-sm text-neutral-800 shadow-sm focus:border-primary-500 focus:outline-none dark:border-neutral-700 dark:bg-neutral-900 dark:text-neutral-100"
-              >
-                {ASSET_VIEW_PRESETS.map((preset) => (
-                  <option key={preset.id} value={preset.id}>
-                    {preset.label}
-                  </option>
-                ))}
-                <option value="custom">Custom selection</option>
-              </select>
-            </label>
-=======
->>>>>>> 35d5d5b7
           </div>
         </div>
 
@@ -882,12 +794,8 @@
         <AssetTable
           assets={filteredAssets}
           search={search}
-<<<<<<< HEAD
-          filters={{ status: statusFilter, criticality: criticalityFilter }}
-=======
           statusFilter={statusFilter}
           criticalityFilter={criticalityFilter}
->>>>>>> 35d5d5b7
           onRowClick={(a) => { setSelected(a); setModalOpen(true); }}
           onDuplicate={handleDuplicate}
           onDelete={(a) => handleDelete(a.id)}
