/*
 * SPDX-License-Identifier: MIT
 */

import React, { useCallback, useEffect, useMemo, useRef, useState } from 'react';
import { useNavigate, useSearchParams } from 'react-router-dom';
import {
  Copy,
  FileSpreadsheet,
  Pencil,
  PlayCircle,
  PlusCircle,
  RefreshCcw,
  Scan,
  Trash2,
  UploadCloud,
} from 'lucide-react';
import AssetTable from '@/components/assets/AssetTable';
import AssetModal from '@/components/assets/AssetModal';
import WorkOrderModal from '@/components/work-orders/WorkOrderModal';
import Button from '@/components/common/Button';
import Badge from '@/components/common/Badge';
import http from '@/lib/http';
import { enqueueAssetRequest, onSyncConflict, type SyncConflict } from '@/utils/offlineQueue';
import { useAssetStore } from '@/store/assetStore';
import type { Asset } from '@/types';
import { duplicateAsset } from '@/utils/duplicate';
import ConflictResolver from '@/components/offline/ConflictResolver';
import { safeLocalStorage } from '@/utils/safeLocalStorage';
import { usePermissions } from '@/auth/usePermissions';
import { useAuth } from '@/context/AuthContext';
import { useTranslation } from 'react-i18next';
import { useScopeContext } from '@/context/ScopeContext';
import { useToast } from '@/context/ToastContext';
<<<<<<< HEAD
import { uploadAssetImport, type ImportSummary } from '@/api/importExport';
=======
import { useAuthStore } from '@/store/authStore';
>>>>>>> 1bd76929

const ASSET_CACHE_KEY = 'offline-assets';
const FILTER_STORAGE_VERSION = 1;

const SAVED_VIEWS = [
  { id: 'custom', label: 'Custom filters' },
  { id: 'all', label: 'All assets', search: '', status: '', criticality: '' },
  { id: 'critical', label: 'Critical assets', search: '', status: '', criticality: 'high' },
  { id: 'offline', label: 'Offline or in repair', search: '', status: 'Offline', criticality: '' },
  { id: 'healthy', label: 'Healthy running', search: '', status: 'Active', criticality: '' },
];

interface AssetSavedView {
  id: string;
  name: string;
  statuses: Array<Asset['status']>;
  criticalities: Array<Asset['criticality']>;
  search: string;
}

const DEFAULT_VIEWS: AssetSavedView[] = [
  { id: 'all', name: 'All assets', statuses: [], criticalities: [], search: '' },
  { id: 'critical-active', name: 'Active critical', statuses: ['Active'], criticalities: ['high'], search: '' },
];

const getFilterStorageKey = (userId?: string | null) => `asset:filters:${userId ?? 'guest'}`;

const SAMPLE_ASSETS: Asset[] = [
  {
    id: 'sample-robot-arm',
    tenantId: 'demo',
    plantId: 'sample-plant-1',
    name: 'Kuka Robot Arm KR 6',
    type: 'Mechanical',
    status: 'Active',
    criticality: 'high',
    location: 'Cell A3',
    line: 'Robot Assembly',
    station: 'Pick & Place',
    lastServiced: '2024-12-04',
  },
  {
    id: 'sample-conveyor',
    tenantId: 'demo',
    plantId: 'sample-plant-1',
    name: 'Dorner Conveyor 2200',
    type: 'Mechanical',
    status: 'Active',
    criticality: 'medium',
    location: 'Line 2 - Transfer',
    line: 'Packaging',
    station: 'Conveyor Zone 2',
    lastServiced: '2025-01-22',
  },
  {
    id: 'sample-plc',
    tenantId: 'demo',
    plantId: 'sample-plant-1',
    name: 'Allen-Bradley CompactLogix',
    type: 'Electrical',
    status: 'Offline',
    criticality: 'high',
    location: 'Control Cabinet CC-14',
    line: 'Filling',
    station: 'Controls',
    lastServiced: '2024-11-10',
  },
];

const AssetsPage: React.FC = () => {
  const [searchParams, setSearchParams] = useSearchParams();
  const assets = useAssetStore((s) => s.assets);
  const setAssets = useAssetStore((s) => s.setAssets);
  const addAsset = useAssetStore((s) => s.addAsset);
  const updateAsset = useAssetStore((s) => s.updateAsset);
  const removeAsset = useAssetStore((s) => s.removeAsset);

  const { addToast } = useToast();
  const { can } = usePermissions();
  const { t } = useTranslation();
  const { activePlant, loadingPlants } = useScopeContext();
  const user = useAuthStore((s) => s.user);

  const [search, setSearch] = useState('');
  const [statusFilter, setStatusFilter] = useState('');
  const [criticalityFilter, setCriticalityFilter] = useState('');
  const [savedView, setSavedView] = useState('custom');
  const [selected, setSelected] = useState<Asset | null>(null);
  const [modalOpen, setModalOpen] = useState(false);
  const [isLoading, setIsLoading] = useState(false);
  const [error, setError] = useState<string | null>(null);
  const [showWO, setShowWO] = useState(false);
  const [woAsset, setWoAsset] = useState<Asset | null>(null);
  const [conflict, setConflict] = useState<SyncConflict | null>(null);
  const isFetching = useRef(false);
  const importInputRef = useRef<HTMLInputElement | null>(null);
  const navigate = useNavigate();

<<<<<<< HEAD
  const [showSampleData, setShowSampleData] = useState(false);
  const [importing, setImporting] = useState(false);
  const [importSummary, setImportSummary] = useState<ImportSummary | null>(null);
=======
  const filterPreferenceKey = useMemo(
    () => `assets.filters.v${FILTER_STORAGE_VERSION}:${user?.id ?? 'guest'}`,
    [user],
  );
>>>>>>> 1bd76929

  const scopedAssets = useMemo(() => {
    if (!activePlant) return assets;
    return assets.filter((asset) => {
      const assetPlant = asset.plantId ?? asset.siteId;
      return assetPlant ? assetPlant === activePlant.id : false;
    });
  }, [activePlant, assets]);

<<<<<<< HEAD
  const displayAssets = useMemo(
    () => (showSampleData ? SAMPLE_ASSETS : scopedAssets),
    [scopedAssets, showSampleData],
  );

  const normalizedAssets = useMemo(
    () => displayAssets.slice().sort((a, b) => a.name.localeCompare(b.name)),
    [displayAssets],
=======
  const filteredAssets = useMemo(() => {
    const matchesSearch = (asset: Asset) => {
      if (!search.trim()) return true;
      return Object.values(asset).some((value) =>
        String(value ?? '')
          .toLowerCase()
          .includes(search.toLowerCase()),
      );
    };

    const filtered = scopedAssets.filter((asset) => {
      const matchesStatus = !statusFilter || (asset.status ?? '').toLowerCase() === statusFilter.toLowerCase();
      const matchesCriticality =
        !criticalityFilter || (asset.criticality ?? '').toLowerCase() === criticalityFilter.toLowerCase();

      return matchesStatus && matchesCriticality && matchesSearch(asset);
    });

    return filtered.slice().sort((a, b) => a.name.localeCompare(b.name));
  }, [criticalityFilter, scopedAssets, search, statusFilter]);

  const applySavedView = useCallback(
    (viewId: string) => {
      setSavedView(viewId);
      const preset = SAVED_VIEWS.find((view) => view.id === viewId);
      if (!preset) return;

      if ('search' in preset) {
        setSearch(preset.search ?? '');
      }
      if ('status' in preset) {
        setStatusFilter(preset.status ?? '');
      }
      if ('criticality' in preset) {
        setCriticalityFilter(preset.criticality ?? '');
      }
    },
    [],
  );

  const preferencesKey = useMemo(
    () => `asset-view-preferences-${user?.id ?? 'guest'}`,
    [user?.id],
  );

  const mergedViews = useMemo(
    () => [...DEFAULT_VIEWS, ...savedViews],
    [savedViews],
>>>>>>> 1bd76929
  );

  useEffect(() => {
    const stored = safeLocalStorage.getItem(preferencesKey);
    if (!stored) return;
    try {
      const parsed = JSON.parse(stored) as ReturnType<typeof createDefaultViewPreferences>;
      setSearch(parsed.search ?? '');
      setStatusFilter(parsed.statusFilter ?? '');
      setCriticalityFilter(parsed.criticalityFilter ?? '');
      setSavedViews(parsed.savedViews ?? []);
      setSelectedView(parsed.selectedView ?? '');
    } catch (err) {
      console.warn('Failed to load asset view preferences', err);
    }
  }, [preferencesKey]);

  useEffect(() => {
    const snapshot = {
      search,
      statusFilter,
      criticalityFilter,
      savedViews,
      selectedView,
    };
    safeLocalStorage.setItem(preferencesKey, JSON.stringify(snapshot));
  }, [search, statusFilter, criticalityFilter, savedViews, selectedView, preferencesKey]);

  useEffect(() => {
    const stored = safeLocalStorage.getItem(filterPreferenceKey);
    if (!stored) return;

    try {
      const parsed = JSON.parse(stored) as {
        version?: number;
        search?: string;
        status?: string;
        criticality?: string;
        savedView?: string;
      };

      if (parsed.version && parsed.version !== FILTER_STORAGE_VERSION) return;

      setSearch(parsed.search ?? '');
      setStatusFilter(parsed.status ?? '');
      setCriticalityFilter(parsed.criticality ?? '');
      setSavedView(parsed.savedView ?? 'custom');
    } catch (err) {
      console.error('Failed to load asset filter preferences', err);
    }
  }, [filterPreferenceKey]);

  useEffect(() => {
    safeLocalStorage.setItem(
      filterPreferenceKey,
      JSON.stringify({
        version: FILTER_STORAGE_VERSION,
        search,
        status: statusFilter,
        criticality: criticalityFilter,
        savedView,
      }),
    );
  }, [criticalityFilter, filterPreferenceKey, savedView, search, statusFilter]);

  const formatCriticalityLabel = (value?: Asset['criticality']) =>
    value ? value.charAt(0).toUpperCase() + value.slice(1) : 'N/A';

  const formatMaintenanceLabel = (asset: Asset) =>
    asset.lastMaintenanceDate ?? asset.lastPmDate ?? asset.lastServiced ?? 'N/A';

  const formatOpenWorkOrdersLabel = (value?: number) =>
    typeof value === 'number' ? `${value} open WO${value === 1 ? '' : 's'}` : 'Open WOs: N/A';

  const formatDowntimeLabel = (value?: number) =>
    typeof value === 'number' ? `${value}h downtime` : 'Downtime: N/A';

  useEffect(() => {
    const unsub = onSyncConflict(setConflict);
    return () => unsub();
  }, []);

  useEffect(() => {
    const savedFilters = safeLocalStorage.getItem(filterStorageKey);
    if (!savedFilters) return;

    try {
      const parsed = JSON.parse(savedFilters) as {
        search?: string;
        status?: string;
        criticality?: string;
        preset?: string;
      };

      if (typeof parsed.search === 'string') setSearch(parsed.search);
      if (typeof parsed.status === 'string') setStatusFilter(parsed.status);
      if (typeof parsed.criticality === 'string') setCriticalityFilter(parsed.criticality);
      if (typeof parsed.preset === 'string') setSelectedPreset(parsed.preset);
    } catch (error) {
      console.warn('Failed to parse saved asset filters', error);
    }
  }, [filterStorageKey]);

  useEffect(() => {
    const preset = ASSET_VIEW_PRESETS.find((p) => p.id === selectedPreset);
    const matchesPreset =
      preset && preset.status === statusFilter && preset.criticality === criticalityFilter;

    if (!preset && selectedPreset !== 'custom') {
      setSelectedPreset('custom');
    } else if (!matchesPreset && selectedPreset !== 'custom') {
      setSelectedPreset('custom');
    }
  }, [criticalityFilter, selectedPreset, statusFilter]);

  useEffect(() => {
    safeLocalStorage.setItem(
      filterStorageKey,
      JSON.stringify({
        search,
        status: statusFilter,
        criticality: criticalityFilter,
        preset: selectedPreset,
      }),
    );
  }, [criticalityFilter, filterStorageKey, search, selectedPreset, statusFilter]);

  const resolveConflict = async (choice: 'local' | 'server') => {
    if (!conflict) return;
    if (choice === 'local') {
      await http({ method: conflict.method, url: conflict.url, data: conflict.local });
    }
    setConflict(null);
  };

  const blockSampleEdits = (action: string) => {
    addToast(`Turn off sample data to ${action}.`, 'warning');
  };

  const loadCachedAssets = () => {
    const cached = safeLocalStorage.getItem(ASSET_CACHE_KEY);
    if (cached) {
      const cachedAssets: Asset[] = JSON.parse(cached);
      setAssets(cachedAssets);
      addToast('Showing cached assets', 'error');
      return true;
    }
    return false;
  };

  const fetchAssets = useCallback(async () => {
    if (isFetching.current) return;
    if (loadingPlants) return;
    if (!activePlant) {
      setError('Select a plant to view assets');
      setAssets([]);
      return;
    }
    isFetching.current = true;
    if (!navigator.onLine) {
      if (!loadCachedAssets()) {
        setError('Failed to load assets while offline');
      }
      isFetching.current = false;
      return;
    }

    try {
      setIsLoading(true);
      interface AssetResponse extends Partial<Asset> { _id?: string; id?: string }
      const res = await http.get<AssetResponse[]>('/assets', {
        params: { plantId: activePlant.id },
      });
      const normalized: Asset[] = Array.isArray(res.data)
        ? res.data.flatMap((asset) => {
            const { _id, id: assetId, name, ...rest } = asset;
            const resolvedId = _id ?? assetId;
            if (!resolvedId) return [] as Asset[];
            const restFields: Partial<Omit<Asset, 'id' | 'name'>> = rest;
            const normalizedAsset: Asset = {
              id: resolvedId,
              name: name ?? 'Unnamed Asset',
              ...restFields,
            };
            return [normalizedAsset];
          })
        : [];

      const filteredByPlant = normalized.filter((asset) => {
        const assetPlant = asset.plantId ?? asset.siteId;
        return assetPlant ? assetPlant === activePlant.id : false;
      });

      setAssets(filteredByPlant);
      safeLocalStorage.setItem(ASSET_CACHE_KEY, JSON.stringify(filteredByPlant));
      setError(null);
    } catch (err) {
      console.error('Error fetching assets:', err);
      if (!loadCachedAssets()) {
        setError('Failed to load assets');
      }
    } finally {
      setIsLoading(false);
      isFetching.current = false;
    }
  }, [activePlant, addToast, loadingPlants, setAssets]);

  useEffect(() => {
    fetchAssets();
  }, [fetchAssets]);

  useEffect(() => {
    const key = getFilterStorageKey(user?.id);
    const saved = safeLocalStorage.getItem(key);
    if (saved) {
      try {
        const parsed = JSON.parse(saved) as {
          search?: string;
          statuses?: Array<Asset['status']>;
          criticalities?: Array<Asset['criticality']>;
          savedViews?: AssetSavedView[];
          activeViewId?: string;
        };

        setSearch(parsed.search ?? '');
        setStatusFilters(parsed.statuses ?? []);
        setCriticalityFilters(parsed.criticalities ?? []);
        setSavedViews(parsed.savedViews ?? []);
        setActiveViewId(parsed.activeViewId ?? 'all');
      } catch (err) {
        console.warn('Unable to parse saved asset filters', err);
      }
    } else {
      setActiveViewId('all');
    }
  }, [user?.id]);

  useEffect(() => {
    const key = getFilterStorageKey(user?.id);
    const payload = {
      search,
      statuses: statusFilters,
      criticalities: criticalityFilters,
      savedViews,
      activeViewId,
    };
    safeLocalStorage.setItem(key, JSON.stringify(payload));
  }, [activeViewId, criticalityFilters, savedViews, search, statusFilters, user?.id]);

  useEffect(() => {
    if (searchParams.get('intent') === 'create') {
      setSelected(null);
      setModalOpen(true);
      setSearchParams((params) => {
        const next = new URLSearchParams(params);
        next.delete('intent');
        return next;
      }, { replace: true });
    }
  }, [searchParams, setSearchParams]);

  const handleSave = (asset: Asset) => {
    if (showSampleData) {
      blockSampleEdits('add or edit assets');
      return;
    }

    const assetWithPlant = activePlant
      ? {
          ...asset,
          plantId: asset.plantId ?? activePlant.id,
          siteId: asset.siteId ?? activePlant.id,
        }
      : asset;

    if (assets.find((a) => a.id === asset.id)) {
      updateAsset(assetWithPlant);
    } else {
      addAsset(assetWithPlant);
    }
    setModalOpen(false);
  };

  const handleDuplicate = async (asset: Asset) => {
    if (showSampleData) {
      blockSampleEdits('duplicate assets');
      return;
    }

    const clone = duplicateAsset({
      ...asset,
      plantId: asset.plantId ?? activePlant?.id,
      siteId: asset.siteId ?? activePlant?.id,
    });
    if (!navigator.onLine) {
      enqueueAssetRequest('post', clone);
      addAsset({ ...clone, id: Date.now().toString() });
      return;
    }
    const res = await http.post('/assets', clone);
    addAsset({ ...res.data, id: res.data._id ?? res.data.id });
  };

  const handleDelete = async (id: string) => {
    if (showSampleData) {
      blockSampleEdits('delete assets');
      return;
    }

    if (!navigator.onLine) {
      enqueueAssetRequest('delete', { id } as Asset);
      removeAsset(id);
      return;
    }
    await http.delete(`/assets/${id}`);
    removeAsset(id);
  };

  const handleApplySavedView = (viewName: string) => {
    setSelectedView(viewName);
    const matched = savedViews.find((view) => view.name === viewName);
    if (!matched) return;
    setSearch(matched.search ?? '');
    setStatusFilter(matched.statusFilter ?? '');
    setCriticalityFilter(matched.criticalityFilter ?? '');
  };

  const handleSaveCurrentView = () => {
    const name = window.prompt('Name this view');
    if (!name) return;
    setSavedViews((prev) => {
      const filtered = prev.filter((view) => view.name !== name);
      return [
        ...filtered,
        {
          name,
          search,
          statusFilter,
          criticalityFilter,
        },
      ];
    });
    setSelectedView(name);
  };

  const stats = useMemo(() => {
    const total = displayAssets.length;
    const active = displayAssets.filter((asset) => (asset.status ?? '').toLowerCase() === 'active').length;
    const critical = displayAssets.filter((asset) => asset.criticality === 'high').length;
    return { total, active, critical };
  }, [displayAssets]);

  const filteredAssets = useMemo(() => {
    const statusSet = new Set(statusFilters.filter(Boolean));
    const criticalitySet = new Set(criticalityFilters.filter(Boolean));

    return normalizedAssets.filter((asset) => {
      const statusMatches = statusSet.size === 0 || (asset.status && statusSet.has(asset.status));

      const criticalityMatches =
        criticalitySet.size === 0 || (asset.criticality && criticalitySet.has(asset.criticality));

      return statusMatches && criticalityMatches;
    });
  }, [criticalityFilters, normalizedAssets, statusFilters]);

  const applyView = useCallback(
    (viewId: string) => {
      const view = mergedViews.find((candidate) => candidate.id === viewId);
      if (!view) return;
      setActiveViewId(viewId);
      setSearch(view.search ?? '');
      setStatusFilters(view.statuses ?? []);
      setCriticalityFilters(view.criticalities ?? []);
    },
    [mergedViews],
  );

  const toggleStatus = (status: Asset['status']) => {
    setStatusFilters((current) =>
      current.includes(status)
        ? current.filter((item) => item !== status)
        : [...current, status]
    );
    setActiveViewId('custom');
  };

  const toggleCriticality = (criticality: Asset['criticality']) => {
    setCriticalityFilters((current) =>
      current.includes(criticality)
        ? current.filter((item) => item !== criticality)
        : [...current, criticality]
    );
    setActiveViewId('custom');
  };

  const handleSaveView = () => {
    const name = window.prompt('Name this view');
    if (!name) return;

    const newView: AssetSavedView = {
      id: `${Date.now()}`,
      name,
      statuses: statusFilters,
      criticalities: criticalityFilters,
      search,
    };

    setSavedViews((current) => [...current, newView]);
    setActiveViewId(newView.id);
  };

  const canManageAssets = can('hierarchy', 'write');
  const canDeleteAssets = can('hierarchy', 'delete');
  const canCreateWorkOrders = can('workRequests', 'convert');

  const handleTemplateDownload = () => {
    const anchor = document.createElement('a');
    anchor.href = '/assets-import-template.csv';
    anchor.download = 'assets-import-template.csv';
    anchor.click();
  };

  const handleImportClick = () => importInputRef.current?.click();

  const handleImportChange = async (event: React.ChangeEvent<HTMLInputElement>) => {
    const file = event.target.files?.[0];
    if (!file) return;
    setImporting(true);
    try {
      const summary = await uploadAssetImport(file);
      setImportSummary(summary);
      addToast(`Validated ${summary.totalRows.toLocaleString()} rows from ${file.name}`, 'success');
    } catch (err) {
      console.error('Asset import failed', err);
      addToast('Import failed. Please try again.', 'error');
    } finally {
      setImporting(false);
      event.target.value = '';
    }
  };

  const displayError = showSampleData ? null : error;
  const actionsDisabled = !canManageAssets || !activePlant || showSampleData;

  return (
    <>
      <div className="space-y-6">
        <div className="flex flex-col gap-4 lg:flex-row lg:items-start lg:justify-between">
          <div>
            <p className="text-sm text-neutral-600">Assets</p>
            <h1 className="text-3xl font-bold text-neutral-900">Asset catalog</h1>
            <p className="text-neutral-600 mt-1">
              Browse the list of assets, make quick edits, and add new equipment to your hierarchy.
            </p>
          </div>
          <div className="flex w-full flex-col gap-2 sm:w-auto sm:flex-row sm:items-center sm:justify-end">
            <Button
              variant="primary"
              size="lg"
              className="w-full sm:w-auto"
              onClick={() => navigate('/assets/scan')}
              aria-label="Scan an asset QR or barcode"
            >
              <Scan className="w-5 h-5 mr-2" />
              Scan QR/Barcode
            </Button>
            <Button
              variant="outline"
              size="lg"
              className="w-full sm:w-auto"
              onClick={fetchAssets}
              disabled={isLoading}
            >
              <RefreshCcw className="w-5 h-5 mr-2" />
              {isLoading ? 'Refreshing...' : 'Refresh'}
            </Button>
            <Button
              variant="primary"
              size="lg"
              className="w-full sm:w-auto"
              onClick={() => {
                setSelected(null);
                setModalOpen(true);
              }}
              disabled={actionsDisabled}
              aria-disabled={actionsDisabled}
              title={
                !canManageAssets
                  ? t('assets.permissionWarning')
                  : showSampleData
                    ? 'Turn off sample data to add live assets'
                    : !activePlant
                      ? 'Select a plant to create assets'
                      : undefined
              }
            >
              <PlusCircle className="w-4 h-4 mr-2" />
              Add asset
            </Button>
          </div>
        </div>

        {!canManageAssets && (
          <div
            className="flex items-start gap-2 rounded-md border border-amber-500/30 bg-amber-500/10 p-3 text-sm text-amber-100"
            role="alert"
          >
            <span className="mt-0.5 text-amber-300">⚠️</span>
            <div>
              <p className="font-semibold">{t('assets.readOnlyTitle')}</p>
              <p>{t('assets.permissionWarning')}</p>
            </div>
          </div>
        )}

        <div className="flex flex-col gap-3 rounded-lg border border-dashed border-neutral-300 bg-white p-4 shadow-sm dark:border-neutral-700 dark:bg-neutral-800">
          <div className="flex flex-col gap-2 sm:flex-row sm:items-center sm:justify-between">
            <div className="flex items-center gap-3">
              <label className="inline-flex cursor-pointer items-center gap-2 text-sm font-medium text-neutral-800 dark:text-neutral-100">
                <input
                  type="checkbox"
                  checked={showSampleData}
                  onChange={(event) => {
                    setShowSampleData(event.target.checked);
                    if (event.target.checked) {
                      setError(null);
                    }
                  }}
                  className="h-4 w-4 rounded border-neutral-300 text-primary-600 focus:ring-primary-500"
                />
                Enable sample data for demos & training
              </label>
              {showSampleData && (
                <span className="rounded-full bg-primary-50 px-2.5 py-1 text-xs font-semibold text-primary-700 dark:bg-primary-900/40 dark:text-primary-100">
                  Read-only mode
                </span>
              )}
            </div>
            <p className="text-xs text-neutral-500 dark:text-neutral-400">
              Sample assets stay local to your session so you can demo search, filtering, and table actions without touching live data.
            </p>
          </div>
        </div>

        <div className="grid grid-cols-1 sm:grid-cols-3 gap-4">
          <div className="rounded-lg border border-neutral-200 bg-white p-4 shadow-sm dark:border-neutral-700 dark:bg-neutral-800">
            <p className="text-sm text-neutral-500">Total assets</p>
            <p className="text-2xl font-semibold text-neutral-900 dark:text-neutral-50">{stats.total}</p>
          </div>
          <div className="rounded-lg border border-neutral-200 bg-white p-4 shadow-sm dark:border-neutral-700 dark:bg-neutral-800">
            <p className="text-sm text-neutral-500">Active</p>
            <p className="text-2xl font-semibold text-emerald-600 dark:text-emerald-400">{stats.active}</p>
          </div>
          <div className="rounded-lg border border-neutral-200 bg-white p-4 shadow-sm dark:border-neutral-700 dark:bg-neutral-800">
            <p className="text-sm text-neutral-500">Critical</p>
            <p className="text-2xl font-semibold text-amber-600 dark:text-amber-400">{stats.critical}</p>
          </div>
        </div>

        {displayError && <p className="text-red-600" role="alert">{displayError}</p>}

        <div className="space-y-3 rounded-lg border border-neutral-200 bg-white p-4 shadow-sm dark:border-neutral-700 dark:bg-neutral-800">
          <div className="grid gap-3 md:grid-cols-[2fr,1fr,1fr,1fr] md:items-end">
            <label className="flex flex-col gap-2">
              <span className="text-sm font-medium text-neutral-700 dark:text-neutral-200">Search</span>
              <input
                type="text"
                placeholder="Search assets..."
                className="w-full rounded-md border border-neutral-300 bg-transparent px-3 py-2 text-neutral-900 shadow-sm outline-none transition focus:border-blue-500 focus:ring-2 focus:ring-blue-500/20 dark:border-neutral-600 dark:text-neutral-100 dark:placeholder:text-neutral-400"
                value={search}
                onChange={(e: React.ChangeEvent<HTMLInputElement>) => {
                  setSavedView('custom');
                  setSearch(e.target.value);
                }}
              />
            </label>

            <label className="flex flex-col gap-2">
              <span className="text-sm font-medium text-neutral-700 dark:text-neutral-200">Saved view</span>
              <select
                value={savedView}
                onChange={(event) => applySavedView(event.target.value)}
                className="w-full rounded-md border border-neutral-300 bg-transparent px-3 py-2 text-sm text-neutral-900 shadow-sm outline-none transition focus:border-blue-500 focus:ring-2 focus:ring-blue-500/20 dark:border-neutral-600 dark:text-neutral-100"
              >
                {SAVED_VIEWS.map((view) => (
                  <option key={view.id} value={view.id}>
                    {view.label}
                  </option>
                ))}
              </select>
            </label>

            <label className="flex flex-col gap-2">
              <span className="text-sm font-medium text-neutral-700 dark:text-neutral-200">Status</span>
              <select
                value={statusFilter}
                onChange={(event) => {
                  setSavedView('custom');
                  setStatusFilter(event.target.value);
                }}
                className="w-full rounded-md border border-neutral-300 bg-transparent px-3 py-2 text-sm text-neutral-900 shadow-sm outline-none transition focus:border-blue-500 focus:ring-2 focus:ring-blue-500/20 dark:border-neutral-600 dark:text-neutral-100"
              >
                <option value="">All statuses</option>
                <option value="Active">Active</option>
                <option value="Offline">Offline</option>
                <option value="In Repair">In Repair</option>
              </select>
            </label>

            <label className="flex flex-col gap-2">
              <span className="text-sm font-medium text-neutral-700 dark:text-neutral-200">Criticality</span>
              <select
                value={criticalityFilter}
                onChange={(event) => {
                  setSavedView('custom');
                  setCriticalityFilter(event.target.value);
                }}
                className="w-full rounded-md border border-neutral-300 bg-transparent px-3 py-2 text-sm text-neutral-900 shadow-sm outline-none transition focus:border-blue-500 focus:ring-2 focus:ring-blue-500/20 dark:border-neutral-600 dark:text-neutral-100"
              >
                <option value="">All levels</option>
                <option value="high">High</option>
                <option value="medium">Medium</option>
                <option value="low">Low</option>
              </select>
            </label>
          </div>
        </div>

        {!activePlant && !loadingPlants && !showSampleData && (
          <div className="flex items-start gap-2 rounded-md border border-amber-500/30 bg-amber-500/10 p-3 text-sm text-amber-100" role="alert">
            <span className="mt-0.5 text-amber-300">⚠️</span>
            <div>
              <p className="font-semibold">Select a plant to manage assets</p>
              <p>Use the plant switcher in the header to choose the site whose assets you want to view.</p>
            </div>
          </div>
        )}

        {filteredAssets.length > 0 && (
          <div className="rounded-lg border border-neutral-200 bg-white p-4 shadow-sm dark:border-neutral-700 dark:bg-neutral-800">
            <div className="flex flex-col gap-2 sm:flex-row sm:items-center sm:justify-between">
              <div>
                <p className="text-sm text-neutral-600">Existing assets</p>
                <h2 className="text-xl font-semibold text-neutral-900 dark:text-neutral-50">Assets already created</h2>
                <p className="text-sm text-neutral-600 dark:text-neutral-300">
                  Quickly jump back into an asset to review details or make changes.
                </p>
              </div>
              <Button variant="outline" onClick={fetchAssets} disabled={isLoading}>
                <RefreshCcw className="mr-2 h-4 w-4" />
                {isLoading ? 'Refreshing...' : 'Refresh list'}
              </Button>
            </div>
            <div className="mt-4 grid grid-cols-1 gap-3 md:grid-cols-2 xl:grid-cols-3">
              {filteredAssets.map((asset) => (
                <div
                  key={asset.id}
                  className="flex flex-wrap items-center justify-between gap-3 rounded-lg border border-neutral-200 bg-white/70 px-4 py-3 shadow-sm dark:border-neutral-700 dark:bg-neutral-900/60"
                >
                  <div className="min-w-0">
                    <p className="text-base font-semibold text-neutral-900 dark:text-neutral-50">{asset.name}</p>
                    <p className="text-sm text-neutral-600 dark:text-neutral-300">
                      {asset.type ?? 'Type not specified'}
                      {asset.location ? ` • ${asset.location}` : ''}
                    </p>
                    <div className="mt-2 flex flex-wrap gap-2">
                      <Badge text={`Criticality: ${formatCriticalityLabel(asset.criticality)}`} type="priority" size="sm" />
                      <Badge text={`Health: ${asset.health ?? 'N/A'}`} type="status" size="sm" />
                      <Badge text={`Last maintenance: ${formatMaintenanceLabel(asset)}`} size="sm" />
                      <Badge text={formatOpenWorkOrdersLabel(asset.openWorkOrders)} size="sm" />
                      <Badge text={formatDowntimeLabel(asset.recentDowntimeHours)} size="sm" />
                    </div>
                  </div>
                  <div className="flex flex-wrap items-center gap-2">
                    <Button
                      size="sm"
                      variant="outline"
                      onClick={() => {
                        if (showSampleData) {
                          blockSampleEdits('edit assets');
                          return;
                        }
                        setSelected(asset);
                        setModalOpen(true);
                      }}
                      disabled={!canManageAssets || showSampleData}
                      aria-disabled={!canManageAssets || showSampleData}
                      title={
                        showSampleData
                          ? 'Turn off sample data to edit live assets'
                          : !canManageAssets
                            ? t('assets.permissionWarning')
                            : undefined
                      }
                    >
                      <Pencil className="mr-2 h-4 w-4" />
                      Edit
                    </Button>
                    <Button
                      size="sm"
                      variant="outline"
                      onClick={() => handleDuplicate(asset)}
                      disabled={!canManageAssets || showSampleData}
                      aria-disabled={!canManageAssets || showSampleData}
                      title={
                        showSampleData
                          ? 'Turn off sample data to duplicate live assets'
                          : !canManageAssets
                            ? t('assets.permissionWarning')
                            : undefined
                      }
                    >
                      <Copy className="mr-2 h-4 w-4" />
                      Duplicate
                    </Button>
                    <Button
                      size="sm"
                      variant="outline"
                      onClick={() => handleDelete(asset.id)}
                      disabled={!canDeleteAssets || showSampleData}
                      aria-disabled={!canDeleteAssets || showSampleData}
                      title={
                        showSampleData
                          ? 'Turn off sample data to delete live assets'
                          : !canDeleteAssets
                            ? t('assets.permissionWarning')
                            : undefined
                      }
                    >
                      <Trash2 className="mr-2 h-4 w-4" />
                      Delete
                    </Button>
                  </div>
                </div>
              ))}
            </div>
          </div>
        )}

        {!isLoading && displayAssets.length === 0 && (
          <div className="flex flex-col items-center justify-center gap-3 rounded-lg border border-dashed border-neutral-300 bg-white p-8 text-center text-neutral-700 shadow-sm dark:border-neutral-700 dark:bg-neutral-800 dark:text-neutral-200">
            <p className="text-lg font-semibold">No assets yet</p>
            <p className="max-w-xl text-sm text-neutral-600 dark:text-neutral-300">
              Start building your asset catalog to track equipment details, status, and maintenance history. You can add new assets or import them from your existing records.
            </p>
            <div className="flex flex-wrap items-center justify-center gap-2">
              <Button
                variant="primary"
                onClick={() => {
                  setSelected(null);
                  setModalOpen(true);
                }}
                disabled={actionsDisabled}
              >
                <PlusCircle className="mr-2 h-4 w-4" />
                Add asset
              </Button>
              <Button variant="outline" onClick={fetchAssets} disabled={isLoading || showSampleData}>
                <RefreshCcw className="mr-2 h-4 w-4" />
                Refresh list
              </Button>
              <Button variant="outline" onClick={handleImportClick} disabled={importing}>
                <UploadCloud className="mr-2 h-4 w-4" />
                Validate CSV import
              </Button>
              <Button variant="ghost" onClick={handleTemplateDownload}>
                <FileSpreadsheet className="mr-2 h-4 w-4" />
                Download CSV template
              </Button>
              <Button
                variant="ghost"
                onClick={() => navigate('/documentation/asset-management/assets')}
              >
                <PlayCircle className="mr-2 h-4 w-4" />
                Add first asset walkthrough
              </Button>
            </div>
            {importSummary && (
              <div className="mt-2 rounded-md bg-neutral-50 p-3 text-xs text-neutral-600 dark:bg-neutral-900/70 dark:text-neutral-300">
                Last import preview: {importSummary.validRows.toLocaleString()} valid rows out of {importSummary.totalRows.toLocaleString()} ({importSummary.errors.length.toLocaleString()} issues)
              </div>
            )}
            <input
              ref={importInputRef}
              type="file"
              accept=".csv,.xlsx,.xls"
              onChange={handleImportChange}
              className="hidden"
            />
          </div>
        )}

        <AssetTable
<<<<<<< HEAD
          assets={displayAssets}
          search={search}
          onRowClick={(a) => {
            if (showSampleData) {
              blockSampleEdits('open and edit assets');
              return;
            }
            setSelected(a);
            setModalOpen(true);
          }}
=======
          assets={filteredAssets}
          search={search}
          statusFilter={statusFilter}
          criticalityFilter={criticalityFilter}
          onRowClick={(a) => { setSelected(a); setModalOpen(true); }}
>>>>>>> 1bd76929
          onDuplicate={handleDuplicate}
          onDelete={(a) => handleDelete(a.id)}
          onCreateWorkOrder={(a) => {
            if (showSampleData) {
              blockSampleEdits('create work orders from sample assets');
              return;
            }
            setWoAsset(a);
            setShowWO(true);
          }}
          canEdit={canManageAssets && !showSampleData}
          canDelete={canDeleteAssets && !showSampleData}
          canCreateWorkOrder={canCreateWorkOrders && !showSampleData}
          readOnlyReason={
            showSampleData
              ? 'Sample data is read-only. Turn off the toggle to edit live assets.'
              : t('assets.permissionWarning')
          }
        />

        <AssetModal
          isOpen={modalOpen}
          onClose={() => setModalOpen(false)}
          asset={selected}
          onUpdate={handleSave}
        />

        <WorkOrderModal
          isOpen={showWO}
          onClose={() => setShowWO(false)}
          workOrder={null}
          {...(woAsset ? { initialData: { assetId: woAsset.id } } : {})}
          onUpdate={async (payload) => {
            try {
              if (payload instanceof FormData) {
                await http.post('/workorders', payload, {
                  headers: { 'Content-Type': 'multipart/form-data' },
                });
              } else {
                await http.post('/workorders', payload);
              }
            } catch (err) {
              console.error(err);
            }
            setShowWO(false);
          }}
        />
      </div>
      <ConflictResolver
        conflict={conflict}
        onResolve={resolveConflict}
        onClose={() => setConflict(null)}
      />
    </>
  );
};

export default AssetsPage;<|MERGE_RESOLUTION|>--- conflicted
+++ resolved
@@ -32,11 +32,7 @@
 import { useTranslation } from 'react-i18next';
 import { useScopeContext } from '@/context/ScopeContext';
 import { useToast } from '@/context/ToastContext';
-<<<<<<< HEAD
-import { uploadAssetImport, type ImportSummary } from '@/api/importExport';
-=======
 import { useAuthStore } from '@/store/authStore';
->>>>>>> 1bd76929
 
 const ASSET_CACHE_KEY = 'offline-assets';
 const FILTER_STORAGE_VERSION = 1;
@@ -135,16 +131,10 @@
   const importInputRef = useRef<HTMLInputElement | null>(null);
   const navigate = useNavigate();
 
-<<<<<<< HEAD
-  const [showSampleData, setShowSampleData] = useState(false);
-  const [importing, setImporting] = useState(false);
-  const [importSummary, setImportSummary] = useState<ImportSummary | null>(null);
-=======
   const filterPreferenceKey = useMemo(
     () => `assets.filters.v${FILTER_STORAGE_VERSION}:${user?.id ?? 'guest'}`,
     [user],
   );
->>>>>>> 1bd76929
 
   const scopedAssets = useMemo(() => {
     if (!activePlant) return assets;
@@ -154,16 +144,6 @@
     });
   }, [activePlant, assets]);
 
-<<<<<<< HEAD
-  const displayAssets = useMemo(
-    () => (showSampleData ? SAMPLE_ASSETS : scopedAssets),
-    [scopedAssets, showSampleData],
-  );
-
-  const normalizedAssets = useMemo(
-    () => displayAssets.slice().sort((a, b) => a.name.localeCompare(b.name)),
-    [displayAssets],
-=======
   const filteredAssets = useMemo(() => {
     const matchesSearch = (asset: Asset) => {
       if (!search.trim()) return true;
@@ -212,7 +192,6 @@
   const mergedViews = useMemo(
     () => [...DEFAULT_VIEWS, ...savedViews],
     [savedViews],
->>>>>>> 1bd76929
   );
 
   useEffect(() => {
@@ -1007,24 +986,11 @@
         )}
 
         <AssetTable
-<<<<<<< HEAD
-          assets={displayAssets}
-          search={search}
-          onRowClick={(a) => {
-            if (showSampleData) {
-              blockSampleEdits('open and edit assets');
-              return;
-            }
-            setSelected(a);
-            setModalOpen(true);
-          }}
-=======
           assets={filteredAssets}
           search={search}
           statusFilter={statusFilter}
           criticalityFilter={criticalityFilter}
           onRowClick={(a) => { setSelected(a); setModalOpen(true); }}
->>>>>>> 1bd76929
           onDuplicate={handleDuplicate}
           onDelete={(a) => handleDelete(a.id)}
           onCreateWorkOrder={(a) => {
