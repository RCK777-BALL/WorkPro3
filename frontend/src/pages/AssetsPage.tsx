/*
 * SPDX-License-Identifier: MIT
 */

import React, { useCallback, useEffect, useMemo, useRef, useState } from 'react';
import { useNavigate, useSearchParams } from 'react-router-dom';
import { Copy, Pencil, PlusCircle, RefreshCcw, Scan, Trash2 } from 'lucide-react';
import AssetTable from '@/components/assets/AssetTable';
import AssetModal from '@/components/assets/AssetModal';
import WorkOrderModal from '@/components/work-orders/WorkOrderModal';
import Button from '@/components/common/Button';
import Badge from '@/components/common/Badge';
import http from '@/lib/http';
import { enqueueAssetRequest, onSyncConflict, type SyncConflict } from '@/utils/offlineQueue';
import { useAssetStore } from '@/store/assetStore';
import type { Asset } from '@/types';
import { duplicateAsset } from '@/utils/duplicate';
import ConflictResolver from '@/components/offline/ConflictResolver';
import { safeLocalStorage } from '@/utils/safeLocalStorage';
import { usePermissions } from '@/auth/usePermissions';
import { useTranslation } from 'react-i18next';
import { useScopeContext } from '@/context/ScopeContext';
import { useToast } from '@/context/ToastContext';
<<<<<<< HEAD
import { useAuth } from '@/context/AuthContext';
=======
import { useAuthStore } from '@/store/authStore';
>>>>>>> da669d02

const ASSET_CACHE_KEY = 'offline-assets';
const FILTER_STORAGE_VERSION = 1;

const SAVED_VIEWS = [
  { id: 'custom', label: 'Custom filters' },
  { id: 'all', label: 'All assets', search: '', status: '', criticality: '' },
  { id: 'critical', label: 'Critical assets', search: '', status: '', criticality: 'high' },
  { id: 'offline', label: 'Offline or in repair', search: '', status: 'Offline', criticality: '' },
  { id: 'healthy', label: 'Healthy running', search: '', status: 'Active', criticality: '' },
];

interface AssetSavedView {
  id: string;
  name: string;
  statuses: Array<Asset['status']>;
  criticalities: Array<Asset['criticality']>;
  search: string;
}

const DEFAULT_VIEWS: AssetSavedView[] = [
  { id: 'all', name: 'All assets', statuses: [], criticalities: [], search: '' },
  { id: 'critical-active', name: 'Active critical', statuses: ['Active'], criticalities: ['high'], search: '' },
];

const getFilterStorageKey = (userId?: string | null) => `asset:filters:${userId ?? 'guest'}`;

const AssetsPage: React.FC = () => {
  const [searchParams, setSearchParams] = useSearchParams();
  const assets = useAssetStore((s) => s.assets);
  const setAssets = useAssetStore((s) => s.setAssets);
  const addAsset = useAssetStore((s) => s.addAsset);
  const updateAsset = useAssetStore((s) => s.updateAsset);
  const removeAsset = useAssetStore((s) => s.removeAsset);

  const { addToast } = useToast();
  const { can } = usePermissions();
  const { t } = useTranslation();
  const { activePlant, loadingPlants } = useScopeContext();
<<<<<<< HEAD
  const { user } = useAuth();

  const [search, setSearch] = useState('');
  const [statusFilters, setStatusFilters] = useState<Array<Asset['status']>>([]);
  const [criticalityFilters, setCriticalityFilters] = useState<Array<Asset['criticality']>>([]);
  const [savedViews, setSavedViews] = useState<AssetSavedView[]>([]);
  const [activeViewId, setActiveViewId] = useState<string>('all');
=======
  const user = useAuthStore((s) => s.user);

  const [search, setSearch] = useState('');
  const [statusFilter, setStatusFilter] = useState('');
  const [criticalityFilter, setCriticalityFilter] = useState('');
  const [savedView, setSavedView] = useState('custom');
>>>>>>> da669d02
  const [selected, setSelected] = useState<Asset | null>(null);
  const [modalOpen, setModalOpen] = useState(false);
  const [isLoading, setIsLoading] = useState(false);
  const [error, setError] = useState<string | null>(null);
  const [showWO, setShowWO] = useState(false);
  const [woAsset, setWoAsset] = useState<Asset | null>(null);
  const [conflict, setConflict] = useState<SyncConflict | null>(null);
  const isFetching = useRef(false);
  const navigate = useNavigate();

  const filterPreferenceKey = useMemo(
    () => `assets.filters.v${FILTER_STORAGE_VERSION}:${user?.id ?? 'guest'}`,
    [user],
  );

  const scopedAssets = useMemo(() => {
    if (!activePlant) return assets;
    return assets.filter((asset) => {
      const assetPlant = asset.plantId ?? asset.siteId;
      return assetPlant ? assetPlant === activePlant.id : false;
    });
  }, [activePlant, assets]);

  const filteredAssets = useMemo(() => {
    const matchesSearch = (asset: Asset) => {
      if (!search.trim()) return true;
      return Object.values(asset).some((value) =>
        String(value ?? '')
          .toLowerCase()
          .includes(search.toLowerCase()),
      );
    };

    const filtered = scopedAssets.filter((asset) => {
      const matchesStatus = !statusFilter || (asset.status ?? '').toLowerCase() === statusFilter.toLowerCase();
      const matchesCriticality =
        !criticalityFilter || (asset.criticality ?? '').toLowerCase() === criticalityFilter.toLowerCase();

      return matchesStatus && matchesCriticality && matchesSearch(asset);
    });

    return filtered.slice().sort((a, b) => a.name.localeCompare(b.name));
  }, [criticalityFilter, scopedAssets, search, statusFilter]);

  const applySavedView = useCallback(
    (viewId: string) => {
      setSavedView(viewId);
      const preset = SAVED_VIEWS.find((view) => view.id === viewId);
      if (!preset) return;

      if ('search' in preset) {
        setSearch(preset.search ?? '');
      }
      if ('status' in preset) {
        setStatusFilter(preset.status ?? '');
      }
      if ('criticality' in preset) {
        setCriticalityFilter(preset.criticality ?? '');
      }
    },
    [],
  );

  const preferencesKey = useMemo(
    () => `asset-view-preferences-${user?.id ?? 'guest'}`,
    [user?.id],
  );

  const mergedViews = useMemo(
    () => [...DEFAULT_VIEWS, ...savedViews],
    [savedViews],
  );

  useEffect(() => {
    const stored = safeLocalStorage.getItem(preferencesKey);
    if (!stored) return;
    try {
      const parsed = JSON.parse(stored) as ReturnType<typeof createDefaultViewPreferences>;
      setSearch(parsed.search ?? '');
      setStatusFilter(parsed.statusFilter ?? '');
      setCriticalityFilter(parsed.criticalityFilter ?? '');
      setSavedViews(parsed.savedViews ?? []);
      setSelectedView(parsed.selectedView ?? '');
    } catch (err) {
      console.warn('Failed to load asset view preferences', err);
    }
  }, [preferencesKey]);

  useEffect(() => {
    const snapshot = {
      search,
      statusFilter,
      criticalityFilter,
      savedViews,
      selectedView,
    };
    safeLocalStorage.setItem(preferencesKey, JSON.stringify(snapshot));
  }, [search, statusFilter, criticalityFilter, savedViews, selectedView, preferencesKey]);

  useEffect(() => {
    const stored = safeLocalStorage.getItem(filterPreferenceKey);
    if (!stored) return;

    try {
      const parsed = JSON.parse(stored) as {
        version?: number;
        search?: string;
        status?: string;
        criticality?: string;
        savedView?: string;
      };

      if (parsed.version && parsed.version !== FILTER_STORAGE_VERSION) return;

      setSearch(parsed.search ?? '');
      setStatusFilter(parsed.status ?? '');
      setCriticalityFilter(parsed.criticality ?? '');
      setSavedView(parsed.savedView ?? 'custom');
    } catch (err) {
      console.error('Failed to load asset filter preferences', err);
    }
  }, [filterPreferenceKey]);

  useEffect(() => {
    safeLocalStorage.setItem(
      filterPreferenceKey,
      JSON.stringify({
        version: FILTER_STORAGE_VERSION,
        search,
        status: statusFilter,
        criticality: criticalityFilter,
        savedView,
      }),
    );
  }, [criticalityFilter, filterPreferenceKey, savedView, search, statusFilter]);

  const formatCriticalityLabel = (value?: Asset['criticality']) =>
    value ? value.charAt(0).toUpperCase() + value.slice(1) : 'N/A';

  const formatMaintenanceLabel = (asset: Asset) =>
    asset.lastMaintenanceDate ?? asset.lastPmDate ?? asset.lastServiced ?? 'N/A';

  const formatOpenWorkOrdersLabel = (value?: number) =>
    typeof value === 'number' ? `${value} open WO${value === 1 ? '' : 's'}` : 'Open WOs: N/A';

  const formatDowntimeLabel = (value?: number) =>
    typeof value === 'number' ? `${value}h downtime` : 'Downtime: N/A';

  useEffect(() => {
    const unsub = onSyncConflict(setConflict);
    return () => unsub();
  }, []);

  const resolveConflict = async (choice: 'local' | 'server') => {
    if (!conflict) return;
    if (choice === 'local') {
      await http({ method: conflict.method, url: conflict.url, data: conflict.local });
    }
    setConflict(null);
  };

  const loadCachedAssets = () => {
    const cached = safeLocalStorage.getItem(ASSET_CACHE_KEY);
    if (cached) {
      const cachedAssets: Asset[] = JSON.parse(cached);
      setAssets(cachedAssets);
      addToast('Showing cached assets', 'error');
      return true;
    }
    return false;
  };

  const fetchAssets = useCallback(async () => {
    if (isFetching.current) return;
    if (loadingPlants) return;
    if (!activePlant) {
      setError('Select a plant to view assets');
      setAssets([]);
      return;
    }
    isFetching.current = true;
    if (!navigator.onLine) {
      if (!loadCachedAssets()) {
        setError('Failed to load assets while offline');
      }
      isFetching.current = false;
      return;
    }

    try {
      setIsLoading(true);
      interface AssetResponse extends Partial<Asset> { _id?: string; id?: string }
      const res = await http.get<AssetResponse[]>('/assets', {
        params: { plantId: activePlant.id },
      });
      const normalized: Asset[] = Array.isArray(res.data)
        ? res.data.flatMap((asset) => {
            const { _id, id: assetId, name, ...rest } = asset;
            const resolvedId = _id ?? assetId;
            if (!resolvedId) return [] as Asset[];
            const restFields: Partial<Omit<Asset, 'id' | 'name'>> = rest;
            const normalizedAsset: Asset = {
              id: resolvedId,
              name: name ?? 'Unnamed Asset',
              ...restFields,
            };
            return [normalizedAsset];
          })
        : [];

      const filteredByPlant = normalized.filter((asset) => {
        const assetPlant = asset.plantId ?? asset.siteId;
        return assetPlant ? assetPlant === activePlant.id : false;
      });

      setAssets(filteredByPlant);
      safeLocalStorage.setItem(ASSET_CACHE_KEY, JSON.stringify(filteredByPlant));
      setError(null);
    } catch (err) {
      console.error('Error fetching assets:', err);
      if (!loadCachedAssets()) {
        setError('Failed to load assets');
      }
    } finally {
      setIsLoading(false);
      isFetching.current = false;
    }
  }, [activePlant, addToast, loadingPlants, setAssets]);

  useEffect(() => {
    fetchAssets();
  }, [fetchAssets]);

  useEffect(() => {
    const key = getFilterStorageKey(user?.id);
    const saved = safeLocalStorage.getItem(key);
    if (saved) {
      try {
        const parsed = JSON.parse(saved) as {
          search?: string;
          statuses?: Array<Asset['status']>;
          criticalities?: Array<Asset['criticality']>;
          savedViews?: AssetSavedView[];
          activeViewId?: string;
        };

        setSearch(parsed.search ?? '');
        setStatusFilters(parsed.statuses ?? []);
        setCriticalityFilters(parsed.criticalities ?? []);
        setSavedViews(parsed.savedViews ?? []);
        setActiveViewId(parsed.activeViewId ?? 'all');
      } catch (err) {
        console.warn('Unable to parse saved asset filters', err);
      }
    } else {
      setActiveViewId('all');
    }
  }, [user?.id]);

  useEffect(() => {
    const key = getFilterStorageKey(user?.id);
    const payload = {
      search,
      statuses: statusFilters,
      criticalities: criticalityFilters,
      savedViews,
      activeViewId,
    };
    safeLocalStorage.setItem(key, JSON.stringify(payload));
  }, [activeViewId, criticalityFilters, savedViews, search, statusFilters, user?.id]);

  useEffect(() => {
    if (searchParams.get('intent') === 'create') {
      setSelected(null);
      setModalOpen(true);
      setSearchParams((params) => {
        const next = new URLSearchParams(params);
        next.delete('intent');
        return next;
      }, { replace: true });
    }
  }, [searchParams, setSearchParams]);

  const handleSave = (asset: Asset) => {
    const assetWithPlant = activePlant
      ? {
          ...asset,
          plantId: asset.plantId ?? activePlant.id,
          siteId: asset.siteId ?? activePlant.id,
        }
      : asset;

    if (assets.find((a) => a.id === asset.id)) {
      updateAsset(assetWithPlant);
    } else {
      addAsset(assetWithPlant);
    }
    setModalOpen(false);
  };

  const handleDuplicate = async (asset: Asset) => {
    const clone = duplicateAsset({
      ...asset,
      plantId: asset.plantId ?? activePlant?.id,
      siteId: asset.siteId ?? activePlant?.id,
    });
    if (!navigator.onLine) {
      enqueueAssetRequest('post', clone);
      addAsset({ ...clone, id: Date.now().toString() });
      return;
    }
    const res = await http.post('/assets', clone);
    addAsset({ ...res.data, id: res.data._id ?? res.data.id });
  };

  const handleDelete = async (id: string) => {
    if (!navigator.onLine) {
      enqueueAssetRequest('delete', { id } as Asset);
      removeAsset(id);
      return;
    }
    await http.delete(`/assets/${id}`);
    removeAsset(id);
  };

  const handleApplySavedView = (viewName: string) => {
    setSelectedView(viewName);
    const matched = savedViews.find((view) => view.name === viewName);
    if (!matched) return;
    setSearch(matched.search ?? '');
    setStatusFilter(matched.statusFilter ?? '');
    setCriticalityFilter(matched.criticalityFilter ?? '');
  };

  const handleSaveCurrentView = () => {
    const name = window.prompt('Name this view');
    if (!name) return;
    setSavedViews((prev) => {
      const filtered = prev.filter((view) => view.name !== name);
      return [
        ...filtered,
        {
          name,
          search,
          statusFilter,
          criticalityFilter,
        },
      ];
    });
    setSelectedView(name);
  };

  const stats = useMemo(() => {
    const total = scopedAssets.length;
    const active = scopedAssets.filter((asset) => (asset.status ?? '').toLowerCase() === 'active').length;
    const critical = scopedAssets.filter((asset) => asset.criticality === 'high').length;
    return { total, active, critical };
  }, [scopedAssets]);

  const filteredAssets = useMemo(() => {
    const statusSet = new Set(statusFilters.filter(Boolean));
    const criticalitySet = new Set(criticalityFilters.filter(Boolean));

    return normalizedAssets.filter((asset) => {
      const statusMatches = statusSet.size === 0 || (asset.status && statusSet.has(asset.status));

      const criticalityMatches =
        criticalitySet.size === 0 || (asset.criticality && criticalitySet.has(asset.criticality));

      return statusMatches && criticalityMatches;
    });
  }, [criticalityFilters, normalizedAssets, statusFilters]);

  const applyView = useCallback(
    (viewId: string) => {
      const view = mergedViews.find((candidate) => candidate.id === viewId);
      if (!view) return;
      setActiveViewId(viewId);
      setSearch(view.search ?? '');
      setStatusFilters(view.statuses ?? []);
      setCriticalityFilters(view.criticalities ?? []);
    },
    [mergedViews],
  );

  const toggleStatus = (status: Asset['status']) => {
    setStatusFilters((current) =>
      current.includes(status)
        ? current.filter((item) => item !== status)
        : [...current, status]
    );
    setActiveViewId('custom');
  };

  const toggleCriticality = (criticality: Asset['criticality']) => {
    setCriticalityFilters((current) =>
      current.includes(criticality)
        ? current.filter((item) => item !== criticality)
        : [...current, criticality]
    );
    setActiveViewId('custom');
  };

  const handleSaveView = () => {
    const name = window.prompt('Name this view');
    if (!name) return;

    const newView: AssetSavedView = {
      id: `${Date.now()}`,
      name,
      statuses: statusFilters,
      criticalities: criticalityFilters,
      search,
    };

    setSavedViews((current) => [...current, newView]);
    setActiveViewId(newView.id);
  };

  const canManageAssets = can('hierarchy', 'write');
  const canDeleteAssets = can('hierarchy', 'delete');
  const canCreateWorkOrders = can('workRequests', 'convert');

  return (
    <>
      <div className="space-y-6">
        <div className="flex flex-col gap-4 lg:flex-row lg:items-start lg:justify-between">
          <div>
            <p className="text-sm text-neutral-600">Assets</p>
            <h1 className="text-3xl font-bold text-neutral-900">Asset catalog</h1>
            <p className="text-neutral-600 mt-1">
              Browse the list of assets, make quick edits, and add new equipment to your hierarchy.
            </p>
          </div>
          <div className="flex gap-2 justify-end">
            <Button
              variant="secondary"
              onClick={() => navigate('/assets/scan')}
              aria-label="Scan an asset QR code"
            >
              <Scan className="w-4 h-4 mr-2" />
              Scan asset
            </Button>
            <Button variant="outline" onClick={fetchAssets} disabled={isLoading}>
              <RefreshCcw className="w-4 h-4 mr-2" />
              {isLoading ? 'Refreshing...' : 'Refresh'}
            </Button>
            <Button
              variant="primary"
              onClick={() => {
                setSelected(null);
                setModalOpen(true);
              }}
              disabled={!canManageAssets || !activePlant}
              aria-disabled={!canManageAssets || !activePlant}
              title={
                !canManageAssets
                  ? t('assets.permissionWarning')
                  : !activePlant
                    ? 'Select a plant to create assets'
                    : undefined
              }
            >
              <PlusCircle className="w-4 h-4 mr-2" />
              Add asset
            </Button>
          </div>
        </div>

        {!canManageAssets && (
          <div
            className="flex items-start gap-2 rounded-md border border-amber-500/30 bg-amber-500/10 p-3 text-sm text-amber-100"
            role="alert"
          >
            <span className="mt-0.5 text-amber-300">⚠️</span>
            <div>
              <p className="font-semibold">{t('assets.readOnlyTitle')}</p>
              <p>{t('assets.permissionWarning')}</p>
            </div>
          </div>
        )}

        <div className="grid grid-cols-1 sm:grid-cols-3 gap-4">
          <div className="rounded-lg border border-neutral-200 bg-white p-4 shadow-sm dark:border-neutral-700 dark:bg-neutral-800">
            <p className="text-sm text-neutral-500">Total assets</p>
            <p className="text-2xl font-semibold text-neutral-900 dark:text-neutral-50">{stats.total}</p>
          </div>
          <div className="rounded-lg border border-neutral-200 bg-white p-4 shadow-sm dark:border-neutral-700 dark:bg-neutral-800">
            <p className="text-sm text-neutral-500">Active</p>
            <p className="text-2xl font-semibold text-emerald-600 dark:text-emerald-400">{stats.active}</p>
          </div>
          <div className="rounded-lg border border-neutral-200 bg-white p-4 shadow-sm dark:border-neutral-700 dark:bg-neutral-800">
            <p className="text-sm text-neutral-500">Critical</p>
            <p className="text-2xl font-semibold text-amber-600 dark:text-amber-400">{stats.critical}</p>
          </div>
        </div>

        {error && <p className="text-red-600" role="alert">{error}</p>}

<<<<<<< HEAD
        <div className="flex flex-col gap-3 bg-white dark:bg-neutral-800 p-4 rounded-lg shadow-sm border border-neutral-200 dark:border-neutral-700">
          <div className="flex flex-col gap-2 lg:flex-row lg:items-center lg:gap-4">
            <input
              type="text"
              placeholder="Search assets..."
              className="flex-1 bg-transparent border-none outline-none text-neutral-900 dark:text-neutral-100 placeholder:text-neutral-500 dark:placeholder:text-neutral-400"
              value={search}
              onChange={(e: React.ChangeEvent<HTMLInputElement>) => {
                setSearch(e.target.value);
                setActiveViewId('custom');
              }}
            />
            <div className="flex flex-wrap items-center gap-2">
              <select
                value={activeViewId}
                onChange={(event) => applyView(event.target.value)}
                className="rounded-md border border-neutral-300 bg-white px-3 py-2 text-sm text-neutral-800 shadow-sm focus:border-indigo-500 focus:outline-none focus:ring-1 focus:ring-indigo-500 dark:border-neutral-700 dark:bg-neutral-900 dark:text-neutral-100"
              >
                {mergedViews.map((view) => (
                  <option key={view.id} value={view.id}>
                    {view.name}
                  </option>
                ))}
                {activeViewId === 'custom' && <option value="custom">Custom view</option>}
              </select>
              <Button variant="outline" size="sm" onClick={handleSaveView}>
                Save view
              </Button>
            </div>
          </div>

          <div className="grid gap-3 md:grid-cols-2">
            <div>
              <p className="text-xs font-medium uppercase tracking-wide text-neutral-500 dark:text-neutral-400">Status</p>
              <div className="mt-2 flex flex-wrap gap-2">
                {(['Active', 'Offline', 'In Repair'] as Array<Asset['status']>).map((status) => {
                  const isActive = statusFilters.includes(status);
                  return (
                    <button
                      key={status}
                      type="button"
                      onClick={() => toggleStatus(status)}
                      className={`rounded-full border px-3 py-1 text-sm transition focus:outline-none focus-visible:ring-2 focus-visible:ring-indigo-500 ${
                        isActive
                          ? 'border-indigo-500 bg-indigo-50 text-indigo-700 dark:border-indigo-400 dark:bg-indigo-900/40 dark:text-indigo-100'
                          : 'border-neutral-300 text-neutral-700 hover:border-indigo-400 dark:border-neutral-700 dark:text-neutral-200 dark:hover:border-indigo-400'
                      }`}
                    >
                      {status}
                    </button>
                  );
                })}
              </div>
            </div>
            <div>
              <p className="text-xs font-medium uppercase tracking-wide text-neutral-500 dark:text-neutral-400">Criticality</p>
              <div className="mt-2 flex flex-wrap gap-2">
                {(['high', 'medium', 'low'] as Array<Asset['criticality']>).map((level) => {
                  const label = `${level.charAt(0).toUpperCase()}${level.slice(1)}`;
                  const isActive = criticalityFilters.includes(level);
                  return (
                    <button
                      key={level}
                      type="button"
                      onClick={() => toggleCriticality(level)}
                      className={`rounded-full border px-3 py-1 text-sm transition focus:outline-none focus-visible:ring-2 focus-visible:ring-indigo-500 ${
                        isActive
                          ? 'border-amber-500 bg-amber-50 text-amber-800 dark:border-amber-400 dark:bg-amber-900/30 dark:text-amber-100'
                          : 'border-neutral-300 text-neutral-700 hover:border-amber-400 dark:border-neutral-700 dark:text-neutral-200 dark:hover:border-amber-400'
                      }`}
                    >
                      {label}
                    </button>
                  );
                })}
              </div>
            </div>
=======
        <div className="space-y-3 rounded-lg border border-neutral-200 bg-white p-4 shadow-sm dark:border-neutral-700 dark:bg-neutral-800">
          <div className="grid gap-3 md:grid-cols-[2fr,1fr,1fr,1fr] md:items-end">
            <label className="flex flex-col gap-2">
              <span className="text-sm font-medium text-neutral-700 dark:text-neutral-200">Search</span>
              <input
                type="text"
                placeholder="Search assets..."
                className="w-full rounded-md border border-neutral-300 bg-transparent px-3 py-2 text-neutral-900 shadow-sm outline-none transition focus:border-blue-500 focus:ring-2 focus:ring-blue-500/20 dark:border-neutral-600 dark:text-neutral-100 dark:placeholder:text-neutral-400"
                value={search}
                onChange={(e: React.ChangeEvent<HTMLInputElement>) => {
                  setSavedView('custom');
                  setSearch(e.target.value);
                }}
              />
            </label>

            <label className="flex flex-col gap-2">
              <span className="text-sm font-medium text-neutral-700 dark:text-neutral-200">Saved view</span>
              <select
                value={savedView}
                onChange={(event) => applySavedView(event.target.value)}
                className="w-full rounded-md border border-neutral-300 bg-transparent px-3 py-2 text-sm text-neutral-900 shadow-sm outline-none transition focus:border-blue-500 focus:ring-2 focus:ring-blue-500/20 dark:border-neutral-600 dark:text-neutral-100"
              >
                {SAVED_VIEWS.map((view) => (
                  <option key={view.id} value={view.id}>
                    {view.label}
                  </option>
                ))}
              </select>
            </label>

            <label className="flex flex-col gap-2">
              <span className="text-sm font-medium text-neutral-700 dark:text-neutral-200">Status</span>
              <select
                value={statusFilter}
                onChange={(event) => {
                  setSavedView('custom');
                  setStatusFilter(event.target.value);
                }}
                className="w-full rounded-md border border-neutral-300 bg-transparent px-3 py-2 text-sm text-neutral-900 shadow-sm outline-none transition focus:border-blue-500 focus:ring-2 focus:ring-blue-500/20 dark:border-neutral-600 dark:text-neutral-100"
              >
                <option value="">All statuses</option>
                <option value="Active">Active</option>
                <option value="Offline">Offline</option>
                <option value="In Repair">In Repair</option>
              </select>
            </label>

            <label className="flex flex-col gap-2">
              <span className="text-sm font-medium text-neutral-700 dark:text-neutral-200">Criticality</span>
              <select
                value={criticalityFilter}
                onChange={(event) => {
                  setSavedView('custom');
                  setCriticalityFilter(event.target.value);
                }}
                className="w-full rounded-md border border-neutral-300 bg-transparent px-3 py-2 text-sm text-neutral-900 shadow-sm outline-none transition focus:border-blue-500 focus:ring-2 focus:ring-blue-500/20 dark:border-neutral-600 dark:text-neutral-100"
              >
                <option value="">All levels</option>
                <option value="high">High</option>
                <option value="medium">Medium</option>
                <option value="low">Low</option>
              </select>
            </label>
>>>>>>> da669d02
          </div>
        </div>

        {!activePlant && !loadingPlants && (
          <div className="flex items-start gap-2 rounded-md border border-amber-500/30 bg-amber-500/10 p-3 text-sm text-amber-100" role="alert">
            <span className="mt-0.5 text-amber-300">⚠️</span>
            <div>
              <p className="font-semibold">Select a plant to manage assets</p>
              <p>Use the plant switcher in the header to choose the site whose assets you want to view.</p>
            </div>
          </div>
        )}

        {filteredAssets.length > 0 && (
          <div className="rounded-lg border border-neutral-200 bg-white p-4 shadow-sm dark:border-neutral-700 dark:bg-neutral-800">
            <div className="flex flex-col gap-2 sm:flex-row sm:items-center sm:justify-between">
              <div>
                <p className="text-sm text-neutral-600">Existing assets</p>
                <h2 className="text-xl font-semibold text-neutral-900 dark:text-neutral-50">Assets already created</h2>
                <p className="text-sm text-neutral-600 dark:text-neutral-300">
                  Quickly jump back into an asset to review details or make changes.
                </p>
              </div>
              <Button variant="outline" onClick={fetchAssets} disabled={isLoading}>
                <RefreshCcw className="mr-2 h-4 w-4" />
                {isLoading ? 'Refreshing...' : 'Refresh list'}
              </Button>
            </div>
            <div className="mt-4 grid grid-cols-1 gap-3 md:grid-cols-2 xl:grid-cols-3">
              {filteredAssets.map((asset) => (
                <div
                  key={asset.id}
                  className="flex flex-wrap items-center justify-between gap-3 rounded-lg border border-neutral-200 bg-white/70 px-4 py-3 shadow-sm dark:border-neutral-700 dark:bg-neutral-900/60"
                >
                  <div className="min-w-0">
                    <p className="text-base font-semibold text-neutral-900 dark:text-neutral-50">{asset.name}</p>
                    <p className="text-sm text-neutral-600 dark:text-neutral-300">
                      {asset.type ?? 'Type not specified'}
                      {asset.location ? ` • ${asset.location}` : ''}
                    </p>
                    <div className="mt-2 flex flex-wrap gap-2">
                      <Badge text={`Criticality: ${formatCriticalityLabel(asset.criticality)}`} type="priority" size="sm" />
                      <Badge text={`Health: ${asset.health ?? 'N/A'}`} type="status" size="sm" />
                      <Badge text={`Last maintenance: ${formatMaintenanceLabel(asset)}`} size="sm" />
                      <Badge text={formatOpenWorkOrdersLabel(asset.openWorkOrders)} size="sm" />
                      <Badge text={formatDowntimeLabel(asset.recentDowntimeHours)} size="sm" />
                    </div>
                  </div>
                  <div className="flex flex-wrap items-center gap-2">
                    <Button
                      size="sm"
                      variant="outline"
                      onClick={() => { setSelected(asset); setModalOpen(true); }}
                      disabled={!canManageAssets}
                      aria-disabled={!canManageAssets}
                      title={!canManageAssets ? t('assets.permissionWarning') : undefined}
                    >
                      <Pencil className="mr-2 h-4 w-4" />
                      Edit
                    </Button>
                    <Button
                      size="sm"
                      variant="outline"
                      onClick={() => handleDuplicate(asset)}
                      disabled={!canManageAssets}
                      aria-disabled={!canManageAssets}
                      title={!canManageAssets ? t('assets.permissionWarning') : undefined}
                    >
                      <Copy className="mr-2 h-4 w-4" />
                      Duplicate
                    </Button>
                    <Button
                      size="sm"
                      variant="outline"
                      onClick={() => handleDelete(asset.id)}
                      disabled={!canDeleteAssets}
                      aria-disabled={!canDeleteAssets}
                      title={!canDeleteAssets ? t('assets.permissionWarning') : undefined}
                    >
                      <Trash2 className="mr-2 h-4 w-4" />
                      Delete
                    </Button>
                  </div>
                </div>
              ))}
            </div>
          </div>
        )}

        {!isLoading && scopedAssets.length === 0 && (
          <div className="flex flex-col items-center justify-center gap-3 rounded-lg border border-dashed border-neutral-300 bg-white p-8 text-center text-neutral-700 shadow-sm dark:border-neutral-700 dark:bg-neutral-800 dark:text-neutral-200">
            <p className="text-lg font-semibold">No assets yet</p>
            <p className="max-w-xl text-sm text-neutral-600 dark:text-neutral-300">
              Start building your asset catalog to track equipment details, status, and maintenance history. You can add new assets or import them from your existing records.
            </p>
            <div className="flex flex-wrap items-center justify-center gap-2">
              <Button
                variant="primary"
                onClick={() => {
                  setSelected(null);
                  setModalOpen(true);
                }}
                disabled={!canManageAssets}
              >
                <PlusCircle className="mr-2 h-4 w-4" />
                Add asset
              </Button>
              <Button variant="outline" onClick={fetchAssets} disabled={isLoading}>
                <RefreshCcw className="mr-2 h-4 w-4" />
                Refresh list
              </Button>
            </div>
          </div>
        )}

        <AssetTable
          assets={filteredAssets}
          search={search}
          statusFilter={statusFilter}
          criticalityFilter={criticalityFilter}
          onRowClick={(a) => { setSelected(a); setModalOpen(true); }}
          onDuplicate={handleDuplicate}
          onDelete={(a) => handleDelete(a.id)}
          onCreateWorkOrder={(a) => { setWoAsset(a); setShowWO(true); }}
          canEdit={canManageAssets}
          canDelete={canDeleteAssets}
          canCreateWorkOrder={canCreateWorkOrders}
          readOnlyReason={t('assets.permissionWarning')}
        />

        <AssetModal
          isOpen={modalOpen}
          onClose={() => setModalOpen(false)}
          asset={selected}
          onUpdate={handleSave}
        />

        <WorkOrderModal
          isOpen={showWO}
          onClose={() => setShowWO(false)}
          workOrder={null}
          {...(woAsset ? { initialData: { assetId: woAsset.id } } : {})}
          onUpdate={async (payload) => {
            try {
              if (payload instanceof FormData) {
                await http.post('/workorders', payload, {
                  headers: { 'Content-Type': 'multipart/form-data' },
                });
              } else {
                await http.post('/workorders', payload);
              }
            } catch (err) {
              console.error(err);
            }
            setShowWO(false);
          }}
        />
      </div>
      <ConflictResolver
        conflict={conflict}
        onResolve={resolveConflict}
        onClose={() => setConflict(null)}
      />
    </>
  );
};

export default AssetsPage;<|MERGE_RESOLUTION|>--- conflicted
+++ resolved
@@ -21,11 +21,7 @@
 import { useTranslation } from 'react-i18next';
 import { useScopeContext } from '@/context/ScopeContext';
 import { useToast } from '@/context/ToastContext';
-<<<<<<< HEAD
-import { useAuth } from '@/context/AuthContext';
-=======
 import { useAuthStore } from '@/store/authStore';
->>>>>>> da669d02
 
 const ASSET_CACHE_KEY = 'offline-assets';
 const FILTER_STORAGE_VERSION = 1;
@@ -65,22 +61,12 @@
   const { can } = usePermissions();
   const { t } = useTranslation();
   const { activePlant, loadingPlants } = useScopeContext();
-<<<<<<< HEAD
-  const { user } = useAuth();
-
-  const [search, setSearch] = useState('');
-  const [statusFilters, setStatusFilters] = useState<Array<Asset['status']>>([]);
-  const [criticalityFilters, setCriticalityFilters] = useState<Array<Asset['criticality']>>([]);
-  const [savedViews, setSavedViews] = useState<AssetSavedView[]>([]);
-  const [activeViewId, setActiveViewId] = useState<string>('all');
-=======
   const user = useAuthStore((s) => s.user);
 
   const [search, setSearch] = useState('');
   const [statusFilter, setStatusFilter] = useState('');
   const [criticalityFilter, setCriticalityFilter] = useState('');
   const [savedView, setSavedView] = useState('custom');
->>>>>>> da669d02
   const [selected, setSelected] = useState<Asset | null>(null);
   const [modalOpen, setModalOpen] = useState(false);
   const [isLoading, setIsLoading] = useState(false);
@@ -580,85 +566,6 @@
 
         {error && <p className="text-red-600" role="alert">{error}</p>}
 
-<<<<<<< HEAD
-        <div className="flex flex-col gap-3 bg-white dark:bg-neutral-800 p-4 rounded-lg shadow-sm border border-neutral-200 dark:border-neutral-700">
-          <div className="flex flex-col gap-2 lg:flex-row lg:items-center lg:gap-4">
-            <input
-              type="text"
-              placeholder="Search assets..."
-              className="flex-1 bg-transparent border-none outline-none text-neutral-900 dark:text-neutral-100 placeholder:text-neutral-500 dark:placeholder:text-neutral-400"
-              value={search}
-              onChange={(e: React.ChangeEvent<HTMLInputElement>) => {
-                setSearch(e.target.value);
-                setActiveViewId('custom');
-              }}
-            />
-            <div className="flex flex-wrap items-center gap-2">
-              <select
-                value={activeViewId}
-                onChange={(event) => applyView(event.target.value)}
-                className="rounded-md border border-neutral-300 bg-white px-3 py-2 text-sm text-neutral-800 shadow-sm focus:border-indigo-500 focus:outline-none focus:ring-1 focus:ring-indigo-500 dark:border-neutral-700 dark:bg-neutral-900 dark:text-neutral-100"
-              >
-                {mergedViews.map((view) => (
-                  <option key={view.id} value={view.id}>
-                    {view.name}
-                  </option>
-                ))}
-                {activeViewId === 'custom' && <option value="custom">Custom view</option>}
-              </select>
-              <Button variant="outline" size="sm" onClick={handleSaveView}>
-                Save view
-              </Button>
-            </div>
-          </div>
-
-          <div className="grid gap-3 md:grid-cols-2">
-            <div>
-              <p className="text-xs font-medium uppercase tracking-wide text-neutral-500 dark:text-neutral-400">Status</p>
-              <div className="mt-2 flex flex-wrap gap-2">
-                {(['Active', 'Offline', 'In Repair'] as Array<Asset['status']>).map((status) => {
-                  const isActive = statusFilters.includes(status);
-                  return (
-                    <button
-                      key={status}
-                      type="button"
-                      onClick={() => toggleStatus(status)}
-                      className={`rounded-full border px-3 py-1 text-sm transition focus:outline-none focus-visible:ring-2 focus-visible:ring-indigo-500 ${
-                        isActive
-                          ? 'border-indigo-500 bg-indigo-50 text-indigo-700 dark:border-indigo-400 dark:bg-indigo-900/40 dark:text-indigo-100'
-                          : 'border-neutral-300 text-neutral-700 hover:border-indigo-400 dark:border-neutral-700 dark:text-neutral-200 dark:hover:border-indigo-400'
-                      }`}
-                    >
-                      {status}
-                    </button>
-                  );
-                })}
-              </div>
-            </div>
-            <div>
-              <p className="text-xs font-medium uppercase tracking-wide text-neutral-500 dark:text-neutral-400">Criticality</p>
-              <div className="mt-2 flex flex-wrap gap-2">
-                {(['high', 'medium', 'low'] as Array<Asset['criticality']>).map((level) => {
-                  const label = `${level.charAt(0).toUpperCase()}${level.slice(1)}`;
-                  const isActive = criticalityFilters.includes(level);
-                  return (
-                    <button
-                      key={level}
-                      type="button"
-                      onClick={() => toggleCriticality(level)}
-                      className={`rounded-full border px-3 py-1 text-sm transition focus:outline-none focus-visible:ring-2 focus-visible:ring-indigo-500 ${
-                        isActive
-                          ? 'border-amber-500 bg-amber-50 text-amber-800 dark:border-amber-400 dark:bg-amber-900/30 dark:text-amber-100'
-                          : 'border-neutral-300 text-neutral-700 hover:border-amber-400 dark:border-neutral-700 dark:text-neutral-200 dark:hover:border-amber-400'
-                      }`}
-                    >
-                      {label}
-                    </button>
-                  );
-                })}
-              </div>
-            </div>
-=======
         <div className="space-y-3 rounded-lg border border-neutral-200 bg-white p-4 shadow-sm dark:border-neutral-700 dark:bg-neutral-800">
           <div className="grid gap-3 md:grid-cols-[2fr,1fr,1fr,1fr] md:items-end">
             <label className="flex flex-col gap-2">
@@ -723,7 +630,6 @@
                 <option value="low">Low</option>
               </select>
             </label>
->>>>>>> da669d02
           </div>
         </div>
 
