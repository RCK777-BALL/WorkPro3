--- conflicted
+++ resolved
@@ -5,11 +5,7 @@
 import { useCallback, useEffect, useMemo, useState } from 'react';
 import { Card, Group, Title, Select, TextInput, Button, Text, Loader } from '@mantine/core';
 import { useNavigate } from 'react-router-dom';
-<<<<<<< HEAD
-import { IconSearch } from "@tabler/icons-react";
-=======
 import { Search } from 'lucide-react';
->>>>>>> 183f37d5
 
 import http, { SITE_KEY } from '@/lib/http';
 import { safeLocalStorage } from '@/utils/safeLocalStorage';
