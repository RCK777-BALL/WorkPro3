import type { ComponentType, KeyboardEvent } from "react";
import { useCallback, useEffect, useMemo, useRef, useState } from "react";
import { Link, useNavigate } from "react-router-dom";
import axios from "axios";
import { format, formatDistanceToNow } from "date-fns";
import {
  Activity,
  AlertTriangle,
  ArrowUpRight,
  CalendarClock,
  CheckCircle2,
  ClipboardList,
  FileDown,
  GaugeCircle,
  ShieldCheck,
  Timer,
  Wrench,
} from "lucide-react";
import clsx from "clsx";

import http from "@/lib/http";
import Sparkline from "@/components/charts/Sparkline";
import StatusBadge from "@/components/common/StatusBadge";
import Button from "@common/Button";

type SummaryResponse = {
  openWorkOrders: number;
  overdueWorkOrders: number;
  completedWorkOrders: number;
  pmDueNext7Days: number;
  permitsOpen: number;
  complianceScore: number;
  assetAvailability: number;
  assetAvailabilityCritical: number;
  activePmTasks: number;
  pmCompliance: number;
  woBacklog: number;
  downtimeThisMonth: number;
  costMTD: number;
  cmVsPmRatio: number;
  wrenchTimePct: number;
  mttr: number;
  slaCompliance: number;
};

type SummaryTrends = {
  pmCompliance: number[];
  woBacklog: number[];
  downtimeThisMonth: number[];
  costMTD: number[];
  cmVsPmRatio: number[];
  wrenchTimePct: number[];
  mttr: number[];
  slaCompliance: number[];
};

type LivePulseMetrics = {
  criticalAlerts: number;
  maintenanceDue: number;
  complianceScore: number;
  techniciansCheckedIn: number;
  permitsRequireApproval: number;
  updatedAt?: string;
};

type RecentActivityItem = {
  id: string;
  type: string;
  action: string;
  ref: string;
  user: string;
  time: string;
  link: string | null;
};

const RECENT_ACTIVITY_FALLBACK: RecentActivityItem[] = [
  {
    id: "fallback-wo-101",
    type: "work-order",
    action: "Work order WO-101 assigned",
    ref: "WO-101",
    user: "System",
    time: new Date().toISOString(),
    link: "/work-orders",
  },
  {
    id: "fallback-pm-202",
    type: "pm-task",
    action: "Preventive task PM-202 completed",
    ref: "PM-202",
    user: "Auto Scheduler",
    time: new Date(Date.now() - 1000 * 60 * 15).toISOString(),
    link: "/pm/tasks",
  },
  {
    id: "fallback-inspection-303",
    type: "inspection",
    action: "Inspection report INS-303 submitted",
    ref: "INS-303",
    user: "Quality Bot",
    time: new Date(Date.now() - 1000 * 60 * 45).toISOString(),
    link: "/analytics",
  },
];

type StatusSummaryItem = {
  label: string;
  color: string;
};

type FilterState = {
  department: string;
  line: string;
  status: string;
};

const DEFAULT_FILTERS: FilterState = { department: "all", line: "all", status: "all" };

const FILTER_STORAGE_KEY = "operations-dashboard-filters";

const loadSavedFilters = (): FilterState => {
  if (typeof window === "undefined") {
    return DEFAULT_FILTERS;
  }

  try {
    const raw = window.localStorage.getItem(FILTER_STORAGE_KEY);
    if (!raw) {
      return DEFAULT_FILTERS;
    }
    const parsed = JSON.parse(raw) as Partial<FilterState> | null;
    const department = typeof parsed?.department === "string" ? parsed.department : "all";
    const line = typeof parsed?.line === "string" ? parsed.line : "all";
    const status = typeof parsed?.status === "string" ? parsed.status : "all";

    return { department, line, status };
  } catch (error) {
    return DEFAULT_FILTERS;
  }
};

type SelectOption = {
  value: string;
  label: string;
};

type LineOption = SelectOption & {
  departmentId?: string;
};

const STATUS_FILTERS: SelectOption[] = [
  { value: "all", label: "All statuses" },
  { value: "open", label: "Open" },
  { value: "active", label: "In progress" },
  { value: "completed", label: "Completed" },
  { value: "closed", label: "Closed" },
];

const DEFAULT_FILTERS: FilterState = { department: "all", line: "all", status: "all" };

const FILTER_STORAGE_KEY = "operations-dashboard-filters";

const VALID_STATUS_VALUES = new Set(STATUS_FILTERS.map((option) => option.value));

const loadSavedFilters = (): FilterState => {
  if (typeof window === "undefined") {
    return DEFAULT_FILTERS;
  }

  try {
    const raw = window.localStorage.getItem(FILTER_STORAGE_KEY);
    if (!raw) {
      return DEFAULT_FILTERS;
    }
    const parsed = JSON.parse(raw) as Partial<FilterState> | null;
    const department = typeof parsed?.department === "string" ? parsed.department : "all";
    const line = typeof parsed?.line === "string" ? parsed.line : "all";
    const rawStatus = typeof parsed?.status === "string" ? parsed.status : "all";
    const status = VALID_STATUS_VALUES.has(rawStatus) ? rawStatus : "all";

    return { department, line, status };
  } catch (error) {
    return DEFAULT_FILTERS;
  }
};

const SUMMARY_FALLBACK: SummaryResponse = {
  openWorkOrders: 42,
  overdueWorkOrders: 11,
  completedWorkOrders: 128,
  pmDueNext7Days: 18,
  permitsOpen: 6,
  complianceScore: 96.4,
  assetAvailability: 92.1,
  assetAvailabilityCritical: 88.5,
  activePmTasks: 34,
  pmCompliance: 0.91,
  woBacklog: 57,
  downtimeThisMonth: 12,
  costMTD: 18450,
  cmVsPmRatio: 0.72,
  wrenchTimePct: 63.2,
  mttr: 2.6,
  slaCompliance: 96.7,
};

const SUMMARY_TRENDS_FALLBACK: SummaryTrends = {
  pmCompliance: [0.87, 0.89, 0.91, 0.92, 0.94, 0.95, 0.93, 0.96, 0.94, 0.965],
  woBacklog: [64, 62, 61, 59, 58, 57, 56, 58, 57, 55],
  downtimeThisMonth: [18, 16, 15, 14, 13, 12, 11, 11, 12, 12],
  costMTD: [21000, 20500, 20100, 19800, 19500, 19000, 18850, 18700, 18500, 18450],
  cmVsPmRatio: [0.82, 0.8, 0.79, 0.78, 0.76, 0.74, 0.73, 0.72, 0.71, 0.7],
  wrenchTimePct: [58, 59, 60, 61, 62, 63, 63.5, 63.1, 63.3, 63.2],
  mttr: [3.4, 3.1, 3.0, 2.8, 2.9, 2.7, 2.8, 2.6, 2.7, 2.6],
  slaCompliance: [94.1, 94.8, 95.2, 95.6, 95.9, 96.1, 96.3, 96.5, 96.6, 96.7],
};

const LIVE_PULSE_FALLBACK: LivePulseMetrics = {
  criticalAlerts: 2,
  maintenanceDue: 7,
  complianceScore: 95.1,
  techniciansCheckedIn: 18,
  permitsRequireApproval: 4,
  updatedAt: new Date().toISOString(),
};

const STATUS_LEGEND_FALLBACK: { statuses: StatusSummaryItem[]; updatedAt: string | null } = {
  statuses: [
    { label: "Open", color: "blue" },
    { label: "Active", color: "green" },
    { label: "Scheduled", color: "purple" },
    { label: "On hold", color: "yellow" },
    { label: "Completed", color: "green" },
    { label: "Closed", color: "slate" },
  ],
  updatedAt: null,
};

const DEPARTMENT_FALLBACK: SelectOption[] = [
  { value: "operations", label: "Operations" },
  { value: "maintenance", label: "Maintenance" },
  { value: "production", label: "Production" },
];

const LINE_FALLBACK: LineOption[] = [
  { value: "line-a", label: "Line A", departmentId: "operations" },
  { value: "line-b", label: "Line B", departmentId: "operations" },
  { value: "packaging", label: "Packaging", departmentId: "production" },
];

const formatErrorMessage = (error: unknown, fallback: string) => {
  if (axios.isAxiosError(error)) {
    if (typeof error.response?.data === "string") {
      return error.response.data;
    }
    const message =
      (error.response?.data as { message?: string } | undefined)?.message ??
      error.message;
    return message || fallback;
  }
  if (error instanceof Error) {
    return error.message || fallback;
  }
  return fallback;
};

const isOffline = () => typeof navigator !== "undefined" && navigator.onLine === false;
const isNetworkError = (error: unknown) => axios.isAxiosError(error) && !error.response;

const mapStatusColorClass = (color: string) => {
  const normalized = color?.toLowerCase().trim();
  switch (normalized) {
    case "red":
      return "bg-red-500";
    case "yellow":
      return "bg-yellow-400";
    case "purple":
      return "bg-purple-500";
    case "green":
      return "bg-green-500";
    case "gray":
      return "bg-gray-400";
    case "slate":
      return "bg-slate-400";
    case "blue":
      return "bg-blue-500";
    case "orange":
      return "bg-orange-500";
    default:
      return "bg-slate-500";
  }
};

type AnimatedNumberProps = {
  value: number;
  decimals?: number;
};

function AnimatedNumber({ value, decimals = 0 }: AnimatedNumberProps) {
  const [displayValue, setDisplayValue] = useState(value);
  const previousValueRef = useRef(value);

  useEffect(() => {
    const start = performance.now();
    const initial = previousValueRef.current;
    const delta = value - initial;
    const duration = 600;
    let frame: number;

    const step = (timestamp: number) => {
      const progress = Math.min((timestamp - start) / duration, 1);
      const current = initial + delta * progress;
      setDisplayValue(current);
      if (progress < 1) {
        frame = requestAnimationFrame(step);
      } else {
        previousValueRef.current = value;
      }
    };

    frame = requestAnimationFrame(step);
    return () => cancelAnimationFrame(frame);
  }, [value]);

  const formatted =
    decimals > 0
      ? displayValue.toLocaleString(undefined, {
          minimumFractionDigits: decimals,
          maximumFractionDigits: decimals,
        })
      : Math.round(displayValue).toLocaleString();

  return <>{formatted}</>;
}
type SummaryCardProps = {
  title: string;
  description: string;
  value: number;
  suffix?: string;
  icon: ComponentType<{ className?: string }>;
  gradient: string;
  trend?: number[];
  loading: boolean;
  href?: string;
  onViewAll?: () => void;
  decimals?: number;
};

function SummaryCard({
  title,
  description,
  value,
  suffix,
  icon: Icon,
  gradient,
  trend,
  loading,
  href,
  onViewAll,
  decimals = 0,
}: SummaryCardProps) {
  const cardClasses = clsx(
    "relative block overflow-hidden rounded-3xl border border-white/10 p-5 text-white shadow-xl transition",
    "hover:shadow-2xl hover:border-white/20",
    "bg-gradient-to-br",
    href
      ? "focus:outline-none focus-visible:ring-2 focus-visible:ring-white/70 focus-visible:ring-offset-2 focus-visible:ring-offset-slate-950"
      : undefined,
    gradient,
  );

  const content = (
    <>
      <div className="flex items-start justify-between gap-4">
        <div>
          <p className="text-xs uppercase tracking-[0.3em] text-white/70">{title}</p>
          {loading ? (
            <div className="mt-3 h-8 w-24 animate-pulse rounded-full bg-white/30" />
          ) : (
            <div className="mt-3 flex items-baseline gap-1 text-3xl font-semibold">
              <AnimatedNumber value={value} decimals={decimals} />
              {suffix ? <span className="text-base font-medium">{suffix}</span> : null}
            </div>
          )}
          <p className="mt-2 text-sm text-white/80">{description}</p>
        </div>
        <span className="flex h-12 w-12 items-center justify-center rounded-2xl bg-white/15 text-white">
          <Icon className="h-6 w-6" />
        </span>
      </div>
      <div className="mt-6 flex items-center justify-between">
        {trend && trend.length > 1 ? (
          <Sparkline
            data={trend}
            color="rgba(255,255,255,0.75)"
            className="h-12 w-32"
          />
        ) : (
          <div className="h-12 w-32 rounded-lg border border-white/10" />
        )}
        {href ? (
          <span className="inline-flex items-center text-sm font-semibold text-white/90 transition group-hover:translate-x-0.5">
            View all
            <ArrowUpRight className="ml-1 h-4 w-4" />
          </span>
        ) : onViewAll ? (
          <Button
            type="button"
            size="sm"
            variant="secondary"
            className="rounded-full bg-white/20 text-white hover:bg-white/30"
            onClick={onViewAll}
          >
            View all
            <ArrowUpRight className="ml-1 h-4 w-4" />
          </Button>
        ) : null}
      </div>
    </>
  );

  if (href) {
    return (
      <Link to={href} className={clsx(cardClasses, "group")} aria-label={`View details for ${title}`}>
        {content}
      </Link>
    );
  }

  return <div className={cardClasses}>{content}</div>;
}

type LivePulseProps = {
  metrics: LivePulseMetrics | null;
  loading: boolean;
  error: string | null;
  onRefresh: () => void;
  onNavigate?: (path: string) => void;
};

function LivePulseSection({ metrics, loading, error, onRefresh, onNavigate }: LivePulseProps) {
  const cards = [
    {
      key: "critical",
      title: "Critical alerts",
      value: metrics?.criticalAlerts ?? 0,
      tone: "border-red-400/50 bg-red-500/10",
      icon: AlertTriangle,
      detail:
        metrics && metrics.criticalAlerts > 0
          ? "Escalations require immediate action"
          : "No active escalations",
      decimals: 0,
      link: "/workorders?priority=critical",
    },
    {
      key: "maintenance",
      title: "Maintenance due",
      value: metrics?.maintenanceDue ?? 0,
      tone: "border-amber-300/50 bg-amber-400/10",
      icon: CalendarClock,
      detail:
        metrics && metrics.maintenanceDue > 0
          ? "Scheduled within the next 7 days"
          : "All maintenance on schedule",
      decimals: 0,
      link: "/workorders?status=assigned",
    },
    {
      key: "compliance",
      title: "Compliance score",
      value: metrics?.complianceScore ?? 0,
      suffix: "%",
      tone: "border-emerald-300/50 bg-emerald-400/10",
      icon: ShieldCheck,
      detail:
        metrics && metrics.complianceScore >= 95
          ? "Excellent adherence this week"
          : "Monitor preventive compliance",
      decimals: 1,
      link: "/analytics?tab=pm",
    },
    {
      key: "technicians",
      title: "Technicians checked in",
      value: metrics?.techniciansCheckedIn ?? 0,
      tone: "border-sky-300/50 bg-sky-400/10",
      icon: Wrench,
      detail: "Active technicians on assignments",
      decimals: 0,
      link: "/teams",
    },
    {
      key: "permits",
      title: "Permits pending approval",
      value: metrics?.permitsRequireApproval ?? 0,
      tone: "border-indigo-300/50 bg-indigo-400/10",
      icon: CheckCircle2,
      detail: "Awaiting management review",
      decimals: 0,
      link: "/permits?status=pending",
    },
  ];

  const updatedLabel = metrics?.updatedAt
    ? formatDistanceToNow(new Date(metrics.updatedAt), { addSuffix: true })
    : "moments ago";

  const handleKeyDown = (event: KeyboardEvent<HTMLDivElement>, link?: string) => {
    if (!link || !onNavigate) return;
    if (event.key === "Enter" || event.key === " ") {
      event.preventDefault();
      onNavigate(link);
    }
  };

  return (
    <section className="rounded-3xl bg-gradient-to-br from-purple-800 via-indigo-700 to-blue-700 p-6 text-white shadow-xl">
      <div className="flex flex-wrap items-center justify-between gap-3">
        <div>
          <h2 className="text-lg font-semibold">Live pulse</h2>
          <p className="text-sm text-white/80">Real-time operational health indicators</p>
        </div>
        <div className="flex items-center gap-3 text-sm text-white/70">
          <span>Updated {updatedLabel}</span>
          <Button
            type="button"
            size="sm"
            variant="ghost"
            className="text-white hover:bg-white/20"
            onClick={onRefresh}
            disabled={loading}
          >
            Refresh
          </Button>
        </div>
      </div>

      {error ? (
        <div className="mt-4 rounded-2xl border border-red-300/60 bg-red-500/20 p-4 text-sm text-red-100">
          {error}
        </div>
      ) : null}

        <div className="mt-6 grid gap-4 sm:grid-cols-2 lg:grid-cols-3">
          {cards.map(({ key, title, value, suffix, tone, icon: Icon, detail, decimals, link }) => {
            const isInteractive = Boolean(link && onNavigate);
            const navigateToLink = () => {
              if (link && onNavigate) {
                onNavigate(link);
              }
            };
            return (
              <div
                key={key}
                className={clsx(
                  "relative overflow-hidden rounded-2xl border p-4 shadow-lg backdrop-blur transition",
                  tone,
                  loading && "animate-pulse",
                  isInteractive &&
                    "cursor-pointer hover:-translate-y-0.5 hover:shadow-xl focus:outline-none focus:ring-2 focus:ring-white/80 focus:ring-offset-2 focus:ring-offset-indigo-700/60",
                )}
                role={isInteractive ? "button" : undefined}
                tabIndex={isInteractive ? 0 : undefined}
                aria-label={isInteractive ? `${title} – view details` : undefined}
                onClick={isInteractive ? navigateToLink : undefined}
                onKeyDown={isInteractive ? (event) => handleKeyDown(event, link) : undefined}
              >
                <div className="flex items-start justify-between">
                  <div>
                    <p className="text-xs uppercase tracking-widest text-white/70">{title}</p>
                    <div className="mt-2 flex items-baseline gap-1 text-2xl font-semibold">
                      {loading ? "–" : <AnimatedNumber value={value} decimals={decimals ?? 0} />}
                      {suffix ? <span className="text-sm font-medium">{suffix}</span> : null}
                    </div>
                    <p className="mt-1 text-xs text-white/75">{detail}</p>
                  </div>
                  <span className="flex h-10 w-10 items-center justify-center rounded-xl bg-white/15">
                    <Icon className="h-5 w-5" />
                  </span>
                </div>
                {isInteractive ? (
                  <span className="mt-4 inline-flex items-center text-xs font-semibold text-white/80">
                    View details
                    <ArrowUpRight className="ml-1 h-3.5 w-3.5" />
                  </span>
                ) : null}
              </div>
            );
          })}
        </div>
    </section>
  );
}
type RecentActivityProps = {
  items: RecentActivityItem[];
  loading: boolean;
  error: string | null;
  onRefresh: () => void;
  onNavigate: (link: string | null) => void;
};

function RecentActivitySection({ items, loading, error, onRefresh, onNavigate }: RecentActivityProps) {
  const resolveIcon = (type: string) => {
    const normalized = type.toLowerCase();
    if (normalized.includes("work")) return ClipboardList;
    if (normalized.includes("permit")) return CheckCircle2;
    if (normalized.includes("pm")) return CalendarClock;
    if (normalized.includes("compliance")) return ShieldCheck;
    if (normalized.includes("asset")) return GaugeCircle;
    return Activity;
  };

  return (
    <section className="rounded-3xl bg-gradient-to-br from-slate-900 via-slate-950 to-black p-6 text-white shadow-xl">
      <div className="flex items-center justify-between">
        <div>
          <h2 className="text-lg font-semibold">Recent activity</h2>
          <p className="text-sm text-white/70">Latest updates across work orders, permits, and compliance</p>
        </div>
        <Button
          type="button"
          size="sm"
          variant="outline"
          className="border-white/20 bg-white/10 text-white hover:bg-white/20"
          onClick={onRefresh}
          disabled={loading}
        >
          Refresh
        </Button>
      </div>

      {error ? (
        <div className="mt-4 rounded-2xl border border-red-400/40 bg-red-500/20 p-4 text-sm text-red-100">
          {error}
        </div>
      ) : null}

      <div className="mt-5 space-y-3">
        {loading && items.length === 0
          ? Array.from({ length: 6 }).map((_, index) => (
              <div key={index} className="h-14 animate-pulse rounded-2xl bg-white/10" />
            ))
          : null}
        {!loading && !items.length ? (
          <p className="text-sm text-white/70">No activity recorded in the last 24 hours.</p>
        ) : null}
        {items.map((item) => {
          const Icon = resolveIcon(item.type);
          return (
            <button
              key={item.id}
              type="button"
              onClick={() => onNavigate(item.link)}
              className={clsx(
                "w-full rounded-2xl border border-white/10 bg-white/5 p-4 text-left transition",
                item.link ? "hover:border-white/30 hover:bg-white/10" : "cursor-default",
              )}
            >
              <div className="flex items-center gap-4">
                <span className="flex h-12 w-12 items-center justify-center rounded-2xl bg-white/10">
                  <Icon className="h-5 w-5 text-white" />
                </span>
                <div className="flex flex-1 items-center justify-between gap-4">
                  <div>
                    <div className="flex items-center gap-2 text-sm font-semibold text-white">
                      <span>{item.type}</span>
                      {item.ref ? (
                        <span className="rounded-full bg-white/10 px-2 py-0.5 text-xs text-white/80">
                          {item.ref}
                        </span>
                      ) : null}
                    </div>
                    <p className="mt-1 text-sm text-white/80">{item.action}</p>
                    <p className="text-xs text-white/60">{item.user}</p>
                  </div>
                  <div className="whitespace-nowrap text-xs text-white/60">
                    {formatDistanceToNow(new Date(item.time), { addSuffix: true })}
                  </div>
                </div>
              </div>
            </button>
          );
        })}
      </div>
    </section>
  );
}

type StatusSummaryProps = {
  statuses: StatusSummaryItem[];
  updatedAt: string | null;
  loading: boolean;
};

function StatusSummary({ statuses, updatedAt, loading }: StatusSummaryProps) {
  return (
    <section className="rounded-3xl border border-white/10 bg-slate-900/60 p-6 text-white shadow-xl">
      <div className="flex items-center justify-between">
        <div>
          <h2 className="text-lg font-semibold">Status legend</h2>
          <p className="text-sm text-white/70">Live status definitions across the platform</p>
        </div>
        {updatedAt ? (
          <span className="text-xs text-white/60">
            Updated {formatDistanceToNow(new Date(updatedAt), { addSuffix: true })}
          </span>
        ) : null}
      </div>
      <div className="mt-4 flex flex-wrap gap-3">
        {loading
          ? Array.from({ length: 6 }).map((_, index) => (
              <div key={index} className="h-9 w-32 animate-pulse rounded-full bg-white/10" />
            ))
          : statuses.map((status) => (
              <div
                key={status.label}
                className="flex items-center gap-2 rounded-full border border-white/15 bg-white/5 px-3 py-1.5 text-sm text-white"
              >
                <span className={clsx("h-2.5 w-2.5 rounded-full", mapStatusColorClass(status.color))} />
                <StatusBadge status={status.label} size="sm" />
              </div>
            ))}
      </div>
    </section>
  );
}

type AssetAvailabilityProps = {
  overall: number;
  critical: number;
};

function AssetAvailabilityWidget({ overall, critical }: AssetAvailabilityProps) {
  const clampPercent = (value: number) => {
    if (!Number.isFinite(value)) return 0;
    return Math.max(0, Math.min(100, Number(value)));
  };

  const renderBar = (label: string, value: number, colorClass: string) => (
    <div key={label}>
      <div className="flex items-center justify-between text-xs text-white/60">
        <span>{label}</span>
        <span>{Math.round(clampPercent(value))}%</span>
      </div>
      <div className="mt-1 h-3 w-full overflow-hidden rounded-full bg-white/10">
        <div
          className={clsx("h-full rounded-full", colorClass)}
          style={{ width: `${clampPercent(value)}%` }}
        />
      </div>
    </div>
  );

  return (
    <div className="rounded-2xl border border-white/10 bg-white/5 p-4">
      <p className="text-xs uppercase tracking-widest text-white/60">Asset availability</p>
      <div className="mt-3 space-y-3">
        {renderBar("Overall fleet", overall, "bg-sky-400")}
        {renderBar("Critical assets", critical, "bg-rose-400")}
      </div>
      <p className="mt-3 text-xs text-white/60">
        Comparing uptime for all assets versus equipment marked as high criticality.
      </p>
    </div>
  );
}

type FiltersProps = {
  filters: FilterState;
  departments: SelectOption[];
  lines: LineOption[];
  loading: boolean;
  onChange: (field: keyof FilterState, value: string) => void;
};

function DashboardFilters({ filters, departments, lines, loading, onChange }: FiltersProps) {
  const lineOptions = useMemo(() => {
    if (filters.department === "all") {
      return lines;
    }
    return lines.filter((line) => line.departmentId === filters.department);
  }, [filters.department, lines]);

  const renderSelect = (
    label: string,
    value: string,
    options: SelectOption[],
    field: keyof FilterState,
  ) => (
    <label className="flex flex-col gap-1 text-sm text-white/80">
      <span className="text-xs uppercase tracking-widest text-white/50">{label}</span>
      <select
        value={value}
        onChange={(event) => onChange(field, event.target.value)}
        disabled={loading}
        className="rounded-2xl border border-white/10 bg-white/5 px-4 py-2 text-sm text-white shadow-sm focus:border-white/40 focus:outline-none"
      >
        {options.map((option) => (
          <option key={option.value} value={option.value} className="text-slate-900">
            {option.label}
          </option>
        ))}
      </select>
    </label>
  );

  return (
    <div className="grid gap-4 sm:grid-cols-2 lg:grid-cols-4">
      {renderSelect(
        "Department",
        filters.department,
        [{ value: "all", label: "All departments" }, ...departments],
        "department",
      )}
      {renderSelect(
        "Line",
        filters.line,
        [{ value: "all", label: "All lines" }, ...lineOptions],
        "line",
      )}
      {renderSelect("Status", filters.status, STATUS_FILTERS, "status")}
    </div>
  );
}
export default function Dashboard() {
  const navigate = useNavigate();
<<<<<<< HEAD
  const [filters, setFilters] = useState<FilterState>(DEFAULT_FILTERS);
  const [filtersHydrated, setFiltersHydrated] = useState(false);
=======
  const [filters, setFilters] = useState<FilterState>(() => loadSavedFilters());
>>>>>>> e786a805
  const [departments, setDepartments] = useState<SelectOption[]>([]);
  const [lines, setLines] = useState<LineOption[]>([]);
  const [optionsLoading, setOptionsLoading] = useState(true);

  const [summary, setSummary] = useState<SummaryResponse | null>(null);
  const [summaryTrends, setSummaryTrends] = useState<SummaryTrends | null>(null);
  const [summaryLoading, setSummaryLoading] = useState(false);
  const [summaryError, setSummaryError] = useState<string | null>(null);

  const [livePulse, setLivePulse] = useState<LivePulseMetrics | null>(null);
  const [livePulseLoading, setLivePulseLoading] = useState(false);
  const [livePulseError, setLivePulseError] = useState<string | null>(null);

  const [recentActivity, setRecentActivity] = useState<RecentActivityItem[]>([]);
  const [activityLoading, setActivityLoading] = useState(false);
  const [activityError, setActivityError] = useState<string | null>(null);

  const [statusLegend, setStatusLegend] = useState<{ statuses: StatusSummaryItem[]; updatedAt: string | null }>(
    { statuses: [], updatedAt: null },
  );
  const [statusLoading, setStatusLoading] = useState(false);

  const [isTechnician, setIsTechnician] = useState(false);
  const [exportingPdf, setExportingPdf] = useState(false);
  const [exportError, setExportError] = useState<string | null>(null);

  const mountedRef = useRef(true);
  const livePulseRef = useRef<LivePulseMetrics | null>(null);
  const apiUnavailableRef = useRef(false);

  useEffect(() => {
    return () => {
      mountedRef.current = false;
    };
  }, []);

  useEffect(() => {
<<<<<<< HEAD
    const savedFilters = loadSavedFilters();
    setFilters((prev) => {
      if (
        prev.department === savedFilters.department &&
        prev.line === savedFilters.line &&
        prev.status === savedFilters.status
      ) {
        return prev;
      }
      return savedFilters;
    });
    setFiltersHydrated(true);
  }, []);

  useEffect(() => {
    if (!filtersHydrated || typeof window === "undefined") {
      return;
    }
    try {
      window.localStorage.setItem(FILTER_STORAGE_KEY, JSON.stringify(filters));
    } catch (error) {
      // Ignore storage write failures so filters continue to work in-memory.
    }
  }, [filters, filtersHydrated]);
=======
    if (typeof window === "undefined") {
      return;
    }
    window.localStorage.setItem(FILTER_STORAGE_KEY, JSON.stringify(filters));
  }, [filters]);
>>>>>>> e786a805

  useEffect(() => {
    livePulseRef.current = livePulse;
  }, [livePulse]);
  const getQueryParams = useCallback(() => {
    const params: Record<string, string> = {};
    if (filters.department !== "all") params.department = filters.department;
    if (filters.line !== "all") params.line = filters.line;
    if (filters.status !== "all") params.status = filters.status;
    if (isTechnician) params.assignedTo = "me";
    return params;
  }, [filters, isTechnician]);

  const fetchSummary = useCallback(async () => {
    if (!filtersHydrated || optionsLoading) {
      return;
    }
    setSummaryLoading(true);
    setSummaryError(null);
    const params = getQueryParams();
    if (isOffline() || apiUnavailableRef.current) {
      if (!mountedRef.current) return;
      setSummary(SUMMARY_FALLBACK);
      setSummaryTrends(SUMMARY_TRENDS_FALLBACK);
      setSummaryLoading(false);
      return;
    }
    try {
      const [summaryRes, trendsRes] = await Promise.all([
        http.get<SummaryResponse>("/summary", { params }),
        http.get<SummaryTrends>("/summary/trends", { params }),
      ]);
      if (!mountedRef.current) return;
      apiUnavailableRef.current = false;
      setSummary(summaryRes.data);
      setSummaryTrends(trendsRes.data);
    } catch (error) {
      if (!mountedRef.current) return;
      setSummary(SUMMARY_FALLBACK);
      setSummaryTrends(SUMMARY_TRENDS_FALLBACK);
      if (isNetworkError(error)) {
        apiUnavailableRef.current = true;
      }
      setSummaryError(formatErrorMessage(error, "Unable to load dashboard summary"));
    } finally {
      if (!mountedRef.current) return;
      setSummaryLoading(false);
    }
  }, [filtersHydrated, getQueryParams, optionsLoading]);

  const fetchLivePulse = useCallback(async () => {
    if (!filtersHydrated || optionsLoading) {
      return;
    }
    if (!livePulseRef.current) {
      setLivePulseLoading(true);
    }
    setLivePulseError(null);
    if (isOffline() || apiUnavailableRef.current) {
      if (!mountedRef.current) return;
      setLivePulse(LIVE_PULSE_FALLBACK);
      setLivePulseLoading(false);
      return;
    }
    try {
      const params = getQueryParams();
      const { data } = await http.get<LivePulseMetrics>("/dashboard/live-pulse", { params });
      if (!mountedRef.current) return;
      apiUnavailableRef.current = false;
      setLivePulse(data);
    } catch (error) {
      if (!mountedRef.current) return;
      setLivePulse(LIVE_PULSE_FALLBACK);
      if (isNetworkError(error)) {
        apiUnavailableRef.current = true;
      }
      setLivePulseError(formatErrorMessage(error, "Unable to load live pulse"));
    } finally {
      if (!mountedRef.current) return;
      setLivePulseLoading(false);
    }
  }, [filtersHydrated, getQueryParams, optionsLoading]);

  const fetchActivity = useCallback(async () => {
    if (!filtersHydrated || optionsLoading) {
      return;
    }
    if (recentActivity.length === 0) {
      setActivityLoading(true);
    }
    setActivityError(null);
    if (isOffline() || apiUnavailableRef.current) {
      if (!mountedRef.current) return;
      setRecentActivity(RECENT_ACTIVITY_FALLBACK);
      setActivityLoading(false);
      return;
    }
    try {
      const params = getQueryParams();
      const { data } = await http.get<RecentActivityItem[]>("/dashboard/recent-activity", { params });
      if (!mountedRef.current) return;
      apiUnavailableRef.current = false;
      setRecentActivity(data);
    } catch (error) {
      if (!mountedRef.current) return;
      if (axios.isAxiosError(error) && error.response?.status === 404) {
        setRecentActivity(RECENT_ACTIVITY_FALLBACK);
        setActivityError(null);
        return;
      }
      setRecentActivity(RECENT_ACTIVITY_FALLBACK);
      if (isNetworkError(error)) {
        apiUnavailableRef.current = true;
      }
      setActivityError(formatErrorMessage(error, "Unable to load recent activity"));
    } finally {
      if (!mountedRef.current) return;
      setActivityLoading(false);
    }
  }, [filtersHydrated, getQueryParams, optionsLoading, recentActivity.length]);

  const fetchStatuses = useCallback(async () => {
    setStatusLoading(true);
    if (isOffline() || apiUnavailableRef.current) {
      if (!mountedRef.current) return;
      setStatusLegend(STATUS_LEGEND_FALLBACK);
      setStatusLoading(false);
      return;
    }
    try {
      const { data } = await http.get<{ statuses: StatusSummaryItem[]; updatedAt?: string }>("/status");
      if (!mountedRef.current) return;
      apiUnavailableRef.current = false;
      setStatusLegend({ statuses: data.statuses ?? [], updatedAt: data.updatedAt ?? null });
    } catch (error) {
      if (!mountedRef.current) return;
      setStatusLegend(STATUS_LEGEND_FALLBACK);
      if (isNetworkError(error)) {
        apiUnavailableRef.current = true;
      }
    } finally {
      if (!mountedRef.current) return;
      setStatusLoading(false);
    }
  }, []);

  const handleExportPdf = useCallback(async () => {
    setExportError(null);
    setExportingPdf(true);
    try {
      const params = getQueryParams();
      const response = await http.get<Blob>("/dashboard/export.pdf", {
        params,
        responseType: "blob",
      });
      if (!mountedRef.current) return;
      const blob = new Blob([response.data], { type: "application/pdf" });
      const url = window.URL.createObjectURL(blob);
      const link = document.createElement("a");
      link.href = url;
      link.download = `workpro3-dashboard-${format(new Date(), "yyyy-MM-dd_HHmm")}.pdf`;
      document.body.appendChild(link);
      link.click();
      document.body.removeChild(link);
      window.URL.revokeObjectURL(url);
    } catch (error) {
      if (!mountedRef.current) return;
      setExportError(formatErrorMessage(error, "Unable to export dashboard PDF"));
    } finally {
      if (!mountedRef.current) return;
      setExportingPdf(false);
    }
  }, [getQueryParams]);
  useEffect(() => {
    let cancelled = false;
    const loadOptions = async () => {
      setOptionsLoading(true);
      try {
        if (isOffline() || apiUnavailableRef.current) {
          if (cancelled || !mountedRef.current) return;
          setDepartments(DEPARTMENT_FALLBACK);
          setLines(LINE_FALLBACK);
          setOptionsLoading(false);
          return;
        }
        const [deptRes, lineRes] = await Promise.all([
          http.get<Array<{ _id: string; name: string }>>("/departments"),
          http.get<Array<{ _id: string; name: string; departmentId?: string }>>("/lines"),
        ]);
        if (cancelled || !mountedRef.current) return;
        apiUnavailableRef.current = false;
        setDepartments(deptRes.data.map((item) => ({ value: item._id, label: item.name })));
        setLines(
          lineRes.data.map((line) => ({
            value: line._id,
            label: line.name,
            departmentId: line.departmentId,
          })),
        );
      } catch (error) {
        if (cancelled || !mountedRef.current) return;
        setDepartments(DEPARTMENT_FALLBACK);
        setLines(LINE_FALLBACK);
        if (isNetworkError(error)) {
          apiUnavailableRef.current = true;
        }
      } finally {
        if (cancelled || !mountedRef.current) return;
        setOptionsLoading(false);
      }
    };

    const loadUser = async () => {
      try {
        if (isOffline() || apiUnavailableRef.current) {
          if (!mountedRef.current) return;
          setIsTechnician(false);
          return;
        }
        const { data } = await http.get<{ roles?: string[] }>("/auth/me");
        if (!mountedRef.current) return;
        apiUnavailableRef.current = false;
        const roles = data?.roles ?? [];
        setIsTechnician(roles.some((role) => role === "technician" || role === "tech"));
      } catch (error) {
        if (!mountedRef.current) return;
        setIsTechnician(false);
        if (isNetworkError(error)) {
          apiUnavailableRef.current = true;
        }
      }
    };

    void Promise.all([loadOptions(), loadUser(), fetchStatuses()]);

    return () => {
      cancelled = true;
    };
  }, [fetchStatuses]);

  useEffect(() => {
<<<<<<< HEAD
    if (!filtersHydrated) {
      return;
    }

=======
>>>>>>> e786a805
    if (departments.length === 0 && lines.length === 0) {
      return;
    }

    setFilters((prev) => {
      let nextDepartment = prev.department;
      let nextLine = prev.line;
      let changed = false;

      if (nextDepartment !== "all" && !departments.some((option) => option.value === nextDepartment)) {
        nextDepartment = "all";
        changed = true;
      }

      const availableLines =
        nextDepartment === "all" ? lines : lines.filter((line) => line.departmentId === nextDepartment);

      if (nextLine !== "all" && !availableLines.some((option) => option.value === nextLine)) {
        nextLine = "all";
        changed = true;
      }

      if (!changed) {
        return prev;
      }

      return { ...prev, department: nextDepartment, line: nextLine };
    });
<<<<<<< HEAD
  }, [departments, lines, filtersHydrated]);
=======
  }, [departments, lines]);
>>>>>>> e786a805

  useEffect(() => {
    void fetchSummary();
  }, [fetchSummary]);

  useEffect(() => {
    void fetchLivePulse();
    const interval = window.setInterval(() => {
      void fetchLivePulse();
    }, 30_000);
    return () => {
      window.clearInterval(interval);
    };
  }, [fetchLivePulse]);

  useEffect(() => {
    void fetchActivity();
    const interval = window.setInterval(() => {
      void fetchActivity();
    }, 30_000);
    return () => {
      window.clearInterval(interval);
    };
  }, [fetchActivity]);

  useEffect(() => {
    const handleOnline = () => {
      apiUnavailableRef.current = false;
      void fetchSummary();
      void fetchLivePulse();
      void fetchActivity();
      void fetchStatuses();
    };

    if (typeof window !== "undefined") {
      window.addEventListener("online", handleOnline);
    }

    return () => {
      if (typeof window !== "undefined") {
        window.removeEventListener("online", handleOnline);
      }
    };
  }, [fetchActivity, fetchLivePulse, fetchStatuses, fetchSummary]);
  const handleFilterChange = (field: keyof FilterState, value: string) => {
    setFilters((prev) => {
      if (field === "department") {
        return { department: value, line: "all", status: prev.status };
      }
      return { ...prev, [field]: value };
    });
  };

  const navigateTo = (path: string) => {
    navigate(path);
  };

  const summaryCards = useMemo(() => {
    const trends = summaryTrends ?? {
      pmCompliance: [],
      woBacklog: [],
      downtimeThisMonth: [],
      costMTD: [],
      cmVsPmRatio: [],
      wrenchTimePct: [],
      mttr: [],
      slaCompliance: [],
    };
    const data = summary ?? {
      openWorkOrders: 0,
      overdueWorkOrders: 0,
      completedWorkOrders: 0,
      pmDueNext7Days: 0,
      permitsOpen: 0,
      complianceScore: 0,
      assetAvailability: 0,
      assetAvailabilityCritical: 0,
      activePmTasks: 0,
      pmCompliance: 0,
      woBacklog: 0,
      downtimeThisMonth: 0,
      costMTD: 0,
      cmVsPmRatio: 0,
      wrenchTimePct: 0,
      mttr: 0,
      slaCompliance: 0,
    };
    return [
      {
        key: "open",
        title: "Open work orders",
        description: "Currently active tasks awaiting completion",
        value: data.openWorkOrders,
        icon: ClipboardList,
        gradient: "from-indigo-900 via-indigo-800 to-indigo-600",
        trend: trends.woBacklog,
        href: "/workorders?status=open",
      },
      {
        key: "overdue",
        title: "Overdue work orders",
        description: "Items past their due dates",
        value: data.overdueWorkOrders,
        icon: AlertTriangle,
        gradient: "from-rose-900 via-rose-800 to-rose-600",
        trend: trends.woBacklog,
        href: "/workorders?status=overdue",
      },
      {
        key: "pmDue",
        title: "PM due in 7 days",
        description: "Preventive tasks scheduled this week",
        value: data.pmDueNext7Days,
        icon: CalendarClock,
        gradient: "from-amber-900 via-amber-700 to-amber-500",
        trend: trends.pmCompliance,
        href: "/pm?filter=upcoming",
      },
      {
        key: "compliance",
        title: "Compliance score",
        description: "Preventive maintenance adherence",
        value: data.complianceScore,
        suffix: "%",
        icon: ShieldCheck,
        gradient: "from-emerald-900 via-emerald-700 to-emerald-500",
        trend: trends.pmCompliance.map((value) => Number((value * 100).toFixed(1))),
        decimals: 1,
        href: "/analytics/compliance",
      },
      {
        key: "mttr",
        title: "Mean time to repair",
        description: "Average resolution time for corrective work",
        value: data.mttr,
        suffix: "h",
        icon: Timer,
        gradient: "from-cyan-900 via-cyan-700 to-cyan-500",
        trend: trends.mttr,
        decimals: 1,
        href: "/analytics/maintenance?metric=mttr",
      },
      {
        key: "asset",
        title: "Asset availability",
        description: `Overall uptime • Critical: ${data.assetAvailabilityCritical}%`,
        value: data.assetAvailability,
        suffix: "%",
        icon: GaugeCircle,
        gradient: "from-blue-900 via-blue-700 to-cyan-500",
        trend: trends.wrenchTimePct,
        decimals: 1,
        href: "/assets",
      },
      {
        key: "permits",
        title: "Open permits",
        description: "Permits awaiting approval or closure",
        value: data.permitsOpen,
        icon: Activity,
        gradient: "from-purple-900 via-purple-700 to-fuchsia-600",
        trend: trends.costMTD,
        href: "/permits",
      },
    ];
  }, [summary, summaryTrends]);
  return (
    <div className="min-h-screen bg-slate-950 p-6 text-white">
      <div className="mx-auto flex max-w-7xl flex-col gap-6">
        <header className="space-y-2">
          <h1 className="text-3xl font-semibold">Operations dashboard</h1>
          <p className="text-sm text-white/70">
            Monitor maintenance workload, compliance, and live system health at a glance.
          </p>
        </header>

        <DashboardFilters
          filters={filters}
          departments={departments}
          lines={lines}
          loading={optionsLoading}
          onChange={handleFilterChange}
        />

        {summaryError ? (
          <div className="rounded-3xl border border-red-400/60 bg-red-500/20 p-4 text-sm text-red-100">
            {summaryError}
          </div>
        ) : null}

        <section className="grid gap-4 md:grid-cols-2 xl:grid-cols-3">
          {summaryCards.map((card) => (
            <SummaryCard
              key={card.key}
              title={card.title}
              description={card.description}
              value={card.value}
              suffix={card.suffix}
              icon={card.icon}
              gradient={card.gradient}
              trend={card.trend}
              loading={summaryLoading}
              decimals={card.decimals ?? 0}
              href={card.href}
            />
          ))}
        </section>

        <LivePulseSection
          metrics={livePulse}
          loading={livePulseLoading}
          error={livePulseError}
          onRefresh={fetchLivePulse}
          onNavigate={navigateTo}
        />

        <div className="grid gap-4 lg:grid-cols-2">
          <RecentActivitySection
            items={recentActivity}
            loading={activityLoading}
            error={activityError}
            onRefresh={fetchActivity}
            onNavigate={(link) => {
              if (link) navigateTo(link);
            }}
          />
          <section className="rounded-3xl border border-white/10 bg-gradient-to-br from-slate-900 to-slate-800 p-6 text-white shadow-xl">
            <div className="flex items-center justify-between">
              <div>
                <h2 className="text-lg font-semibold">Maintenance analytics</h2>
                <p className="text-sm text-white/70">Preventive trend highlights</p>
              </div>
              <Button
                type="button"
                size="sm"
                variant="secondary"
                className="rounded-full bg-white/15 text-white hover:bg-white/25 disabled:opacity-60"
                onClick={handleExportPdf}
                disabled={exportingPdf}
              >
                {exportingPdf ? "Exporting…" : "Export PDF"}
                <FileDown className="ml-2 h-4 w-4" />
              </Button>
            </div>
            {exportError ? (
              <p className="mt-3 text-xs text-red-200">{exportError}</p>
            ) : null}
            <div className="mt-6 grid gap-4 sm:grid-cols-2">
              <div className="rounded-2xl border border-white/10 bg-white/5 p-4">
                <p className="text-xs uppercase tracking-widest text-white/60">PM compliance trend</p>
                <div className="mt-3 flex items-baseline gap-2">
                  <span className="text-2xl font-semibold">
                    {summary ? `${Math.round(summary.pmCompliance * 100)}%` : "–"}
                  </span>
                  <span className="text-xs text-white/60">last 10 periods</span>
                </div>
                <Sparkline
                  data={(summaryTrends?.pmCompliance ?? []).map((value) => Number((value * 100).toFixed(1)))}
                  color="rgba(255,255,255,0.8)"
                  className="mt-4 h-16 w-full"
                />
              </div>
              <div className="rounded-2xl border border-white/10 bg-white/5 p-4">
                <p className="text-xs uppercase tracking-widest text-white/60">SLA compliance</p>
                <div className="mt-3 flex items-baseline gap-2">
                  <span className="text-2xl font-semibold">
                    {summary ? `${summary.slaCompliance.toFixed(1)}%` : "–"}
                  </span>
                  <span className="text-xs text-white/60">on-time commitments</span>
                </div>
                <Sparkline
                  data={summaryTrends?.slaCompliance ?? []}
                  color="rgba(255,255,255,0.8)"
                  className="mt-4 h-16 w-full"
                />
              </div>
              <div className="rounded-2xl border border-white/10 bg-white/5 p-4">
                <p className="text-xs uppercase tracking-widest text-white/60">Wrench time %</p>
                <div className="mt-3 flex items-baseline gap-2">
                  <span className="text-2xl font-semibold">
                    {summary ? `${summary.wrenchTimePct.toFixed(1)}%` : "–"}
                  </span>
                  <span className="text-xs text-white/60">labor utilisation</span>
                </div>
                <Sparkline
                  data={summaryTrends?.wrenchTimePct ?? []}
                  color="rgba(255,255,255,0.8)"
                  className="mt-4 h-16 w-full"
                />
              </div>
              <AssetAvailabilityWidget
                overall={summary?.assetAvailability ?? 0}
                critical={summary?.assetAvailabilityCritical ?? 0}
              />
            </div>
          </section>
        </div>

        <StatusSummary
          statuses={statusLegend.statuses}
          updatedAt={statusLegend.updatedAt}
          loading={statusLoading}
        />
      </div>
    </div>
  );
}<|MERGE_RESOLUTION|>--- conflicted
+++ resolved
@@ -825,12 +825,7 @@
 }
 export default function Dashboard() {
   const navigate = useNavigate();
-<<<<<<< HEAD
-  const [filters, setFilters] = useState<FilterState>(DEFAULT_FILTERS);
-  const [filtersHydrated, setFiltersHydrated] = useState(false);
-=======
   const [filters, setFilters] = useState<FilterState>(() => loadSavedFilters());
->>>>>>> e786a805
   const [departments, setDepartments] = useState<SelectOption[]>([]);
   const [lines, setLines] = useState<LineOption[]>([]);
   const [optionsLoading, setOptionsLoading] = useState(true);
@@ -868,38 +863,11 @@
   }, []);
 
   useEffect(() => {
-<<<<<<< HEAD
-    const savedFilters = loadSavedFilters();
-    setFilters((prev) => {
-      if (
-        prev.department === savedFilters.department &&
-        prev.line === savedFilters.line &&
-        prev.status === savedFilters.status
-      ) {
-        return prev;
-      }
-      return savedFilters;
-    });
-    setFiltersHydrated(true);
-  }, []);
-
-  useEffect(() => {
-    if (!filtersHydrated || typeof window === "undefined") {
-      return;
-    }
-    try {
-      window.localStorage.setItem(FILTER_STORAGE_KEY, JSON.stringify(filters));
-    } catch (error) {
-      // Ignore storage write failures so filters continue to work in-memory.
-    }
-  }, [filters, filtersHydrated]);
-=======
     if (typeof window === "undefined") {
       return;
     }
     window.localStorage.setItem(FILTER_STORAGE_KEY, JSON.stringify(filters));
   }, [filters]);
->>>>>>> e786a805
 
   useEffect(() => {
     livePulseRef.current = livePulse;
@@ -1141,13 +1109,6 @@
   }, [fetchStatuses]);
 
   useEffect(() => {
-<<<<<<< HEAD
-    if (!filtersHydrated) {
-      return;
-    }
-
-=======
->>>>>>> e786a805
     if (departments.length === 0 && lines.length === 0) {
       return;
     }
@@ -1176,11 +1137,7 @@
 
       return { ...prev, department: nextDepartment, line: nextLine };
     });
-<<<<<<< HEAD
-  }, [departments, lines, filtersHydrated]);
-=======
   }, [departments, lines]);
->>>>>>> e786a805
 
   useEffect(() => {
     void fetchSummary();
