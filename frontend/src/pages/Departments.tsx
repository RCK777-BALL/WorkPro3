--- conflicted
+++ resolved
@@ -1,11 +1,7 @@
 import { useEffect, useState } from "react";
 import { useNavigate } from "react-router-dom";
-<<<<<<< HEAD
-import { listDepartments } from "../api/departments";
-=======
- import { listDepartments, deleteDepartment } from "../api/departments";
+ import { listDepartments } from "../api/departments";
  
->>>>>>> 308e4452
 
 type Department = { _id: string; name: string; description?: string };
 
@@ -14,20 +10,7 @@
   const [loading, setLoading] = useState(false);
   const [error, setError] = useState<string | null>(null);
   const navigate = useNavigate();
-<<<<<<< HEAD
-=======
  
-  const handleDelete = async (id: string) => {
-    if (!window.confirm("Delete this department?")) return;
-    try {
-      await deleteDepartment(id);
-      setItems((prev) => prev.filter((d) => d._id !== id));
-    } catch (e) {
-      setError((e as Error)?.message ?? "Failed to delete");
-    }
-  };
- 
->>>>>>> 308e4452
 
   useEffect(() => {
     setLoading(true);
