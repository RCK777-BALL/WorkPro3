--- conflicted
+++ resolved
@@ -1,10 +1,7 @@
 import { useEffect, useState } from "react";
 import { useNavigate } from "react-router-dom";
-<<<<<<< HEAD
-import { listDepartments, deleteDepartment } from "../api/departments";
-=======
-import { listDepartments } from "../api/departments";
->>>>>>> 77066273
+ import { listDepartments, deleteDepartment } from "../api/departments";
+ 
 
 type Department = { _id: string; name: string; description?: string };
 
@@ -13,8 +10,7 @@
   const [loading, setLoading] = useState(false);
   const [error, setError] = useState<string | null>(null);
   const navigate = useNavigate();
-<<<<<<< HEAD
-
+ 
   const handleDelete = async (id: string) => {
     if (!window.confirm("Delete this department?")) return;
     try {
@@ -24,8 +20,7 @@
       setError((e as Error)?.message ?? "Failed to delete");
     }
   };
-=======
->>>>>>> 77066273
+ 
 
   useEffect(() => {
     setLoading(true);
