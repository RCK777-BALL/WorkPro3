--- conflicted
+++ resolved
@@ -307,16 +307,10 @@
     [locations],
   );
 
-<<<<<<< HEAD
-  const handleSave = async (payload: Partial<InventoryLocation>) => {
-    await upsertLocation(payload as InventoryLocation & { name: string });
-    await queryClient.invalidateQueries(INVENTORY_LOCATIONS_QUERY_KEY);
-=======
   const handleSave = async (payload: Partial<InventoryLocation> & { store: string }) => {
     const saved = await upsertLocation(payload);
     const next = locations.filter((loc) => loc.id !== saved.id);
     setLocations([...next, saved]);
->>>>>>> f72a15ba
     setSelected(null);
   };
 
