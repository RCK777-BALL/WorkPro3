 
import React, { useEffect, useState } from 'react';
import { Link, useNavigate } from 'react-router-dom';
import { useTranslation } from 'react-i18next';
import { useAuth } from '../context/AuthContext';
import http from '../lib/http';

type BeforeInstallPromptEvent = Event & {
  prompt: () => Promise<void>;
  userChoice: Promise<{ outcome: 'accepted' | 'dismissed'; platform: string }>;
};

const Login: React.FC = () => {
  const { t } = useTranslation();

  // Auth & MFA state
  const [email, setEmail] = useState('');
  const [password, setPassword] = useState('');
  const [error, setError] = useState('');
  const [code, setCode] = useState('');
  const [mfaUser, setMfaUser] = useState<string | null>(null);
  const navigate = useNavigate();
  const { setUser } = useAuth();

  // PWA install prompt state
  const [installEvent, setInstallEvent] = useState<BeforeInstallPromptEvent | null>(null);
  const [showInstall, setShowInstall] = useState(false);

  useEffect(() => {
    const params = new URLSearchParams(window.location.search);
    const token = params.get('token');
    const emailFromOauth = params.get('email');
    if (token && emailFromOauth) {
       const id =
        typeof crypto !== 'undefined' && typeof crypto.randomUUID === 'function'
          ? crypto.randomUUID()
          : `${Date.now()}`;
      setUser({
        id,
        name: emailFromOauth.split('@')[0],
        role: 'viewer',
        email: emailFromOauth,
 
        token,
      });
      navigate('/dashboard');
    }

    const handler = (e: Event) => {
      e.preventDefault();
      setInstallEvent(e as BeforeInstallPromptEvent);
      setShowInstall(true);
    };
    window.addEventListener('beforeinstallprompt', handler as EventListener);
    return () => window.removeEventListener('beforeinstallprompt', handler as EventListener);
  }, [navigate, setUser]);

  const promptInstall = async () => {
    if (!installEvent) return;
    await installEvent.prompt();
    await installEvent.userChoice;
    setInstallEvent(null);
    setShowInstall(false);
  };

  const handleLogin = async (e: React.FormEvent) => {
    e.preventDefault();
    setError('');
    try {
      const { data } = await http.post('/auth/login', { email, password });
      if (data.mfaRequired) {
        setMfaUser(data.userId);
        return;
      }
      setUser({ ...data.user, token: data.token });
      localStorage.setItem('auth:token', data.token);
      if (data.user?.tenantId) localStorage.setItem('auth:tenantId', data.user.tenantId);
      if (data.user?.siteId) localStorage.setItem('auth:siteId', data.user.siteId);
      navigate('/dashboard');
    } catch (err: any) {
<<<<<<< HEAD
      console.error(err);
      const isNetworkError =
        err?.code === 'ERR_NETWORK' ||
        err?.message?.toLowerCase().includes('network');
      setError(
        isNetworkError
          ? t('auth.networkError', 'Cannot connect to server')
          : t('auth.loginFailed', 'Login failed')
      );
=======
      console.error('Login error:', err);
      if (err?.code === 'ERR_NETWORK' || err?.message?.toLowerCase().includes('network')) {
        setError(t('auth.cannotConnect', 'Cannot connect to server'));
      } else {
        setError(t('auth.loginFailed', 'Login failed'));
      }
>>>>>>> 8667729e
    }
  };

  const handleVerify = async (e: React.FormEvent) => {
    e.preventDefault();
    if (!mfaUser) return;
    try {
      const { data } = await http.post('/auth/mfa/verify', {
        userId: mfaUser,
        token: code,
      });
      setUser({ ...data.user, token: data.token });
      localStorage.setItem('auth:token', data.token);
      if (data.user?.tenantId) localStorage.setItem('auth:tenantId', data.user.tenantId);
      if (data.user?.siteId) localStorage.setItem('auth:siteId', data.user.siteId);
      navigate('/dashboard');
    } catch {
      setError(t('auth.invalidCode', 'Invalid code'));
    }
  };

  return (
    <div className="min-h-screen flex items-center justify-center bg-gray-100 p-4">
      <div className="space-y-4 w-full max-w-md">
        {showInstall && (
          <div className="flex justify-center">
            <button
              onClick={promptInstall}
              className="mb-4 px-4 py-2 rounded bg-primary-600 text-white"
            >
              {t('app.install', 'Install App')}
            </button>
          </div>
        )}

        {!mfaUser ? (
          <form onSubmit={handleLogin} className="space-y-4 bg-white p-6 rounded shadow">
            <h2 className="text-xl font-bold">{t('auth.login', 'Login')}</h2>
            <input
              type="email"
              placeholder={t('auth.email', 'Email')}
              value={email}
              onChange={(e) => setEmail(e.target.value)}
              className="w-full p-2 border rounded"
              autoComplete="email"
              required
            />
            <input
              type="password"
              placeholder={t('auth.password', 'Password')}
              value={password}
              onChange={(e) => setPassword(e.target.value)}
              className="w-full p-2 border rounded"
              autoComplete="current-password"
              required
            />
            {error && <div className="text-red-500">{error}</div>}
            <button type="submit" className="bg-primary-600 text-white px-4 py-2 rounded w-full">
              {t('auth.login', 'Login')}
            </button>

            {/* OAuth shortcuts */}
            <div className="flex flex-col space-y-2 pt-2">
              <a href="/api/auth/oauth/google" className="text-primary-600">
                {t('auth.loginWithGoogle', 'Login with Google')}
              </a>
              <a href="/api/auth/oauth/github" className="text-primary-600">
                {t('auth.loginWithGitHub', 'Login with GitHub')}
              </a>
            </div>
          </form>
        ) : (
          <form onSubmit={handleVerify} className="space-y-4 bg-white p-6 rounded shadow">
            <h2 className="text-xl font-bold">{t('auth.mfaVerification', 'MFA Verification')}</h2>
            <input
              type="text"
              placeholder={t('auth.oneTimeCode', 'One-time code')}
              value={code}
              onChange={(e) => setCode(e.target.value)}
              className="w-full p-2 border rounded"
              inputMode="numeric"
              autoComplete="one-time-code"
              required
            />
            {error && <div className="text-red-500">{error}</div>}
            <button type="submit" className="bg-primary-600 text-white px-4 py-2 rounded w-full">
              {t('auth.verify', 'Verify')}
            </button>
          </form>
        )}

        <div className="flex justify-between text-sm">
          <Link to="/register" className="text-primary-600">
            {t('auth.register', 'Register')}
          </Link>
          <Link to="/forgot-password" className="text-primary-600">
            {t('auth.forgotPassword', 'Forgot Password?')}
          </Link>
        </div>
      </div>
    </div>
  );
};

export default Login;
 <|MERGE_RESOLUTION|>--- conflicted
+++ resolved
@@ -78,8 +78,7 @@
       if (data.user?.siteId) localStorage.setItem('auth:siteId', data.user.siteId);
       navigate('/dashboard');
     } catch (err: any) {
-<<<<<<< HEAD
-      console.error(err);
+       console.error(err);
       const isNetworkError =
         err?.code === 'ERR_NETWORK' ||
         err?.message?.toLowerCase().includes('network');
@@ -88,14 +87,7 @@
           ? t('auth.networkError', 'Cannot connect to server')
           : t('auth.loginFailed', 'Login failed')
       );
-=======
-      console.error('Login error:', err);
-      if (err?.code === 'ERR_NETWORK' || err?.message?.toLowerCase().includes('network')) {
-        setError(t('auth.cannotConnect', 'Cannot connect to server'));
-      } else {
-        setError(t('auth.loginFailed', 'Login failed'));
-      }
->>>>>>> 8667729e
+ 
     }
   };
 
