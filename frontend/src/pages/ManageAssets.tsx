/*
 * SPDX-License-Identifier: MIT
 */

import type React from 'react';
<<<<<<< HEAD
import { useCallback, useEffect, useRef, useState } from 'react';
import { useSearchParams } from 'react-router-dom';
import { Plus } from 'lucide-react';
=======
import { useEffect, useMemo, useState } from 'react';
import { useSearchParams } from 'react-router-dom';
import { Plus, RefreshCcw } from 'lucide-react';
>>>>>>> 92b317b6
import AssetTable from '@/components/assets/AssetTable';
import AssetModal from '@/components/assets/AssetModal';
import Button from '@/components/common/Button';
import http from '@/lib/http';
import { useAssetStore } from '@/store/assetStore';
import type { Asset } from '@/types';
import { duplicateAsset } from '@/utils/duplicate';
import { enqueueAssetRequest } from '@/utils/offlineQueue';
import { safeLocalStorage } from '@/utils/safeLocalStorage';
import { useToast } from '@/context/ToastContext';
import ConflictResolver from '@/components/offline/ConflictResolver';
import { onSyncConflict, type SyncConflict } from '@/utils/offlineQueue';

const ASSET_CACHE_KEY = 'offline-manage-assets';

const ManageAssets = () => {
  const assets = useAssetStore((s) => s.assets);
  const setAssets = useAssetStore((s) => s.setAssets);
  const addAsset = useAssetStore((s) => s.addAsset);
  const updateAsset = useAssetStore((s) => s.updateAsset);
  const removeAsset = useAssetStore((s) => s.removeAsset);

  const { addToast } = useToast();
  const [searchParams, setSearchParams] = useSearchParams();

  const [search, setSearch] = useState('');
  const [selected, setSelected] = useState<Asset | null>(null);
  const [modalOpen, setModalOpen] = useState(false);
  const [error, setError] = useState<string | null>(null);
  const [conflict, setConflict] = useState<SyncConflict | null>(null);
  const isLoadingRef = useRef(false);

  useEffect(() => {
    const unsub = onSyncConflict(setConflict);
    return () => unsub();
  }, []);

  const resolveConflict = async (choice: 'local' | 'server') => {
    if (!conflict) return;
    if (choice === 'local') {
      await http({ method: conflict.method, url: conflict.url, data: conflict.local });
    }
    setConflict(null);
  };

  const loadCachedAssets = useCallback(() => {
    const cached = safeLocalStorage.getItem(ASSET_CACHE_KEY);
    if (cached) {
      setAssets(JSON.parse(cached));
      addToast('Showing cached assets', 'error');
      return true;
    }
    return false;
  }, [addToast, setAssets]);

  const fetchAssets = useCallback(async () => {
    if (isLoadingRef.current) return;
    if (!navigator.onLine) {
      if (!loadCachedAssets()) {
        setError('Failed to load assets while offline');
      }
      return;
    }

    try {
      isLoadingRef.current = true;
      interface AssetResponse extends Partial<Asset> { _id?: string; id?: string }
      const res = await http.get<AssetResponse[]>('/assets');
      const normalized: Asset[] = Array.isArray(res.data)
        ? res.data.flatMap((asset) => {
            const { _id, id: assetId, name, ...rest } = asset;
            const resolvedId = _id ?? assetId;
            if (!resolvedId) return [] as Asset[];
            const restFields: Partial<Omit<Asset, 'id' | 'name'>> = rest;
            const normalizedAsset: Asset = {
              id: resolvedId,
              name: name ?? 'Unnamed Asset',
              ...restFields,
            };
            return [normalizedAsset];
          })
        : [];

      setAssets(normalized);
      safeLocalStorage.setItem(ASSET_CACHE_KEY, JSON.stringify(normalized));
      setError(null);
    } catch (err) {
      console.error('Error fetching assets', err);
      if (!loadCachedAssets()) {
        setError('Unable to load assets');
      }
    } finally {
      isLoadingRef.current = false;
    }
  }, [loadCachedAssets, setAssets]);

  useEffect(() => {
    fetchAssets();
  }, [fetchAssets]);

  useEffect(() => {
    if (searchParams.get('intent') === 'create') {
      setSelected(null);
      setModalOpen(true);
      setSearchParams((params) => {
        const next = new URLSearchParams(params);
        next.delete('intent');
        return next;
      }, { replace: true });
    }
  }, [searchParams, setSearchParams]);

  const handleSave = (asset: Asset) => {
    if (assets.find((a) => a.id === asset.id)) {
      updateAsset(asset);
    } else {
      addAsset(asset);
    }
    setModalOpen(false);
  };

  const handleDuplicate = async (asset: Asset) => {
    const clone = duplicateAsset(asset);
    if (!navigator.onLine) {
      enqueueAssetRequest('post', clone);
      addAsset({ ...clone, id: Date.now().toString() });
      return;
    }
    const res = await http.post('/assets', clone);
    addAsset({ ...res.data, id: res.data._id ?? res.data.id });
  };

  const handleDelete = async (id: string) => {
    if (!navigator.onLine) {
      enqueueAssetRequest('delete', { id } as Asset);
      removeAsset(id);
      return;
    }
    await http.delete(`/assets/${id}`);
    removeAsset(id);
  };

  return (
    <div className="space-y-6">
      <div className="flex items-center justify-between">
        <div>
          <p className="text-sm text-neutral-600">Assets</p>
          <h1 className="text-2xl font-bold text-neutral-900">Manage Assets</h1>
          <p className="text-neutral-600 mt-1">Add new equipment, edit details, duplicate templates, or remove retired assets.</p>
        </div>
        <div className="flex gap-2">
<<<<<<< HEAD
=======
          <Button variant="outline" onClick={fetchAssets} disabled={isLoading}>
            <RefreshCcw className="w-4 h-4 mr-2" />
            {isLoading ? 'Refreshing...' : 'Refresh'}
          </Button>
>>>>>>> 92b317b6
          <Button variant="primary" onClick={() => { setSelected(null); setModalOpen(true); }}>
            <Plus className="w-4 h-4 mr-2" />
            Add Asset
          </Button>
        </div>
      </div>

      {error && <p className="text-red-600" role="alert">{error}</p>}

      <div className="flex flex-col sm:flex-row items-center space-y-2 sm:space-y-0 sm:space-x-4 bg-white dark:bg-neutral-800 p-4 rounded-lg shadow-sm border border-neutral-200 dark:border-neutral-700">
        <input
          type="text"
          placeholder="Search assets..."
          className="flex-1 bg-transparent border-none outline-none text-neutral-900 dark:text-neutral-100 placeholder:text-neutral-500 dark:placeholder:text-neutral-400"
          value={search}
          onChange={(e: React.ChangeEvent<HTMLInputElement>) => setSearch(e.target.value)}
        />
      </div>

      <AssetTable
        assets={assets}
        search={search}
        onRowClick={(a) => { setSelected(a); setModalOpen(true); }}
        onDuplicate={handleDuplicate}
        onDelete={(a) => handleDelete(a.id)}
      />

      <AssetModal
        isOpen={modalOpen}
        onClose={() => setModalOpen(false)}
        asset={selected}
        onUpdate={handleSave}
      />

      <ConflictResolver
        conflict={conflict}
        onResolve={resolveConflict}
        onClose={() => setConflict(null)}
      />
    </div>
  );
};

export default ManageAssets;<|MERGE_RESOLUTION|>--- conflicted
+++ resolved
@@ -3,15 +3,9 @@
  */
 
 import type React from 'react';
-<<<<<<< HEAD
-import { useCallback, useEffect, useRef, useState } from 'react';
-import { useSearchParams } from 'react-router-dom';
-import { Plus } from 'lucide-react';
-=======
 import { useEffect, useMemo, useState } from 'react';
 import { useSearchParams } from 'react-router-dom';
 import { Plus, RefreshCcw } from 'lucide-react';
->>>>>>> 92b317b6
 import AssetTable from '@/components/assets/AssetTable';
 import AssetModal from '@/components/assets/AssetModal';
 import Button from '@/components/common/Button';
@@ -163,13 +157,10 @@
           <p className="text-neutral-600 mt-1">Add new equipment, edit details, duplicate templates, or remove retired assets.</p>
         </div>
         <div className="flex gap-2">
-<<<<<<< HEAD
-=======
           <Button variant="outline" onClick={fetchAssets} disabled={isLoading}>
             <RefreshCcw className="w-4 h-4 mr-2" />
             {isLoading ? 'Refreshing...' : 'Refresh'}
           </Button>
->>>>>>> 92b317b6
           <Button variant="primary" onClick={() => { setSelected(null); setModalOpen(true); }}>
             <Plus className="w-4 h-4 mr-2" />
             Add Asset
