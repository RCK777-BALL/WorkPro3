/*
 * SPDX-License-Identifier: MIT
 */

<<<<<<< HEAD
import React, { useCallback, useEffect, useMemo, useState } from 'react';
import {
  Bell,
  Book,
  Mail,
  Palette,
  Save,
  Sliders,
} from 'lucide-react';
=======
import React, { useEffect, useState } from 'react';
import { Bell, Book, Mail, Palette, Sliders } from 'lucide-react';
>>>>>>> c72c0aa7
import Button from '@/components/common/Button';
import Card from '@/components/common/Card';
import LoadingSpinner from '@/components/common/LoadingSpinner';
import DocumentUploader from '@/components/documentation/DocumentUploader';
import DocumentViewer from '@/components/documentation/DocumentViewer';
<<<<<<< HEAD
import {
  downloadDocument,
  inferDocumentType,
  normalizeMimeType,
  parseDocument,
  type DocumentMetadata,
} from '@/utils/documentation';
=======
import GeneralSettingsCard from '@/components/settings/GeneralSettingsCard';
import { downloadDocument, parseDocument, type DocumentMetadata } from '@/utils/documentation';
>>>>>>> c72c0aa7
import { useThemeStore } from '@/store/themeStore';
import { useSettingsStore } from '@/store/settingsStore';
import type {
  EmailSettings,
  NotificationSettings,
  ThemeSettings,
} from '@/store/settingsStore';
import { useToast } from '@/context/ToastContext';
import http from '@/lib/http';
import SettingsLayout from '@/components/settings/SettingsLayout';

type DocumentEntry = {
  content?: string;
  metadata: DocumentMetadata;
};

interface ApiDocumentResponse {
  _id?: string;
  id?: string;
  name?: string;
  url: string;
  createdAt?: string;
  updatedAt?: string;
}

interface ApiDocument {
  _id: string;
  name?: string;
  url: string;
  mimeType?: string;
  size?: number;
  lastModified?: string;
  createdAt?: string;
  updatedAt?: string;
}

interface StoredDocument {
  id: string;
  url: string;
  metadata: DocumentMetadata;
  preview?: string;
}

type ManagedDocument = {
  id: string;
  content?: string;
  metadata: DocumentMetadata;
};

type ApiDocument = {
  _id: string;
  name?: string;
  title?: string;
  url: string;
  createdAt?: string;
  updatedAt?: string;
};

const Settings: React.FC = () => {
  const general = useSettingsStore((state) => state.general);
  const notifications = useSettingsStore((state) => state.notifications);
  const email = useSettingsStore((state) => state.email);
  const setGeneral = useSettingsStore((state) => state.setGeneral);
  const setNotifications = useSettingsStore((state) => state.setNotifications);
  const setEmail = useSettingsStore((state) => state.setEmail);
  const applyThemeSettings = useSettingsStore((state) => state.setTheme);
  const { addToast } = useToast();
  const [isLoading, setIsLoading] = useState(true);

  type NotificationOptionKey = {
    [K in keyof NotificationSettings]: NotificationSettings[K] extends boolean ? K : never;
  }[keyof NotificationSettings & string];

  type EmailPreferenceKey = {
    [K in keyof EmailSettings]: EmailSettings[K] extends boolean ? K : never;
  }[keyof EmailSettings & string];

  const notificationOptions = [
    {
      key: 'emailNotifications',
      label: 'Email notifications',
      description: 'Receive important updates in your inbox',
    },
    {
      key: 'pushNotifications',
      label: 'Push notifications',
      description: 'Stay up to date with browser alerts',
    },
    {
      key: 'workOrderUpdates',
      label: 'Work order updates',
      description: 'Alert me when work orders are created or updated',
    },
    {
      key: 'maintenanceReminders',
      label: 'Maintenance reminders',
      description: 'Remind me ahead of scheduled maintenance tasks',
    },
    {
      key: 'inventoryAlerts',
      label: 'Inventory alerts',
      description: 'Notify when critical stock thresholds are reached',
    },
    {
      key: 'systemUpdates',
      label: 'System updates',
      description: 'Announcements about new features and releases',
    },
  ] satisfies { label: string; description: string; key: NotificationOptionKey }[];

  const emailPreferences = [
    {
      key: 'dailyDigest',
      label: 'Daily digest',
      description: 'Summary of key activity delivered each morning',
    },
    {
      key: 'weeklyReport',
      label: 'Weekly report',
      description: 'Performance highlights and trends for the week',
    },
    {
      key: 'criticalAlerts',
      label: 'Critical alerts',
      description: 'Send immediately when critical issues occur',
    },
  ] satisfies { label: string; description: string; key: EmailPreferenceKey }[];

<<<<<<< HEAD
  const [documents, setDocuments] = useState<ManagedDocument[]>([]);
  const [isLoadingDocuments, setIsLoadingDocuments] = useState(false);
  const [isUploadingDocuments, setIsUploadingDocuments] = useState(false);

  const downloadBaseUrl = useMemo(() => {
    const base = http.defaults.baseURL ?? '';
    if (!base) {
      return typeof window !== 'undefined' ? window.location.origin : '';
    }
    return base.replace(/\/?api\/?$/, '');
  }, []);

  const fileToBase64 = (file: File) =>
    new Promise<string>((resolve, reject) => {
      const reader = new FileReader();
      reader.onload = () => {
        const result = reader.result as string;
        resolve(result.split(',')[1] ?? '');
      };
      reader.onerror = () => reject(new Error('Failed to read file'));
      reader.readAsDataURL(file);
    });

  const createMetadataFromApi = useCallback((doc: ApiDocument): DocumentMetadata => {
    const baseTitle = doc.name ?? doc.title ?? 'Document';
    const extension = baseTitle.split('.').pop()?.toLowerCase();
    let mimeType = 'application/octet-stream';
    let type: DocumentMetadata['type'] = 'pdf';

    try {
      mimeType = normalizeMimeType(undefined, extension);
      type = inferDocumentType(mimeType, extension);
    } catch {
      // Fallback to PDF-like defaults if the document type cannot be determined.
      mimeType = 'application/octet-stream';
      type = 'pdf';
    }

    return {
      id: doc._id,
      title: baseTitle,
      type,
      mimeType,
      lastModified: doc.updatedAt
        ? new Date(doc.updatedAt)
        : doc.createdAt
          ? new Date(doc.createdAt)
          : undefined,
      downloadUrl: doc.url,
    };
  }, []);

  const handleDocumentUpload = async (files: File[]) => {
    if (!files.length) {
      return;
    }

    setIsUploadingDocuments(true);
    const uploaded: ManagedDocument[] = [];
    const failed: string[] = [];

    for (const file of files) {
      try {
        const parsed = await parseDocument(file);
        const base64 = await fileToBase64(file);
        const response = await http.post<ApiDocument>('/documents', { name: file.name, base64 });
        const saved = response.data as ApiDocument;
        const metadata: DocumentMetadata = {
          ...parsed.metadata,
          id: saved._id,
          title: saved.name ?? saved.title ?? parsed.metadata.title,
          downloadUrl: saved.url,
          lastModified:
            parsed.metadata.lastModified ??
            (saved.updatedAt ? new Date(saved.updatedAt) : saved.createdAt ? new Date(saved.createdAt) : undefined),
        };

        uploaded.push({ id: saved._id, content: parsed.content, metadata });
      } catch (error) {
        console.error('Error uploading document:', error);
        failed.push(file.name);
      }
    }

    if (uploaded.length > 0) {
      setDocuments((prev) => [...prev, ...uploaded]);
      addToast(uploaded.length > 1 ? 'Documents uploaded' : 'Document uploaded', 'success');
    }

    if (failed.length > 0) {
      addToast(`Failed to upload: ${failed.join(', ')}`, 'error');
    }

    setIsUploadingDocuments(false);
  };

  const handleDocumentDownload = async (doc: ManagedDocument) => {
    try {
      if (doc.metadata.downloadUrl) {
        const url = doc.metadata.downloadUrl;
        const isAbsolute = /^https?:\/\//i.test(url);
        const response = await http.get<ArrayBuffer>(url, {
          responseType: 'arraybuffer',
          ...(isAbsolute ? {} : { baseURL: downloadBaseUrl }),
        });
        downloadDocument(response.data, doc.metadata.title, doc.metadata.mimeType);
        return;
      }

      if (doc.content) {
        downloadDocument(doc.content, doc.metadata.title, doc.metadata.mimeType);
        return;
      }

      addToast('Document cannot be downloaded', 'error');
    } catch (error) {
      console.error('Error downloading document:', error);
      addToast('Failed to download document', 'error');
    }
  };

  const handleRemoveDocument = async (id: string) => {
    try {
      await http.delete(`/documents/${id}`);
      setDocuments((prev) => prev.filter((doc) => doc.id !== id));
=======
  const [documents, setDocuments] = useState<DocumentEntry[]>([]);

  const handleDocumentUpload = async (files: File[]) => {
    if (!files.length) {
      return;
    }

    try {
      const newDocs = await Promise.all(files.map(parseDocument));
      setDocuments((prev) => [...prev, ...newDocs]);
    } catch (error) {
      console.error('Error uploading documents:', error);
      addToast('Failed to upload documents', 'error');
    }
  };

  const resolveDocumentUrl = (path: string) => {
    if (!path) {
      return path;
    }
    if (/^https?:\/\//i.test(path)) {
      return path;
    }
    const base = http.defaults?.baseURL ?? '';
    const sanitizedBase = base.replace(/\/?api\/?$/, '');
    const normalizedBase = sanitizedBase.replace(/\/$/, '');
    if (!normalizedBase) {
      return path;
    }
    if (path.startsWith('/')) {
      return `${normalizedBase}${path}`;
    }
    return `${normalizedBase}/${path}`;
  };

  const handleDocumentDownload = (doc: { content: string; metadata: DocumentMetadata }) => {
    const mimeType = doc.metadata.mimeType ?? getMimeTypeForType(doc.metadata.type);
    downloadDocument(doc.content, doc.metadata.title, mimeType);
  };

  const handleRemoveDocument = async (index: number) => {
    const doc = documents[index];
    if (!doc) {
      return;
    }

    try {
      if (doc.metadata.id) {
        await http.delete(`/documents/${doc.metadata.id}`);
      }
      setDocuments((prev) => prev.filter((_, idx) => idx !== index));
>>>>>>> c72c0aa7
      addToast('Document deleted', 'success');
    } catch (error) {
      console.error('Error deleting document:', error);
      addToast('Failed to delete document', 'error');
    }
<<<<<<< HEAD
=======
  };

  const handleShareDocument = (doc: { content: string; metadata: DocumentMetadata }) => {
    setShareTarget(doc);
>>>>>>> c72c0aa7
  };

  useEffect(() => {
    let isMounted = true;

    const loadDocuments = async () => {
      try {
        const response = await http.get<ApiDocumentResponse[]>('/documents');
        if (!isMounted) {
          return;
        }

        const fetched = (response.data ?? []).map((item) => {
          const rawUrl = item.url ?? '';
          const title = item.name ?? rawUrl.split('/').pop() ?? 'Document';
          const extension = title.split('.').pop()?.toLowerCase() ?? '';
          const type = getDocumentTypeFromExtension(extension);
          const mimeType = getMimeTypeFromExtension(extension);
          const lastModifiedSource = item.updatedAt ?? item.createdAt;
          const lastModified = lastModifiedSource ? new Date(lastModifiedSource) : new Date();

          const metadata: DocumentMetadata = {
            id: item._id ?? item.id,
            title,
            type,
            size: 0,
            lastModified,
            mimeType,
            url: rawUrl || undefined,
          };

          return { metadata } satisfies DocumentEntry;
        });

        setDocuments(fetched);
      } catch (error) {
        console.error('Error loading documents:', error);
      }
    };

    void loadDocuments();

    return () => {
      isMounted = false;
    };
  }, []);

  useEffect(() => {
    let isMounted = true;

    const loadSettings = async () => {
      setIsLoading(true);
      try {
        const [settingsResult, documentsResult] = await Promise.allSettled([
          http.get('/settings'),
          http.get<ApiDocument[]>('/documents'),
        ]);

        if (!isMounted) {
          return;
        }

        if (settingsResult.status === 'fulfilled') {
          const payload = settingsResult.value.data as Partial<{
            general: Partial<typeof general>;
            notifications: Partial<typeof notifications>;
            email: Partial<typeof email>;
            theme: Partial<ThemeSettings> & { mode?: 'light' | 'dark' | 'system' };
          }>;

          if (payload?.general) {
            setGeneral(payload.general);
          }

          if (payload?.notifications) {
            setNotifications(payload.notifications);
          }

        if (payload.theme) {
          const { mode, colorScheme, ...restTheme } = payload.theme;

          if (Object.keys(restTheme).length > 0 || colorScheme) {
            applyThemeSettings({ ...restTheme, ...(colorScheme ? { colorScheme } : {}) });
          }
        } else {
          console.error('Error loading settings:', settingsResult.reason);
          addToast('Failed to load settings', 'error');
        }

          if (mode || colorScheme) {
            useThemeStore.setState((state) => ({
              ...state,
              ...(mode ? { theme: mode } : {}),
              ...(colorScheme ? { colorScheme } : {}),
            }));
          }
        } else {
          console.error('Error loading documents:', documentsResult.reason);
          addToast('Failed to load documents', 'error');
        }
      } catch (error) {
        console.error('Error loading settings:', error);
        if (isMounted) {
          addToast('Failed to load settings', 'error');
        }
      } finally {
        if (isMounted) {
          setIsLoading(false);
        }
      }
    };

    void loadSettings();

    return () => {
      isMounted = false;
    };
  }, [addToast, applyThemeSettings, setEmail, setGeneral, setNotifications]);

<<<<<<< HEAD
  useEffect(() => {
    let isMounted = true;

    const loadDocuments = async () => {
      try {
        setIsLoadingDocuments(true);
        const response = await http.get<ApiDocument[]>('/documents');
        if (!isMounted) {
          return;
        }
        const payload = response.data ?? [];
        setDocuments(payload.map((doc) => ({ id: doc._id, metadata: createMetadataFromApi(doc) })));
      } catch (error) {
        console.error('Error loading documents:', error);
        if (isMounted) {
          addToast('Failed to load documents', 'error');
        }
      } finally {
        if (isMounted) {
          setIsLoadingDocuments(false);
        }
      }
    };

    void loadDocuments();

    return () => {
      isMounted = false;
    };
  }, [addToast, createMetadataFromApi]);

  const handleSaveSettings = async () => {
    try {
      setIsSaving(true);
      const {
        general: currentGeneral,
        notifications: currentNotifications,
        email: currentEmail,
        theme: currentTheme,
      } = useSettingsStore.getState();
      const { theme: currentThemeMode, colorScheme: currentColorScheme } = useThemeStore.getState();
      await http.post('/settings', {
        general: currentGeneral,
        notifications: currentNotifications,
        email: currentEmail,
        theme: {
          ...currentTheme,
          mode: currentThemeMode,
          colorScheme: currentTheme.colorScheme ?? currentColorScheme,
        },
      });
      addToast('Settings saved', 'success');
    } catch (error) {
      console.error('Error saving settings:', error);
      const status = (error as { response?: { status?: number } }).response?.status;
      if (status === 401) {
        addToast('Unauthorized', 'error');
      } else {
        addToast('Failed to save settings', 'error');
      }
    } finally {
      setIsSaving(false);
    }
=======
  const handleThemeModeChange = (mode: 'light' | 'dark' | 'system') => {
    setThemeSettings((prev) => ({ ...prev, mode }));
    void setThemeMode(mode);
>>>>>>> c72c0aa7
  };

  const themePresets: Array<{
    mode: 'light' | 'dark' | 'system';
    label: string;
    description: string;
    icon: React.ReactNode;
  }> = [
    {
      mode: 'light',
      label: 'Light',
      description: 'Bright interface for well-lit environments',
      icon: <Sun className="h-5 w-5" />,
    },
    {
      mode: 'dark',
      label: 'Dark',
      description: 'Dimmed palette for low-light conditions',
      icon: <Moon className="h-5 w-5" />,
    },
    {
      mode: 'system',
      label: 'System',
      description: 'Follow your operating system preference',
      icon: <Monitor className="h-5 w-5" />,
    },
  ];

  return (
    <SettingsLayout isLoading={isLoading}>
      {isLoading && (
        <div className="flex items-center gap-3 rounded-lg border border-dashed border-neutral-300 bg-white/50 p-4 text-sm text-neutral-600 dark:border-neutral-700 dark:bg-neutral-900/40 dark:text-neutral-300">
          <LoadingSpinner fullscreen={false} size="sm" />
          <span>Loading your saved settings…</span>
        </div>
      )}

      <div className="grid grid-cols-1 gap-6 lg:grid-cols-2">
          {/* General Settings */}
          <Card title="General Settings" icon={<Sliders className="h-5 w-5 text-neutral-500" />}>
            <div className="space-y-4">
              <div>
                <label className="block text-sm font-medium text-neutral-700 dark:text-neutral-200 mb-1">
                  Company Name
                </label>
                <input
                  type="text"
                  className="w-full px-3 py-2 border border-neutral-300 dark:border-neutral-600 rounded-md bg-white dark:bg-neutral-800 text-neutral-900 dark:text-white"
                  value={general.companyName}
                  onChange={(e: React.ChangeEvent<HTMLInputElement>) => setGeneral({ companyName: e.target.value })}
                />
              </div>

              <div>
                <label className="block text-sm font-medium text-neutral-700 dark:text-neutral-200 mb-1">
                  Timezone
                </label>
                <select
                  className="w-full px-3 py-2 border border-neutral-300 dark:border-neutral-600 rounded-md bg-white dark:bg-neutral-800 text-neutral-900 dark:text-white"
                  value={general.timezone}
                  onChange={(e: React.ChangeEvent<HTMLSelectElement>) => setGeneral({ timezone: e.target.value })}
                >
                  <option value="America/New_York">Eastern Time (ET)</option>
                  <option value="America/Chicago">Central Time (CT)</option>
                  <option value="America/Denver">Mountain Time (MT)</option>
                  <option value="America/Los_Angeles">Pacific Time (PT)</option>
                </select>
              </div>

              <div>
                <label className="block text-sm font-medium text-neutral-700 dark:text-neutral-200 mb-1">
                  Date Format
                </label>
                <select
                  className="w-full px-3 py-2 border border-neutral-300 dark:border-neutral-600 rounded-md bg-white dark:bg-neutral-800 text-neutral-900 dark:text-white"
                  value={general.dateFormat}
                  onChange={(e: React.ChangeEvent<HTMLSelectElement>) => setGeneral({ dateFormat: e.target.value })}
                >
                  <option value="MM/DD/YYYY">MM/DD/YYYY</option>
                  <option value="DD/MM/YYYY">DD/MM/YYYY</option>
                  <option value="YYYY-MM-DD">YYYY-MM-DD</option>
                </select>
              </div>

              <div>
                <label className="block text-sm font-medium text-neutral-700 dark:text-neutral-200 mb-1">
                  Language
                </label>
                <select
                  className="w-full px-3 py-2 border border-neutral-300 dark:border-neutral-600 rounded-md bg-white dark:bg-neutral-800 text-neutral-900 dark:text-white"
                  value={general.language}
                  onChange={(e: React.ChangeEvent<HTMLSelectElement>) => setGeneral({ language: e.target.value })}
                >
                  <option value="en-US">English (US)</option>
                  <option value="es-ES">Español</option>
                  <option value="fr-FR">Français</option>
                  <option value="de-DE">Deutsch</option>
                </select>
              </div>
            </div>
          </Card>

          <Card title="Theme Presets" icon={<Palette className="h-5 w-5 text-neutral-500" />}>
            <div className="space-y-4">
              <p className="text-sm text-neutral-500 dark:text-neutral-400">
                Quickly switch between theme modes across the application.
              </p>
              <div className="grid gap-3 sm:grid-cols-3">
                {themePresets.map(({ mode, label, description, icon }) => {
                  const isActive = themeMode === mode;
                  return (
                    <Button
                      key={mode}
                      variant="outline"
                      className={`flex h-full flex-col items-start gap-2 border-2 px-4 py-3 text-left transition-colors ${
                        isActive
                          ? 'border-primary-500 bg-primary-50 text-primary-700 dark:border-primary-400 dark:bg-primary-900/20 dark:text-primary-200'
                          : 'border-neutral-200 text-neutral-700 hover:border-primary-200 hover:text-primary-700 dark:border-neutral-700 dark:text-neutral-100 dark:hover:border-primary-400 dark:hover:text-primary-200'
                      }`}
                      onClick={() => handleThemeModeChange(mode)}
                      disabled={isActive}
                    >
                      <span className="flex items-center gap-2 text-sm font-semibold">
                        {icon}
                        {label}
                      </span>
                      <span className="text-xs text-neutral-500 dark:text-neutral-400">{description}</span>
                    </Button>
                  );
                })}
              </div>
            </div>
          </Card>

          {/* Theme Settings */}
          <Card title="Theme Settings" icon={<Palette className="h-5 w-5 text-neutral-500" />}>
            <div className="space-y-4">
              <div>
                <label className="block text-sm font-medium text-neutral-700 dark:text-neutral-200 mb-1">
                  Theme
                </label>
                <select
                  className="w-full px-3 py-2 border border-neutral-300 dark:border-neutral-600 rounded-md bg-white dark:bg-neutral-800 text-neutral-900 dark:text-white"
                  value={themeMode}
                  onChange={(e: React.ChangeEvent<HTMLSelectElement>) => {
                    const value = e.target.value as 'light' | 'dark' | 'system';
                    handleThemeModeChange(value);
                  }}
                >
                  <option value="light">Light</option>
                  <option value="dark">Dark</option>
                  <option value="system">System</option>
                </select>
              </div>

              <div>
                <label className="block text-sm font-medium text-neutral-700 dark:text-neutral-200 mb-1">
                  Color Scheme
                </label>
                <select
                  className="w-full px-3 py-2 border border-neutral-300 dark:border-neutral-600 rounded-md bg-white dark:bg-neutral-800 text-neutral-900 dark:text-white"
                  value={themeSettings.colorScheme ?? 'default'}
                  onChange={(e: React.ChangeEvent<HTMLSelectElement>) => {
                    const value = e.target.value;
                    applyThemeSettings({ colorScheme: value });
                    updateTheme({ colorScheme: value });
                  }}
                >
                  <option value="default">Default</option>
                  <option value="teal">Teal</option>
                  <option value="purple">Purple</option>
                </select>
              </div>

              {themeOptions.map(({ label, description, key }) => (
                <div className="flex items-center justify-between" key={key}>
                  <div>
                    <p className="text-sm font-medium text-neutral-700 dark:text-neutral-200">{label}</p>
                    <p className="text-sm text-neutral-500 dark:text-neutral-400">{description}</p>
                  </div>
                  <label className="relative inline-flex items-center cursor-pointer">
                    <input
                      type="checkbox"
                      className="sr-only peer"
                      checked={themeSettings[key]}
                      onChange={(e: React.ChangeEvent<HTMLInputElement>) =>
                        applyThemeSettings({ [key]: e.target.checked })
                      }
                    />
                    <div className="w-11 h-6 bg-neutral-200 dark:bg-neutral-700 peer-focus:outline-none peer-focus:ring-4 peer-focus:ring-primary-300 dark:peer-focus:ring-primary-800 rounded-full peer peer-checked:after:translate-x-full peer-checked:after:border-white after:content-[''] after:absolute after:top-[2px] after:left-[2px] after:bg-white after:border-neutral-300 after:border after:rounded-full after:h-5 after:w-5 after:transition-all peer-checked:bg-primary-600"></div>
                  </label>
                </div>
              ))}
            </div>
          </Card>

          {/* Notification Settings */}
          <Card title="Notification Settings" icon={<Bell className="h-5 w-5 text-neutral-500" />}>
            <div className="space-y-4">
              {notificationOptions.map(({ key, label, description }) => (
                <div className="flex items-center justify-between" key={key}>
                  <div>
                    <p className="text-sm font-medium text-neutral-700 dark:text-neutral-200">{label}</p>
                    <p className="text-sm text-neutral-500 dark:text-neutral-400">{description}</p>
                  </div>
                  <label className="relative inline-flex items-center cursor-pointer">
                    <input
                      type="checkbox"
                      className="sr-only peer"
                      checked={notifications[key]}
                      onChange={(e: React.ChangeEvent<HTMLInputElement>) =>
                        setNotifications({ [key]: e.target.checked } as Partial<NotificationSettings>)
                      }
                    />
                    <div className="w-11 h-6 bg-neutral-200 dark:bg-neutral-700 peer-focus:outline-none peer-focus:ring-4 peer-focus:ring-primary-300 dark:peer-focus:ring-primary-800 rounded-full peer peer-checked:after:translate-x-full peer-checked:after:border-white after:content-[''] after:absolute after:top-[2px] after:left-[2px] after:bg-white after:border-neutral-300 after:border after:rounded-full after:h-5 after:w-5 after:transition-all peer-checked:bg-primary-600" />
                  </label>
                </div>
              ))}
            </div>
          </Card>

          {/* Email Preferences */}
          <Card title="Email Preferences" icon={<Mail className="h-5 w-5 text-neutral-500" />}>
            <div className="space-y-4">
              {emailPreferences.map(({ key, label, description }) => (
                <div className="flex items-center justify-between" key={key}>
                  <div>
                    <p className="text-sm font-medium text-neutral-700 dark:text-neutral-200">{label}</p>
                    <p className="text-sm text-neutral-500 dark:text-neutral-400">{description}</p>
                  </div>
                  <label className="relative inline-flex items-center cursor-pointer">
                    <input
                      type="checkbox"
                      className="sr-only peer"
                      checked={email[key]}
                      onChange={(e: React.ChangeEvent<HTMLInputElement>) =>
                        setEmail({ [key]: e.target.checked } as Partial<EmailSettings>)
                      }
                    />
                    <div className="w-11 h-6 bg-neutral-200 dark:bg-neutral-700 peer-focus:outline-none peer-focus:ring-4 peer-focus:ring-primary-300 dark:peer-focus:ring-primary-800 rounded-full peer peer-checked:after:translate-x-full peer-checked:after:border-white after:content-[''] after:absolute after:top-[2px] after:left-[2px] after:bg-white after:border-neutral-300 after:border after:rounded-full after:h-5 after:w-5 after:transition-all peer-checked:bg-primary-600" />
                  </label>
                </div>
              ))}
            </div>
          </Card>

          {/* Theme Customization */}
          <Card title="Theme Customization" icon={<Palette className="h-5 w-5 text-neutral-500" />}>
            <p className="text-sm text-neutral-500 dark:text-neutral-400 mb-4">
              Choose how WorkPro looks for you.
            </p>
            <div className="flex items-center gap-2">
              <Button
                variant="outline"
                onClick={() => handleThemeModeChange('light')}
                disabled={themeMode === 'light'}
              >
                Light
              </Button>
              <Button
                variant="outline"
                onClick={() => handleThemeModeChange('dark')}
                disabled={themeMode === 'dark'}
              >
                Dark
              </Button>
              <Button
                variant="outline"
                onClick={() => handleThemeModeChange('system')}
                disabled={themeMode === 'system'}
              >
                System
              </Button>
            </div>
          </Card>

          {/* Documentation Upload */}
          <Card title="Documentation" icon={<Book className="h-5 w-5 text-neutral-500" />} className="lg:col-span-2">
            <div className="space-y-6">
              <div>
                <h3 className="text-lg font-medium text-neutral-900 dark:text-white mb-2">Upload Documentation</h3>
                <p className="text-sm text-neutral-500 dark:text-neutral-400 mb-4">
                  Upload PDF, Word, or Excel documents to add to the documentation library
                </p>
                <DocumentUploader onUpload={handleDocumentUpload} />
                {(isUploadingDocuments || isLoadingDocuments) && (
                  <div className="flex items-center gap-2 mt-3 text-sm text-neutral-500 dark:text-neutral-400">
                    <LoadingSpinner fullscreen={false} size="sm" />
                    <span>{isUploadingDocuments ? 'Uploading documents…' : 'Loading documents…'}</span>
                  </div>
                )}
              </div>

              {documents.length > 0 ? (
                <div className="space-y-4">
                  <h3 className="text-lg font-medium text-neutral-900 dark:text-white">Uploaded Documents</h3>
                  {documents.map((doc) => (
                    <DocumentViewer
                      key={doc.id}
<<<<<<< HEAD
                      content={doc.content}
                      metadata={doc.metadata}
=======
                      metadata={doc.metadata}
                      preview={doc.preview}
>>>>>>> c72c0aa7
                      onDownload={() => void handleDocumentDownload(doc)}
                      onDelete={() => void handleRemoveDocument(doc.id)}
                    />
                  ))}
                </div>
              ) : (
                !isLoadingDocuments && !isUploadingDocuments && (
                  <p className="text-sm text-neutral-500 dark:text-neutral-400">
                    No documents uploaded yet.
                  </p>
                )
              )}
            </div>
          </Card>
      </div>
    </SettingsLayout>
  );
};

export default Settings;<|MERGE_RESOLUTION|>--- conflicted
+++ resolved
@@ -2,37 +2,15 @@
  * SPDX-License-Identifier: MIT
  */
 
-<<<<<<< HEAD
-import React, { useCallback, useEffect, useMemo, useState } from 'react';
-import {
-  Bell,
-  Book,
-  Mail,
-  Palette,
-  Save,
-  Sliders,
-} from 'lucide-react';
-=======
 import React, { useEffect, useState } from 'react';
 import { Bell, Book, Mail, Palette, Sliders } from 'lucide-react';
->>>>>>> c72c0aa7
 import Button from '@/components/common/Button';
 import Card from '@/components/common/Card';
 import LoadingSpinner from '@/components/common/LoadingSpinner';
 import DocumentUploader from '@/components/documentation/DocumentUploader';
 import DocumentViewer from '@/components/documentation/DocumentViewer';
-<<<<<<< HEAD
-import {
-  downloadDocument,
-  inferDocumentType,
-  normalizeMimeType,
-  parseDocument,
-  type DocumentMetadata,
-} from '@/utils/documentation';
-=======
 import GeneralSettingsCard from '@/components/settings/GeneralSettingsCard';
 import { downloadDocument, parseDocument, type DocumentMetadata } from '@/utils/documentation';
->>>>>>> c72c0aa7
 import { useThemeStore } from '@/store/themeStore';
 import { useSettingsStore } from '@/store/settingsStore';
 import type {
@@ -161,133 +139,6 @@
     },
   ] satisfies { label: string; description: string; key: EmailPreferenceKey }[];
 
-<<<<<<< HEAD
-  const [documents, setDocuments] = useState<ManagedDocument[]>([]);
-  const [isLoadingDocuments, setIsLoadingDocuments] = useState(false);
-  const [isUploadingDocuments, setIsUploadingDocuments] = useState(false);
-
-  const downloadBaseUrl = useMemo(() => {
-    const base = http.defaults.baseURL ?? '';
-    if (!base) {
-      return typeof window !== 'undefined' ? window.location.origin : '';
-    }
-    return base.replace(/\/?api\/?$/, '');
-  }, []);
-
-  const fileToBase64 = (file: File) =>
-    new Promise<string>((resolve, reject) => {
-      const reader = new FileReader();
-      reader.onload = () => {
-        const result = reader.result as string;
-        resolve(result.split(',')[1] ?? '');
-      };
-      reader.onerror = () => reject(new Error('Failed to read file'));
-      reader.readAsDataURL(file);
-    });
-
-  const createMetadataFromApi = useCallback((doc: ApiDocument): DocumentMetadata => {
-    const baseTitle = doc.name ?? doc.title ?? 'Document';
-    const extension = baseTitle.split('.').pop()?.toLowerCase();
-    let mimeType = 'application/octet-stream';
-    let type: DocumentMetadata['type'] = 'pdf';
-
-    try {
-      mimeType = normalizeMimeType(undefined, extension);
-      type = inferDocumentType(mimeType, extension);
-    } catch {
-      // Fallback to PDF-like defaults if the document type cannot be determined.
-      mimeType = 'application/octet-stream';
-      type = 'pdf';
-    }
-
-    return {
-      id: doc._id,
-      title: baseTitle,
-      type,
-      mimeType,
-      lastModified: doc.updatedAt
-        ? new Date(doc.updatedAt)
-        : doc.createdAt
-          ? new Date(doc.createdAt)
-          : undefined,
-      downloadUrl: doc.url,
-    };
-  }, []);
-
-  const handleDocumentUpload = async (files: File[]) => {
-    if (!files.length) {
-      return;
-    }
-
-    setIsUploadingDocuments(true);
-    const uploaded: ManagedDocument[] = [];
-    const failed: string[] = [];
-
-    for (const file of files) {
-      try {
-        const parsed = await parseDocument(file);
-        const base64 = await fileToBase64(file);
-        const response = await http.post<ApiDocument>('/documents', { name: file.name, base64 });
-        const saved = response.data as ApiDocument;
-        const metadata: DocumentMetadata = {
-          ...parsed.metadata,
-          id: saved._id,
-          title: saved.name ?? saved.title ?? parsed.metadata.title,
-          downloadUrl: saved.url,
-          lastModified:
-            parsed.metadata.lastModified ??
-            (saved.updatedAt ? new Date(saved.updatedAt) : saved.createdAt ? new Date(saved.createdAt) : undefined),
-        };
-
-        uploaded.push({ id: saved._id, content: parsed.content, metadata });
-      } catch (error) {
-        console.error('Error uploading document:', error);
-        failed.push(file.name);
-      }
-    }
-
-    if (uploaded.length > 0) {
-      setDocuments((prev) => [...prev, ...uploaded]);
-      addToast(uploaded.length > 1 ? 'Documents uploaded' : 'Document uploaded', 'success');
-    }
-
-    if (failed.length > 0) {
-      addToast(`Failed to upload: ${failed.join(', ')}`, 'error');
-    }
-
-    setIsUploadingDocuments(false);
-  };
-
-  const handleDocumentDownload = async (doc: ManagedDocument) => {
-    try {
-      if (doc.metadata.downloadUrl) {
-        const url = doc.metadata.downloadUrl;
-        const isAbsolute = /^https?:\/\//i.test(url);
-        const response = await http.get<ArrayBuffer>(url, {
-          responseType: 'arraybuffer',
-          ...(isAbsolute ? {} : { baseURL: downloadBaseUrl }),
-        });
-        downloadDocument(response.data, doc.metadata.title, doc.metadata.mimeType);
-        return;
-      }
-
-      if (doc.content) {
-        downloadDocument(doc.content, doc.metadata.title, doc.metadata.mimeType);
-        return;
-      }
-
-      addToast('Document cannot be downloaded', 'error');
-    } catch (error) {
-      console.error('Error downloading document:', error);
-      addToast('Failed to download document', 'error');
-    }
-  };
-
-  const handleRemoveDocument = async (id: string) => {
-    try {
-      await http.delete(`/documents/${id}`);
-      setDocuments((prev) => prev.filter((doc) => doc.id !== id));
-=======
   const [documents, setDocuments] = useState<DocumentEntry[]>([]);
 
   const handleDocumentUpload = async (files: File[]) => {
@@ -339,19 +190,15 @@
         await http.delete(`/documents/${doc.metadata.id}`);
       }
       setDocuments((prev) => prev.filter((_, idx) => idx !== index));
->>>>>>> c72c0aa7
       addToast('Document deleted', 'success');
     } catch (error) {
       console.error('Error deleting document:', error);
       addToast('Failed to delete document', 'error');
     }
-<<<<<<< HEAD
-=======
   };
 
   const handleShareDocument = (doc: { content: string; metadata: DocumentMetadata }) => {
     setShareTarget(doc);
->>>>>>> c72c0aa7
   };
 
   useEffect(() => {
@@ -471,75 +318,9 @@
     };
   }, [addToast, applyThemeSettings, setEmail, setGeneral, setNotifications]);
 
-<<<<<<< HEAD
-  useEffect(() => {
-    let isMounted = true;
-
-    const loadDocuments = async () => {
-      try {
-        setIsLoadingDocuments(true);
-        const response = await http.get<ApiDocument[]>('/documents');
-        if (!isMounted) {
-          return;
-        }
-        const payload = response.data ?? [];
-        setDocuments(payload.map((doc) => ({ id: doc._id, metadata: createMetadataFromApi(doc) })));
-      } catch (error) {
-        console.error('Error loading documents:', error);
-        if (isMounted) {
-          addToast('Failed to load documents', 'error');
-        }
-      } finally {
-        if (isMounted) {
-          setIsLoadingDocuments(false);
-        }
-      }
-    };
-
-    void loadDocuments();
-
-    return () => {
-      isMounted = false;
-    };
-  }, [addToast, createMetadataFromApi]);
-
-  const handleSaveSettings = async () => {
-    try {
-      setIsSaving(true);
-      const {
-        general: currentGeneral,
-        notifications: currentNotifications,
-        email: currentEmail,
-        theme: currentTheme,
-      } = useSettingsStore.getState();
-      const { theme: currentThemeMode, colorScheme: currentColorScheme } = useThemeStore.getState();
-      await http.post('/settings', {
-        general: currentGeneral,
-        notifications: currentNotifications,
-        email: currentEmail,
-        theme: {
-          ...currentTheme,
-          mode: currentThemeMode,
-          colorScheme: currentTheme.colorScheme ?? currentColorScheme,
-        },
-      });
-      addToast('Settings saved', 'success');
-    } catch (error) {
-      console.error('Error saving settings:', error);
-      const status = (error as { response?: { status?: number } }).response?.status;
-      if (status === 401) {
-        addToast('Unauthorized', 'error');
-      } else {
-        addToast('Failed to save settings', 'error');
-      }
-    } finally {
-      setIsSaving(false);
-    }
-=======
   const handleThemeModeChange = (mode: 'light' | 'dark' | 'system') => {
     setThemeSettings((prev) => ({ ...prev, mode }));
     void setThemeMode(mode);
->>>>>>> c72c0aa7
   };
 
   const themePresets: Array<{
@@ -839,13 +620,8 @@
                   {documents.map((doc) => (
                     <DocumentViewer
                       key={doc.id}
-<<<<<<< HEAD
-                      content={doc.content}
-                      metadata={doc.metadata}
-=======
                       metadata={doc.metadata}
                       preview={doc.preview}
->>>>>>> c72c0aa7
                       onDownload={() => void handleDocumentDownload(doc)}
                       onDelete={() => void handleRemoveDocument(doc.id)}
                     />
