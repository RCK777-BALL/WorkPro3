/*
 * SPDX-License-Identifier: MIT
 */

import React, { useEffect, useState } from 'react';
import { Bell, Book, Mail, Palette, Sliders } from 'lucide-react';
import Button from '@/components/common/Button';
import Card from '@/components/common/Card';
import LoadingSpinner from '@/components/common/LoadingSpinner';
import DocumentUploader from '@/components/documentation/DocumentUploader';
import DocumentViewer from '@/components/documentation/DocumentViewer';
<<<<<<< HEAD
import {
  downloadDocument,
  getDefaultMimeForType,
  inferDocumentType,
  parseDocument,
  type DocumentMetadata,
} from '@/utils/documentation';
=======
import GeneralSettingsCard from '@/components/settings/GeneralSettingsCard';
import { downloadDocument, parseDocument, type DocumentMetadata } from '@/utils/documentation';
>>>>>>> 65dbb7c0
import { useThemeStore } from '@/store/themeStore';
import { useSettingsStore } from '@/store/settingsStore';
import type {
  EmailSettings,
  NotificationSettings,
  ThemeSettings,
} from '@/store/settingsStore';
import { useToast } from '@/context/ToastContext';
import http from '@/lib/http';
import SettingsLayout from '@/components/settings/SettingsLayout';

type DocumentEntry = {
  content?: string;
  metadata: DocumentMetadata;
};

interface ApiDocumentResponse {
  _id?: string;
  id?: string;
  name?: string;
  url: string;
  createdAt?: string;
  updatedAt?: string;
}

interface ApiDocument {
  _id: string;
  name?: string;
  url: string;
  mimeType?: string;
  size?: number;
  lastModified?: string;
  createdAt?: string;
  updatedAt?: string;
}

interface StoredDocument {
  id: string;
  url: string;
  metadata: DocumentMetadata;
  preview?: string;
}

const Settings: React.FC = () => {
  const general = useSettingsStore((state) => state.general);
  const notifications = useSettingsStore((state) => state.notifications);
  const email = useSettingsStore((state) => state.email);
  const setGeneral = useSettingsStore((state) => state.setGeneral);
  const setNotifications = useSettingsStore((state) => state.setNotifications);
  const setEmail = useSettingsStore((state) => state.setEmail);
  const applyThemeSettings = useSettingsStore((state) => state.setTheme);
  const { addToast } = useToast();
  const [isLoading, setIsLoading] = useState(true);

  type NotificationOptionKey = {
    [K in keyof NotificationSettings]: NotificationSettings[K] extends boolean ? K : never;
  }[keyof NotificationSettings & string];

  type EmailPreferenceKey = {
    [K in keyof EmailSettings]: EmailSettings[K] extends boolean ? K : never;
  }[keyof EmailSettings & string];

  const notificationOptions = [
    {
      key: 'emailNotifications',
      label: 'Email notifications',
      description: 'Receive important updates in your inbox',
    },
    {
      key: 'pushNotifications',
      label: 'Push notifications',
      description: 'Stay up to date with browser alerts',
    },
    {
      key: 'workOrderUpdates',
      label: 'Work order updates',
      description: 'Alert me when work orders are created or updated',
    },
    {
      key: 'maintenanceReminders',
      label: 'Maintenance reminders',
      description: 'Remind me ahead of scheduled maintenance tasks',
    },
    {
      key: 'inventoryAlerts',
      label: 'Inventory alerts',
      description: 'Notify when critical stock thresholds are reached',
    },
    {
      key: 'systemUpdates',
      label: 'System updates',
      description: 'Announcements about new features and releases',
    },
  ] satisfies { label: string; description: string; key: NotificationOptionKey }[];

  const emailPreferences = [
    {
      key: 'dailyDigest',
      label: 'Daily digest',
      description: 'Summary of key activity delivered each morning',
    },
    {
      key: 'weeklyReport',
      label: 'Weekly report',
      description: 'Performance highlights and trends for the week',
    },
    {
      key: 'criticalAlerts',
      label: 'Critical alerts',
      description: 'Send immediately when critical issues occur',
    },
  ] satisfies { label: string; description: string; key: EmailPreferenceKey }[];

<<<<<<< HEAD
  const [documents, setDocuments] = useState<StoredDocument[]>([]);

  const fileToBase64 = (file: File) =>
    new Promise<string>((resolve, reject) => {
      const reader = new FileReader();
      reader.onload = () => {
        const result = reader.result;
        if (typeof result !== 'string') {
          reject(new Error('Unable to read file contents'));
          return;
        }
        const base64 = result.includes(',') ? result.split(',')[1] ?? '' : result;
        resolve(base64);
      };
      reader.onerror = () => {
        reject(reader.error ?? new Error('Failed to read file'));
      };
      reader.readAsDataURL(file);
    });

  const mapApiDocuments = (items: ApiDocument[]): StoredDocument[] =>
    items.reduce<StoredDocument[]>((acc, item) => {
      try {
        const type = inferDocumentType(item.mimeType, item.name);
        const metadata: DocumentMetadata = {
          title: item.name ?? 'Untitled Document',
          type,
          mimeType: item.mimeType ?? getDefaultMimeForType(type),
          size: item.size ?? 0,
          lastModified: item.lastModified
            ? new Date(item.lastModified)
            : item.updatedAt
              ? new Date(item.updatedAt)
              : new Date(),
        };

        acc.push({
          id: item._id,
          url: item.url,
          metadata,
        });
      } catch (error) {
        console.warn('Skipping unsupported document', error);
      }
      return acc;
    }, []);
=======
  const [documents, setDocuments] = useState<DocumentEntry[]>([]);
>>>>>>> 65dbb7c0

  const handleDocumentUpload = async (files: File[]) => {
    if (!files.length) {
      return;
    }

    try {
<<<<<<< HEAD
      const uploadedDocuments = await Promise.all(
        files.map(async (file) => {
          const [{ content, metadata }, base64] = await Promise.all([
            parseDocument(file),
            fileToBase64(file),
          ]);

          const { data: savedDoc } = await http.post<ApiDocument>('/documents', {
            base64,
            name: file.name,
            metadata: {
              mimeType: metadata.mimeType,
              size: metadata.size,
              lastModified: metadata.lastModified.toISOString(),
            },
          });

          const normalizedMetadata: DocumentMetadata = {
            ...metadata,
            title: savedDoc.name ?? metadata.title,
            mimeType: savedDoc.mimeType ?? metadata.mimeType,
            size: savedDoc.size ?? metadata.size,
            lastModified: savedDoc.lastModified
              ? new Date(savedDoc.lastModified)
              : metadata.lastModified,
          };

          return {
            id: savedDoc._id,
            url: savedDoc.url,
            metadata: normalizedMetadata,
            preview: content,
          } satisfies StoredDocument;
        }),
      );

      setDocuments((prev) => [...prev, ...uploadedDocuments]);
      addToast('Documents uploaded', 'success');
    } catch (error) {
      console.error('Error uploading documents:', error);
      addToast('Failed to upload documents', 'error');
=======
      const newDocs = await Promise.all(files.map(parseDocument));
      setDocuments((prev) => [...prev, ...newDocs]);
    } catch (error) {
      console.error('Error uploading documents:', error);
      addToast('Failed to upload documents', 'error');
    }
  };

  const resolveDocumentUrl = (path: string) => {
    if (!path) {
      return path;
    }
    if (/^https?:\/\//i.test(path)) {
      return path;
    }
    const base = http.defaults?.baseURL ?? '';
    const sanitizedBase = base.replace(/\/?api\/?$/, '');
    const normalizedBase = sanitizedBase.replace(/\/$/, '');
    if (!normalizedBase) {
      return path;
    }
    if (path.startsWith('/')) {
      return `${normalizedBase}${path}`;
>>>>>>> 65dbb7c0
    }
    return `${normalizedBase}/${path}`;
  };

<<<<<<< HEAD
  const handleDocumentDownload = async (doc: StoredDocument) => {
    try {
      await downloadDocument(doc.url, doc.metadata.title, doc.metadata.mimeType);
      addToast('Download started', 'success');
    } catch (error) {
      console.error('Error downloading document:', error);
      addToast('Failed to download document', 'error');
    }
  };

  const handleRemoveDocument = async (id: string) => {
    try {
      await http.delete(`/documents/${id}`);
      setDocuments((prev) => prev.filter((doc) => doc.id !== id));
=======
  const handleDocumentDownload = (doc: { content: string; metadata: DocumentMetadata }) => {
    const mimeType = doc.metadata.mimeType ?? getMimeTypeForType(doc.metadata.type);
    downloadDocument(doc.content, doc.metadata.title, mimeType);
  };

  const handleRemoveDocument = async (index: number) => {
    const doc = documents[index];
    if (!doc) {
      return;
    }

    try {
      if (doc.metadata.id) {
        await http.delete(`/documents/${doc.metadata.id}`);
      }
      setDocuments((prev) => prev.filter((_, idx) => idx !== index));
>>>>>>> 65dbb7c0
      addToast('Document deleted', 'success');
    } catch (error) {
      console.error('Error deleting document:', error);
      addToast('Failed to delete document', 'error');
    }
  };

  useEffect(() => {
    let isMounted = true;

    const loadDocuments = async () => {
      try {
        const response = await http.get<ApiDocumentResponse[]>('/documents');
        if (!isMounted) {
          return;
        }

        const fetched = (response.data ?? []).map((item) => {
          const rawUrl = item.url ?? '';
          const title = item.name ?? rawUrl.split('/').pop() ?? 'Document';
          const extension = title.split('.').pop()?.toLowerCase() ?? '';
          const type = getDocumentTypeFromExtension(extension);
          const mimeType = getMimeTypeFromExtension(extension);
          const lastModifiedSource = item.updatedAt ?? item.createdAt;
          const lastModified = lastModifiedSource ? new Date(lastModifiedSource) : new Date();

          const metadata: DocumentMetadata = {
            id: item._id ?? item.id,
            title,
            type,
            size: 0,
            lastModified,
            mimeType,
            url: rawUrl || undefined,
          };

          return { metadata } satisfies DocumentEntry;
        });

        setDocuments(fetched);
      } catch (error) {
        console.error('Error loading documents:', error);
      }
    };

    void loadDocuments();

    return () => {
      isMounted = false;
    };
  }, []);

  useEffect(() => {
    let isMounted = true;

    const loadSettings = async () => {
      setIsLoading(true);
      try {
        const [settingsResult, documentsResult] = await Promise.allSettled([
          http.get('/settings'),
          http.get<ApiDocument[]>('/documents'),
        ]);

        if (!isMounted) {
          return;
        }

        if (settingsResult.status === 'fulfilled') {
          const payload = settingsResult.value.data as Partial<{
            general: Partial<typeof general>;
            notifications: Partial<typeof notifications>;
            email: Partial<typeof email>;
            theme: Partial<ThemeSettings> & { mode?: 'light' | 'dark' | 'system' };
          }>;

          if (payload?.general) {
            setGeneral(payload.general);
          }

          if (payload?.notifications) {
            setNotifications(payload.notifications);
          }

<<<<<<< HEAD
          if (payload?.email) {
            setEmail(payload.email);
          }

          if (payload?.theme) {
            const { mode, ...restTheme } = payload.theme;
            useSettingsStore.setState((state) => ({
              theme: { ...state.theme, ...restTheme },
            }));

            if (mode) {
              useThemeStore.setState({ theme: mode });
            }

            if (payload.theme.colorScheme) {
              useThemeStore.setState({ colorScheme: payload.theme.colorScheme });
            }
=======
        if (payload.theme) {
          const { mode, colorScheme, ...restTheme } = payload.theme;

          if (Object.keys(restTheme).length > 0 || colorScheme) {
            applyThemeSettings({ ...restTheme, ...(colorScheme ? { colorScheme } : {}) });
>>>>>>> 65dbb7c0
          }
        } else {
          console.error('Error loading settings:', settingsResult.reason);
          addToast('Failed to load settings', 'error');
        }

<<<<<<< HEAD
        if (documentsResult.status === 'fulfilled') {
          const payload = documentsResult.value.data;
          if (Array.isArray(payload)) {
            setDocuments(mapApiDocuments(payload));
          } else {
            setDocuments([]);
=======
          if (mode || colorScheme) {
            useThemeStore.setState((state) => ({
              ...state,
              ...(mode ? { theme: mode } : {}),
              ...(colorScheme ? { colorScheme } : {}),
            }));
>>>>>>> 65dbb7c0
          }
        } else {
          console.error('Error loading documents:', documentsResult.reason);
          addToast('Failed to load documents', 'error');
        }
      } catch (error) {
        console.error('Error loading settings:', error);
        if (isMounted) {
          addToast('Failed to load settings', 'error');
        }
      } finally {
        if (isMounted) {
          setIsLoading(false);
        }
      }
    };

    void loadSettings();

    return () => {
      isMounted = false;
    };
  }, [addToast, applyThemeSettings, setEmail, setGeneral, setNotifications]);

  const handleThemeModeChange = (mode: 'light' | 'dark' | 'system') => {
    setThemeSettings((prev) => ({ ...prev, mode }));
    void setThemeMode(mode);
  };

  const themePresets: Array<{
    mode: 'light' | 'dark' | 'system';
    label: string;
    description: string;
    icon: React.ReactNode;
  }> = [
    {
      mode: 'light',
      label: 'Light',
      description: 'Bright interface for well-lit environments',
      icon: <Sun className="h-5 w-5" />,
    },
    {
      mode: 'dark',
      label: 'Dark',
      description: 'Dimmed palette for low-light conditions',
      icon: <Moon className="h-5 w-5" />,
    },
    {
      mode: 'system',
      label: 'System',
      description: 'Follow your operating system preference',
      icon: <Monitor className="h-5 w-5" />,
    },
  ];

  return (
    <SettingsLayout isLoading={isLoading}>
      {isLoading && (
        <div className="flex items-center gap-3 rounded-lg border border-dashed border-neutral-300 bg-white/50 p-4 text-sm text-neutral-600 dark:border-neutral-700 dark:bg-neutral-900/40 dark:text-neutral-300">
          <LoadingSpinner fullscreen={false} size="sm" />
          <span>Loading your saved settings…</span>
        </div>
      )}

      <div className="grid grid-cols-1 gap-6 lg:grid-cols-2">
          {/* General Settings */}
          <Card title="General Settings" icon={<Sliders className="h-5 w-5 text-neutral-500" />}>
            <div className="space-y-4">
              <div>
                <label className="block text-sm font-medium text-neutral-700 dark:text-neutral-200 mb-1">
                  Company Name
                </label>
                <input
                  type="text"
                  className="w-full px-3 py-2 border border-neutral-300 dark:border-neutral-600 rounded-md bg-white dark:bg-neutral-800 text-neutral-900 dark:text-white"
                  value={general.companyName}
                  onChange={(e: React.ChangeEvent<HTMLInputElement>) => setGeneral({ companyName: e.target.value })}
                />
              </div>

              <div>
                <label className="block text-sm font-medium text-neutral-700 dark:text-neutral-200 mb-1">
                  Timezone
                </label>
                <select
                  className="w-full px-3 py-2 border border-neutral-300 dark:border-neutral-600 rounded-md bg-white dark:bg-neutral-800 text-neutral-900 dark:text-white"
                  value={general.timezone}
                  onChange={(e: React.ChangeEvent<HTMLSelectElement>) => setGeneral({ timezone: e.target.value })}
                >
                  <option value="America/New_York">Eastern Time (ET)</option>
                  <option value="America/Chicago">Central Time (CT)</option>
                  <option value="America/Denver">Mountain Time (MT)</option>
                  <option value="America/Los_Angeles">Pacific Time (PT)</option>
                </select>
              </div>

              <div>
                <label className="block text-sm font-medium text-neutral-700 dark:text-neutral-200 mb-1">
                  Date Format
                </label>
                <select
                  className="w-full px-3 py-2 border border-neutral-300 dark:border-neutral-600 rounded-md bg-white dark:bg-neutral-800 text-neutral-900 dark:text-white"
                  value={general.dateFormat}
                  onChange={(e: React.ChangeEvent<HTMLSelectElement>) => setGeneral({ dateFormat: e.target.value })}
                >
                  <option value="MM/DD/YYYY">MM/DD/YYYY</option>
                  <option value="DD/MM/YYYY">DD/MM/YYYY</option>
                  <option value="YYYY-MM-DD">YYYY-MM-DD</option>
                </select>
              </div>

              <div>
                <label className="block text-sm font-medium text-neutral-700 dark:text-neutral-200 mb-1">
                  Language
                </label>
                <select
                  className="w-full px-3 py-2 border border-neutral-300 dark:border-neutral-600 rounded-md bg-white dark:bg-neutral-800 text-neutral-900 dark:text-white"
                  value={general.language}
                  onChange={(e: React.ChangeEvent<HTMLSelectElement>) => setGeneral({ language: e.target.value })}
                >
                  <option value="en-US">English (US)</option>
                  <option value="es-ES">Español</option>
                  <option value="fr-FR">Français</option>
                  <option value="de-DE">Deutsch</option>
                </select>
              </div>
            </div>
          </Card>

          <Card title="Theme Presets" icon={<Palette className="h-5 w-5 text-neutral-500" />}>
            <div className="space-y-4">
              <p className="text-sm text-neutral-500 dark:text-neutral-400">
                Quickly switch between theme modes across the application.
              </p>
              <div className="grid gap-3 sm:grid-cols-3">
                {themePresets.map(({ mode, label, description, icon }) => {
                  const isActive = themeMode === mode;
                  return (
                    <Button
                      key={mode}
                      variant="outline"
                      className={`flex h-full flex-col items-start gap-2 border-2 px-4 py-3 text-left transition-colors ${
                        isActive
                          ? 'border-primary-500 bg-primary-50 text-primary-700 dark:border-primary-400 dark:bg-primary-900/20 dark:text-primary-200'
                          : 'border-neutral-200 text-neutral-700 hover:border-primary-200 hover:text-primary-700 dark:border-neutral-700 dark:text-neutral-100 dark:hover:border-primary-400 dark:hover:text-primary-200'
                      }`}
                      onClick={() => handleThemeModeChange(mode)}
                      disabled={isActive}
                    >
                      <span className="flex items-center gap-2 text-sm font-semibold">
                        {icon}
                        {label}
                      </span>
                      <span className="text-xs text-neutral-500 dark:text-neutral-400">{description}</span>
                    </Button>
                  );
                })}
              </div>
            </div>
          </Card>

          {/* Theme Settings */}
          <Card title="Theme Settings" icon={<Palette className="h-5 w-5 text-neutral-500" />}>
            <div className="space-y-4">
              <div>
                <label className="block text-sm font-medium text-neutral-700 dark:text-neutral-200 mb-1">
                  Theme
                </label>
                <select
                  className="w-full px-3 py-2 border border-neutral-300 dark:border-neutral-600 rounded-md bg-white dark:bg-neutral-800 text-neutral-900 dark:text-white"
                  value={themeMode}
                  onChange={(e: React.ChangeEvent<HTMLSelectElement>) => {
                    const value = e.target.value as 'light' | 'dark' | 'system';
                    handleThemeModeChange(value);
                  }}
                >
                  <option value="light">Light</option>
                  <option value="dark">Dark</option>
                  <option value="system">System</option>
                </select>
              </div>

              <div>
                <label className="block text-sm font-medium text-neutral-700 dark:text-neutral-200 mb-1">
                  Color Scheme
                </label>
                <select
                  className="w-full px-3 py-2 border border-neutral-300 dark:border-neutral-600 rounded-md bg-white dark:bg-neutral-800 text-neutral-900 dark:text-white"
                  value={themeSettings.colorScheme ?? 'default'}
                  onChange={(e: React.ChangeEvent<HTMLSelectElement>) => {
                    const value = e.target.value;
                    applyThemeSettings({ colorScheme: value });
                    updateTheme({ colorScheme: value });
                  }}
                >
                  <option value="default">Default</option>
                  <option value="teal">Teal</option>
                  <option value="purple">Purple</option>
                </select>
              </div>

              {themeOptions.map(({ label, description, key }) => (
                <div className="flex items-center justify-between" key={key}>
                  <div>
                    <p className="text-sm font-medium text-neutral-700 dark:text-neutral-200">{label}</p>
                    <p className="text-sm text-neutral-500 dark:text-neutral-400">{description}</p>
                  </div>
                  <label className="relative inline-flex items-center cursor-pointer">
                    <input
                      type="checkbox"
                      className="sr-only peer"
                      checked={themeSettings[key]}
                      onChange={(e: React.ChangeEvent<HTMLInputElement>) =>
                        applyThemeSettings({ [key]: e.target.checked })
                      }
                    />
                    <div className="w-11 h-6 bg-neutral-200 dark:bg-neutral-700 peer-focus:outline-none peer-focus:ring-4 peer-focus:ring-primary-300 dark:peer-focus:ring-primary-800 rounded-full peer peer-checked:after:translate-x-full peer-checked:after:border-white after:content-[''] after:absolute after:top-[2px] after:left-[2px] after:bg-white after:border-neutral-300 after:border after:rounded-full after:h-5 after:w-5 after:transition-all peer-checked:bg-primary-600"></div>
                  </label>
                </div>
              ))}
            </div>
          </Card>

          {/* Notification Settings */}
          <Card title="Notification Settings" icon={<Bell className="h-5 w-5 text-neutral-500" />}>
            <div className="space-y-4">
              {notificationOptions.map(({ key, label, description }) => (
                <div className="flex items-center justify-between" key={key}>
                  <div>
                    <p className="text-sm font-medium text-neutral-700 dark:text-neutral-200">{label}</p>
                    <p className="text-sm text-neutral-500 dark:text-neutral-400">{description}</p>
                  </div>
                  <label className="relative inline-flex items-center cursor-pointer">
                    <input
                      type="checkbox"
                      className="sr-only peer"
                      checked={notifications[key]}
                      onChange={(e: React.ChangeEvent<HTMLInputElement>) =>
                        setNotifications({ [key]: e.target.checked } as Partial<NotificationSettings>)
                      }
                    />
                    <div className="w-11 h-6 bg-neutral-200 dark:bg-neutral-700 peer-focus:outline-none peer-focus:ring-4 peer-focus:ring-primary-300 dark:peer-focus:ring-primary-800 rounded-full peer peer-checked:after:translate-x-full peer-checked:after:border-white after:content-[''] after:absolute after:top-[2px] after:left-[2px] after:bg-white after:border-neutral-300 after:border after:rounded-full after:h-5 after:w-5 after:transition-all peer-checked:bg-primary-600" />
                  </label>
                </div>
              ))}
            </div>
          </Card>

          {/* Email Preferences */}
          <Card title="Email Preferences" icon={<Mail className="h-5 w-5 text-neutral-500" />}>
            <div className="space-y-4">
              {emailPreferences.map(({ key, label, description }) => (
                <div className="flex items-center justify-between" key={key}>
                  <div>
                    <p className="text-sm font-medium text-neutral-700 dark:text-neutral-200">{label}</p>
                    <p className="text-sm text-neutral-500 dark:text-neutral-400">{description}</p>
                  </div>
                  <label className="relative inline-flex items-center cursor-pointer">
                    <input
                      type="checkbox"
                      className="sr-only peer"
                      checked={email[key]}
                      onChange={(e: React.ChangeEvent<HTMLInputElement>) =>
                        setEmail({ [key]: e.target.checked } as Partial<EmailSettings>)
                      }
                    />
                    <div className="w-11 h-6 bg-neutral-200 dark:bg-neutral-700 peer-focus:outline-none peer-focus:ring-4 peer-focus:ring-primary-300 dark:peer-focus:ring-primary-800 rounded-full peer peer-checked:after:translate-x-full peer-checked:after:border-white after:content-[''] after:absolute after:top-[2px] after:left-[2px] after:bg-white after:border-neutral-300 after:border after:rounded-full after:h-5 after:w-5 after:transition-all peer-checked:bg-primary-600" />
                  </label>
                </div>
              ))}
            </div>
          </Card>

          {/* Theme Customization */}
          <Card title="Theme Customization" icon={<Palette className="h-5 w-5 text-neutral-500" />}>
            <p className="text-sm text-neutral-500 dark:text-neutral-400 mb-4">
              Choose how WorkPro looks for you.
            </p>
            <div className="flex items-center gap-2">
              <Button
                variant="outline"
                onClick={() => handleThemeModeChange('light')}
                disabled={themeMode === 'light'}
              >
                Light
              </Button>
              <Button
                variant="outline"
                onClick={() => handleThemeModeChange('dark')}
                disabled={themeMode === 'dark'}
              >
                Dark
              </Button>
              <Button
                variant="outline"
                onClick={() => handleThemeModeChange('system')}
                disabled={themeMode === 'system'}
              >
                System
              </Button>
            </div>
          </Card>

          {/* Documentation Upload */}
          <Card title="Documentation" icon={<Book className="h-5 w-5 text-neutral-500" />} className="lg:col-span-2">
            <div className="space-y-6">
              <div>
                <h3 className="text-lg font-medium text-neutral-900 dark:text-white mb-2">Upload Documentation</h3>
                <p className="text-sm text-neutral-500 dark:text-neutral-400 mb-4">
                  Upload PDF, Word, or Excel documents to add to the documentation library
                </p>
                <DocumentUploader onUpload={handleDocumentUpload} />
              </div>

              {documents.length > 0 && (
                <div className="space-y-4">
                  <h3 className="text-lg font-medium text-neutral-900 dark:text-white">Uploaded Documents</h3>
                  {documents.map((doc) => (
                    <DocumentViewer
                      key={doc.id}
                      metadata={doc.metadata}
                      preview={doc.preview}
                      onDownload={() => void handleDocumentDownload(doc)}
                      onDelete={() => void handleRemoveDocument(doc.id)}
                    />
                  ))}
                </div>
              )}
            </div>
          </Card>
      </div>
    </SettingsLayout>
  );
};

export default Settings;<|MERGE_RESOLUTION|>--- conflicted
+++ resolved
@@ -9,18 +9,8 @@
 import LoadingSpinner from '@/components/common/LoadingSpinner';
 import DocumentUploader from '@/components/documentation/DocumentUploader';
 import DocumentViewer from '@/components/documentation/DocumentViewer';
-<<<<<<< HEAD
-import {
-  downloadDocument,
-  getDefaultMimeForType,
-  inferDocumentType,
-  parseDocument,
-  type DocumentMetadata,
-} from '@/utils/documentation';
-=======
 import GeneralSettingsCard from '@/components/settings/GeneralSettingsCard';
 import { downloadDocument, parseDocument, type DocumentMetadata } from '@/utils/documentation';
->>>>>>> 65dbb7c0
 import { useThemeStore } from '@/store/themeStore';
 import { useSettingsStore } from '@/store/settingsStore';
 import type {
@@ -134,56 +124,7 @@
     },
   ] satisfies { label: string; description: string; key: EmailPreferenceKey }[];
 
-<<<<<<< HEAD
-  const [documents, setDocuments] = useState<StoredDocument[]>([]);
-
-  const fileToBase64 = (file: File) =>
-    new Promise<string>((resolve, reject) => {
-      const reader = new FileReader();
-      reader.onload = () => {
-        const result = reader.result;
-        if (typeof result !== 'string') {
-          reject(new Error('Unable to read file contents'));
-          return;
-        }
-        const base64 = result.includes(',') ? result.split(',')[1] ?? '' : result;
-        resolve(base64);
-      };
-      reader.onerror = () => {
-        reject(reader.error ?? new Error('Failed to read file'));
-      };
-      reader.readAsDataURL(file);
-    });
-
-  const mapApiDocuments = (items: ApiDocument[]): StoredDocument[] =>
-    items.reduce<StoredDocument[]>((acc, item) => {
-      try {
-        const type = inferDocumentType(item.mimeType, item.name);
-        const metadata: DocumentMetadata = {
-          title: item.name ?? 'Untitled Document',
-          type,
-          mimeType: item.mimeType ?? getDefaultMimeForType(type),
-          size: item.size ?? 0,
-          lastModified: item.lastModified
-            ? new Date(item.lastModified)
-            : item.updatedAt
-              ? new Date(item.updatedAt)
-              : new Date(),
-        };
-
-        acc.push({
-          id: item._id,
-          url: item.url,
-          metadata,
-        });
-      } catch (error) {
-        console.warn('Skipping unsupported document', error);
-      }
-      return acc;
-    }, []);
-=======
   const [documents, setDocuments] = useState<DocumentEntry[]>([]);
->>>>>>> 65dbb7c0
 
   const handleDocumentUpload = async (files: File[]) => {
     if (!files.length) {
@@ -191,49 +132,6 @@
     }
 
     try {
-<<<<<<< HEAD
-      const uploadedDocuments = await Promise.all(
-        files.map(async (file) => {
-          const [{ content, metadata }, base64] = await Promise.all([
-            parseDocument(file),
-            fileToBase64(file),
-          ]);
-
-          const { data: savedDoc } = await http.post<ApiDocument>('/documents', {
-            base64,
-            name: file.name,
-            metadata: {
-              mimeType: metadata.mimeType,
-              size: metadata.size,
-              lastModified: metadata.lastModified.toISOString(),
-            },
-          });
-
-          const normalizedMetadata: DocumentMetadata = {
-            ...metadata,
-            title: savedDoc.name ?? metadata.title,
-            mimeType: savedDoc.mimeType ?? metadata.mimeType,
-            size: savedDoc.size ?? metadata.size,
-            lastModified: savedDoc.lastModified
-              ? new Date(savedDoc.lastModified)
-              : metadata.lastModified,
-          };
-
-          return {
-            id: savedDoc._id,
-            url: savedDoc.url,
-            metadata: normalizedMetadata,
-            preview: content,
-          } satisfies StoredDocument;
-        }),
-      );
-
-      setDocuments((prev) => [...prev, ...uploadedDocuments]);
-      addToast('Documents uploaded', 'success');
-    } catch (error) {
-      console.error('Error uploading documents:', error);
-      addToast('Failed to upload documents', 'error');
-=======
       const newDocs = await Promise.all(files.map(parseDocument));
       setDocuments((prev) => [...prev, ...newDocs]);
     } catch (error) {
@@ -257,27 +155,10 @@
     }
     if (path.startsWith('/')) {
       return `${normalizedBase}${path}`;
->>>>>>> 65dbb7c0
     }
     return `${normalizedBase}/${path}`;
   };
 
-<<<<<<< HEAD
-  const handleDocumentDownload = async (doc: StoredDocument) => {
-    try {
-      await downloadDocument(doc.url, doc.metadata.title, doc.metadata.mimeType);
-      addToast('Download started', 'success');
-    } catch (error) {
-      console.error('Error downloading document:', error);
-      addToast('Failed to download document', 'error');
-    }
-  };
-
-  const handleRemoveDocument = async (id: string) => {
-    try {
-      await http.delete(`/documents/${id}`);
-      setDocuments((prev) => prev.filter((doc) => doc.id !== id));
-=======
   const handleDocumentDownload = (doc: { content: string; metadata: DocumentMetadata }) => {
     const mimeType = doc.metadata.mimeType ?? getMimeTypeForType(doc.metadata.type);
     downloadDocument(doc.content, doc.metadata.title, mimeType);
@@ -294,7 +175,6 @@
         await http.delete(`/documents/${doc.metadata.id}`);
       }
       setDocuments((prev) => prev.filter((_, idx) => idx !== index));
->>>>>>> 65dbb7c0
       addToast('Document deleted', 'success');
     } catch (error) {
       console.error('Error deleting document:', error);
@@ -378,52 +258,23 @@
             setNotifications(payload.notifications);
           }
 
-<<<<<<< HEAD
-          if (payload?.email) {
-            setEmail(payload.email);
-          }
-
-          if (payload?.theme) {
-            const { mode, ...restTheme } = payload.theme;
-            useSettingsStore.setState((state) => ({
-              theme: { ...state.theme, ...restTheme },
-            }));
-
-            if (mode) {
-              useThemeStore.setState({ theme: mode });
-            }
-
-            if (payload.theme.colorScheme) {
-              useThemeStore.setState({ colorScheme: payload.theme.colorScheme });
-            }
-=======
         if (payload.theme) {
           const { mode, colorScheme, ...restTheme } = payload.theme;
 
           if (Object.keys(restTheme).length > 0 || colorScheme) {
             applyThemeSettings({ ...restTheme, ...(colorScheme ? { colorScheme } : {}) });
->>>>>>> 65dbb7c0
           }
         } else {
           console.error('Error loading settings:', settingsResult.reason);
           addToast('Failed to load settings', 'error');
         }
 
-<<<<<<< HEAD
-        if (documentsResult.status === 'fulfilled') {
-          const payload = documentsResult.value.data;
-          if (Array.isArray(payload)) {
-            setDocuments(mapApiDocuments(payload));
-          } else {
-            setDocuments([]);
-=======
           if (mode || colorScheme) {
             useThemeStore.setState((state) => ({
               ...state,
               ...(mode ? { theme: mode } : {}),
               ...(colorScheme ? { colorScheme } : {}),
             }));
->>>>>>> 65dbb7c0
           }
         } else {
           console.error('Error loading documents:', documentsResult.reason);
