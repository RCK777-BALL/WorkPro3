--- conflicted
+++ resolved
@@ -9,11 +9,7 @@
 import LoadingSpinner from '@/components/common/LoadingSpinner';
 import DocumentUploader from '@/components/documentation/DocumentUploader';
 import DocumentViewer from '@/components/documentation/DocumentViewer';
-<<<<<<< HEAD
-import DocumentShareModal from '@/components/documentation/DocumentShareModal';
-=======
 import GeneralSettingsCard from '@/components/settings/GeneralSettingsCard';
->>>>>>> 108b63c5
 import { downloadDocument, parseDocument, type DocumentMetadata } from '@/utils/documentation';
 import { useThemeStore } from '@/store/themeStore';
 import { useSettingsStore } from '@/store/settingsStore';
@@ -128,12 +124,7 @@
     },
   ] satisfies { label: string; description: string; key: EmailPreferenceKey }[];
 
-<<<<<<< HEAD
-  const [documents, setDocuments] = useState<Array<{ content: string; metadata: DocumentMetadata }>>([]);
-  const [shareTarget, setShareTarget] = useState<{ content: string; metadata: DocumentMetadata } | null>(null);
-=======
   const [documents, setDocuments] = useState<DocumentEntry[]>([]);
->>>>>>> 108b63c5
 
   const handleDocumentUpload = async (files: File[]) => {
     if (!files.length) {
@@ -609,30 +600,15 @@
                     <DocumentViewer
                       key={doc.id}
                       metadata={doc.metadata}
-<<<<<<< HEAD
-                      onDownload={() => handleDocumentDownload(doc)}
-                      onDelete={() => handleRemoveDocument(index)}
-                      onShare={handleShareDocument}
-=======
                       preview={doc.preview}
                       onDownload={() => void handleDocumentDownload(doc)}
                       onDelete={() => void handleRemoveDocument(doc.id)}
->>>>>>> 108b63c5
                     />
                   ))}
                 </div>
               )}
             </div>
           </Card>
-<<<<<<< HEAD
-        </div>
-        <DocumentShareModal
-          isOpen={shareTarget !== null}
-          document={shareTarget}
-          onClose={() => setShareTarget(null)}
-        />
-=======
->>>>>>> 108b63c5
       </div>
     </SettingsLayout>
   );
