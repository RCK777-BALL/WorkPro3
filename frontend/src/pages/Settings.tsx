--- conflicted
+++ resolved
@@ -3,21 +3,7 @@
  */
 
 import React, { useEffect, useState } from 'react';
-<<<<<<< HEAD
-import {
-  Bell,
-  Book,
-  Mail,
-  Monitor,
-  Moon,
-  Palette,
-  Save,
-  Sliders,
-  Sun,
-} from 'lucide-react';
-=======
 import { Bell, Book, Mail, Palette, Sliders } from 'lucide-react';
->>>>>>> 6811072d
 import Button from '@/components/common/Button';
 import Card from '@/components/common/Card';
 import LoadingSpinner from '@/components/common/LoadingSpinner';
@@ -168,18 +154,7 @@
         }
 
         if (payload.theme) {
-<<<<<<< HEAD
-          const { mode, ...restTheme } = payload.theme;
-          useSettingsStore.setState((state) => {
-            const nextTheme = { ...state.theme, ...restTheme };
-            if (mode) {
-              nextTheme.mode = mode;
-            }
-            return { theme: nextTheme };
-          });
-=======
           const { mode, colorScheme, ...restTheme } = payload.theme;
->>>>>>> 6811072d
 
           if (Object.keys(restTheme).length > 0 || colorScheme) {
             applyThemeSettings({ ...restTheme, ...(colorScheme ? { colorScheme } : {}) });
