--- conflicted
+++ resolved
@@ -35,12 +35,7 @@
   const setEmail = useSettingsStore((state) => state.setEmail);
   const applyThemeSettings = useSettingsStore((state) => state.setTheme);
   const { addToast } = useToast();
-<<<<<<< HEAD
-  const [isLoading, setIsLoading] = useState(false);
-  const [isSaving, setIsSaving] = useState(false);
-=======
   const [isLoading, setIsLoading] = useState(true);
->>>>>>> a5e21714
 
   type ThemeOptionKey = {
     [K in keyof ThemeSettings]: ThemeSettings[K] extends boolean ? K : never;
@@ -217,48 +212,15 @@
   }, [addToast, applyThemeSettings, setEmail, setGeneral, setNotifications]);
 
   return (
-<<<<<<< HEAD
-    <div className="relative" aria-busy={isLoading} aria-live="polite">
-      {isLoading && (
-        <div className="absolute inset-0 z-10 flex flex-col items-center justify-center gap-3 rounded-lg bg-white/80 p-6 text-sm text-neutral-700 shadow-sm backdrop-blur-sm dark:bg-neutral-900/80 dark:text-neutral-200">
-          <LoadingSpinner fullscreen={false} size="md" />
-          <span className="text-center font-medium">Loading your saved settings…</span>
-          <p className="text-xs text-neutral-500 dark:text-neutral-400">
-            Please wait while we sync your latest configuration.
-          </p>
-        </div>
-      )}
-
-      <div className="space-y-6">
-        <div className="flex flex-col sm:flex-row justify-between items-start sm:items-center gap-4">
-          <div className="space-y-1">
-            <h2 className="text-2xl font-bold text-neutral-900 dark:text-white">Settings</h2>
-            <p className="text-neutral-500 dark:text-neutral-400">Manage your application preferences</p>
-          </div>
-          <Button
-            variant="primary"
-            icon={<Save size={16} />}
-            onClick={handleSaveSettings}
-            loading={isSaving}
-            disabled={isSaving || isLoading}
-          >
-            {isSaving ? 'Saving…' : 'Save Changes'}
-          </Button>
-=======
     <SettingsLayout isLoading={isLoading}>
       {isLoading && (
         <div className="flex items-center gap-3 rounded-lg border border-dashed border-neutral-300 bg-white/50 p-4 text-sm text-neutral-600 dark:border-neutral-700 dark:bg-neutral-900/40 dark:text-neutral-300">
           <LoadingSpinner fullscreen={false} size="sm" />
           <span>Loading your saved settings…</span>
->>>>>>> a5e21714
         </div>
       )}
 
-<<<<<<< HEAD
-        <div className="grid grid-cols-1 lg:grid-cols-2 gap-6">
-=======
       <div className="grid grid-cols-1 gap-6 lg:grid-cols-2">
->>>>>>> a5e21714
           {/* General Settings */}
           <Card title="General Settings" icon={<Sliders className="h-5 w-5 text-neutral-500" />}>
             <div className="space-y-4">
@@ -493,11 +455,7 @@
             </div>
           </Card>
       </div>
-<<<<<<< HEAD
-    </div>
-=======
     </SettingsLayout>
->>>>>>> a5e21714
   );
 };
 
