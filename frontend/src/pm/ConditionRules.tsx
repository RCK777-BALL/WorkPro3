/*
 * SPDX-License-Identifier: MIT
 */

import React, { useEffect, useState } from 'react';
<<<<<<< HEAD
import Button from '../components/common/Button';
import http from '../lib/http';
import { useToast } from '../context/ToastContext';
=======
import Button from '@/components/common/Button';
import http from '@/lib/http';
>>>>>>> 3c2119df

interface ConditionRule {
  _id?: string;
  asset: string;
  metric: string;
  operator: '>' | '<' | '>=' | '<=' | '==' ;
  threshold: number;
  workOrderTitle: string;
  workOrderDescription?: string;
  active: boolean;
}

const emptyRule: ConditionRule = {
  asset: '',
  metric: '',
  operator: '>',
  threshold: 0,
  workOrderTitle: '',
  workOrderDescription: '',
  active: true,
};

const ConditionRules: React.FC = () => {
  const [rules, setRules] = useState<ConditionRule[]>([]);
  const [form, setForm] = useState<ConditionRule | null>(null);
  const [error, setError] = useState<string | null>(null);
  const { addToast } = useToast();

  const loadRules = async () => {
    try {
      const res = await http.get('/condition-rules', { withCredentials: true });
      setRules(res.data as ConditionRule[]);
    } catch {
      setError('Failed to load rules');
      addToast('Failed to load rules', 'error');
    }
  };

  useEffect(() => { loadRules(); }, []);

  const handleSubmit = async (e: React.FormEvent) => {
    e.preventDefault();
    if (!form) return;
    try {
      if (form._id) {
        await http.put(`/condition-rules/${form._id}`, form, { withCredentials: true });
      } else {
        await http.post('/condition-rules', form, { withCredentials: true });
      }
      setForm(null);
      await loadRules();
    } catch {
      addToast('Failed to save rule', 'error');
    }
  };

  return (
          <div className="p-6 space-y-6">
        <div className="flex justify-between items-center">
          <h1 className="text-2xl font-bold">Condition Rules</h1>
          <Button variant="primary" onClick={() => setForm({ ...emptyRule })}>
            New Rule
          </Button>
        </div>
        {error && <p className="text-error-500">{error}</p>}
        <ul className="divide-y divide-neutral-200">
          {rules.map(r => (
            <li key={r._id} className="py-2 flex justify-between items-center">
              <div>
                <p className="font-medium">{r.metric} {r.operator} {r.threshold}</p>
                <p className="text-sm text-neutral-500">{r.workOrderTitle}</p>
              </div>
              <Button size="sm" variant="outline" onClick={() => setForm(r)}>
                Edit
              </Button>
            </li>
          ))}
          {rules.length === 0 && <li className="py-2 text-neutral-500">No rules</li>}
        </ul>
        {form && (
          <div className="bg-white p-4 rounded shadow">
            <form className="space-y-2" onSubmit={handleSubmit}>
              <input
                className="border p-1 w-full"
                placeholder="Asset ID"
                value={form.asset}
                onChange={e => setForm({ ...form, asset: e.target.value })}
              />
              <input
                className="border p-1 w-full"
                placeholder="Metric"
                value={form.metric}
                onChange={e => setForm({ ...form, metric: e.target.value })}
              />
              <select
                className="border p-1 w-full"
                value={form.operator}
                onChange={e => setForm({ ...form, operator: e.target.value as ConditionRule['operator'] })}
              >
                <option value=">">&gt;</option>
                <option value="<">&lt;</option>
                <option value=">=">&gt;=</option>
                <option value="<=">&lt;=</option>
                <option value="==">==</option>
              </select>
              <input
                className="border p-1 w-full"
                type="number"
                placeholder="Threshold"
                value={form.threshold}
                onChange={e => setForm({ ...form, threshold: Number(e.target.value) })}
              />
              <input
                className="border p-1 w-full"
                placeholder="Work Order Title"
                value={form.workOrderTitle}
                onChange={e => setForm({ ...form, workOrderTitle: e.target.value })}
              />
              <input
                className="border p-1 w-full"
                placeholder="Work Order Description"
                value={form.workOrderDescription}
                onChange={e => setForm({ ...form, workOrderDescription: e.target.value })}
              />
              <div className="flex items-center space-x-2">
                <input
                  type="checkbox"
                  checked={form.active}
                  onChange={e => setForm({ ...form, active: e.target.checked })}
                />
                <span>Active</span>
              </div>
              <div className="flex space-x-2">
                <Button type="submit" variant="primary">Save</Button>
                <Button type="button" variant="outline" onClick={() => setForm(null)}>Cancel</Button>
              </div>
            </form>
          </div>
        )}
      </div>
  );
};

export default ConditionRules;<|MERGE_RESOLUTION|>--- conflicted
+++ resolved
@@ -3,14 +3,10 @@
  */
 
 import React, { useEffect, useState } from 'react';
-<<<<<<< HEAD
 import Button from '../components/common/Button';
 import http from '../lib/http';
 import { useToast } from '../context/ToastContext';
-=======
-import Button from '@/components/common/Button';
-import http from '@/lib/http';
->>>>>>> 3c2119df
+
 
 interface ConditionRule {
   _id?: string;
