/*
 * SPDX-License-Identifier: MIT
 */

import { useEffect, useMemo, useState } from 'react';

import type {
  PurchaseOrder,
  PurchaseOrderItem,
  PurchaseOrderPayload,
  PurchaseOrderStatus,
  ReceiptLine,
} from '@backend-shared/purchaseOrders';

import {
<<<<<<< HEAD
  fetchPurchaseOrders,
  receivePurchaseOrder,
  savePurchaseOrder,
  updatePurchaseOrderStatus,
} from '@/api/purchasing';
import Button from '@/components/common/Button';

const statusOrder: PurchaseOrderStatus[] = ['draft', 'pending', 'approved', 'received'];

const emptyItem = (): PurchaseOrderItem => ({
  partId: '',
  quantity: 1,
  unitCost: 0,
  received: 0,
  status: 'open',
});

const buildEmptyForm = (): PurchaseOrderPayload & { id?: string } => ({ vendorId: '', items: [emptyItem()] });

const formatCurrency = (value: number) => `$${value.toFixed(2)}`;

export default function PurchaseOrderPage() {
  const [orders, setOrders] = useState<PurchaseOrder[]>([]);
  const [form, setForm] = useState<PurchaseOrderPayload & { id?: string }>(buildEmptyForm());
  const [receipts, setReceipts] = useState<Record<string, number>>({});
  const [statusMessage, setStatusMessage] = useState<string | null>(null);
  const [submitting, setSubmitting] = useState(false);

  useEffect(() => {
    fetchPurchaseOrders()
      .then(setOrders)
      .catch(() => setOrders([]));
  }, []);

  const selected = useMemo(() => orders.find((po) => po.id === form.id), [orders, form.id]);

  const updateItem = (index: number, update: Partial<PurchaseOrderItem>) => {
    setForm((current) => ({
      ...current,
      items: current.items.map((item, idx) => (idx === index ? { ...item, ...update } : item)),
    }));
  };

  const addItem = () => setForm((current) => ({ ...current, items: [...current.items, emptyItem()] }));

  const resetForm = () => {
    setForm(buildEmptyForm());
    setReceipts({});
  };

  const save = async () => {
    setSubmitting(true);
    setStatusMessage(null);
    try {
      const payload: PurchaseOrderPayload & { id?: string } = {
        vendorId: form.vendorId,
        items: form.items.map((item) => ({ partId: item.partId, quantity: item.quantity, unitCost: item.unitCost })),
        status: form.status ?? undefined,
        id: form.id,
      };
      const saved = await savePurchaseOrder(payload);
      setOrders((current) => {
        const existing = current.some((item) => item.id === saved.id);
        if (existing) {
          return current.map((item) => (item.id === saved.id ? saved : item));
        }
        return [saved, ...current];
      });
      setForm({ ...saved, items: saved.items });
      setStatusMessage('Purchase order saved');
    } catch (err) {
      setStatusMessage(err instanceof Error ? err.message : 'Failed to save purchase order');
    } finally {
      setSubmitting(false);
    }
  };

  const transition = async (order: PurchaseOrder) => {
    const currentIndex = statusOrder.indexOf(order.status);
    if (currentIndex === -1) return;
    const nextStatus = statusOrder[currentIndex + 1];
    if (!nextStatus) return;
    try {
      const updated = await updatePurchaseOrderStatus(order.id, nextStatus);
      setOrders((current) => current.map((item) => (item.id === updated.id ? updated : item)));
      if (form.id === updated.id) {
        setForm({ ...updated, items: updated.items });
      }
    } catch (err) {
      setStatusMessage(err instanceof Error ? err.message : 'Failed to update status');
    }
  };

  const receive = async () => {
    if (!selected) return;
    const lines: ReceiptLine[] = selected.items
      .map((item) => ({ partId: item.partId, quantity: receipts[item.partId] ?? 0 }))
      .filter((line) => line.quantity > 0);
    if (!lines.length) {
      setStatusMessage('Enter at least one quantity to receive');
      return;
    }
    try {
      const updated = await receivePurchaseOrder(selected.id, lines);
      setOrders((current) => current.map((item) => (item.id === updated.id ? updated : item)));
      setForm({ ...updated, items: updated.items });
      setReceipts({});
      setStatusMessage('Receipt recorded');
    } catch (err) {
      setStatusMessage(err instanceof Error ? err.message : 'Failed to receive items');
    }
  };

  const total = form.items.reduce((sum, item) => sum + item.quantity * (item.unitCost ?? 0), 0);

  return (
    <div className="space-y-6">
      <div className="flex items-center justify-between">
        <div>
          <h1 className="text-xl font-semibold text-neutral-900">Purchase orders</h1>
          <p className="text-sm text-neutral-600">Create drafts, route for approval, and record receipts.</p>
        </div>
        <Button variant="outline" onClick={resetForm}>
          New PO
        </Button>
      </div>

      <div className="grid gap-6 lg:grid-cols-3">
        <section className="space-y-4 rounded-lg border border-neutral-200 p-4 shadow-sm">
          <div className="flex items-center justify-between">
            <h2 className="text-base font-semibold text-neutral-900">{form.id ? 'Edit purchase order' : 'New purchase order'}</h2>
            {form.status && <span className="text-xs uppercase text-neutral-500">{form.status}</span>}
          </div>
          <div className="space-y-3">
            <label className="block text-sm font-medium text-neutral-700">
              Vendor ID
              <input
                className="mt-1 block w-full rounded-md border border-neutral-300 px-3 py-2"
                value={form.vendorId}
                onChange={(e) => setForm((current) => ({ ...current, vendorId: e.target.value }))}
                placeholder="Vendor"
              />
            </label>

            <div className="space-y-2">
              <div className="flex items-center justify-between">
                <p className="text-sm font-medium text-neutral-700">Line items</p>
                <Button variant="outline" size="sm" onClick={addItem}>
                  Add line
                </Button>
              </div>
              {form.items.map((item, idx) => (
                <div key={idx} className="grid grid-cols-6 gap-2">
                  <input
                    className="col-span-3 rounded-md border border-neutral-300 px-3 py-2"
                    placeholder="Part ID"
                    value={item.partId}
                    onChange={(e) => updateItem(idx, { partId: e.target.value })}
                  />
                  <input
                    className="col-span-1 rounded-md border border-neutral-300 px-3 py-2"
                    type="number"
                    min={0}
                    value={item.quantity}
                    onChange={(e) => updateItem(idx, { quantity: Number(e.target.value) })}
                  />
                  <input
                    className="col-span-2 rounded-md border border-neutral-300 px-3 py-2"
                    type="number"
                    min={0}
                    step="0.01"
                    value={item.unitCost ?? 0}
                    onChange={(e) => updateItem(idx, { unitCost: Number(e.target.value) })}
                  />
                </div>
              ))}
              <p className="text-right text-sm font-semibold text-neutral-900">Estimated total: {formatCurrency(total)}</p>
            </div>

            <Button onClick={save} loading={submitting} disabled={!form.vendorId || !form.items.length}>
              {form.id ? 'Update purchase order' : 'Create purchase order'}
            </Button>
            {statusMessage && <p className="text-xs text-neutral-500">{statusMessage}</p>}
          </div>
        </section>

        <section className="lg:col-span-2 space-y-4 rounded-lg border border-neutral-200 p-4 shadow-sm">
          <div className="flex items-center justify-between">
            <div>
              <h2 className="text-base font-semibold text-neutral-900">Order queue</h2>
              <p className="text-xs text-neutral-500">Draft through receipt with status-controlled transitions.</p>
            </div>
          </div>
          <div className="overflow-x-auto">
            <table className="min-w-full divide-y divide-neutral-200 text-sm">
              <thead className="bg-neutral-50">
                <tr>
                  <th className="px-3 py-2 text-left font-medium text-neutral-700">PO</th>
                  <th className="px-3 py-2 text-left font-medium text-neutral-700">Vendor</th>
                  <th className="px-3 py-2 text-left font-medium text-neutral-700">Status</th>
                  <th className="px-3 py-2 text-left font-medium text-neutral-700">Lines</th>
                  <th className="px-3 py-2 text-left font-medium text-neutral-700">Total</th>
                  <th className="px-3 py-2 text-right font-medium text-neutral-700">Actions</th>
                </tr>
              </thead>
              <tbody className="divide-y divide-neutral-200">
                {orders.map((po) => (
                  <tr key={po.id} className={po.id === form.id ? 'bg-neutral-50' : ''}>
                    <td className="px-3 py-2 text-neutral-900">{po.id}</td>
                    <td className="px-3 py-2 text-neutral-700">{po.vendorId}</td>
                    <td className="px-3 py-2 text-neutral-700 capitalize">{po.status}</td>
                    <td className="px-3 py-2 text-neutral-700">{po.items.length}</td>
                    <td className="px-3 py-2 text-neutral-700">{formatCurrency(po.totalCost)}</td>
                    <td className="px-3 py-2 text-right space-x-2">
                      <Button
                        variant="outline"
                        size="sm"
                        onClick={() => {
                          setForm({ ...po, items: po.items });
                          setReceipts(
                            po.items.reduce<Record<string, number>>((acc, item) => {
                              acc[item.partId] = 0;
                              return acc;
                            }, {}),
                          );
=======
  createPurchaseOrder,
  listPurchaseOrders,
  updatePurchaseOrderStatus,
  type PurchaseOrder,
  type PurchaseOrderStatus,
} from '@/api/purchasing';
import Button from '@/components/common/Button';
import { useVendors } from '@/hooks/useVendors';

export default function PurchaseOrderPage() {
  const [vendorId, setVendorId] = useState('');
  const [item, setItem] = useState('');
  const [qty, setQty] = useState(0);
  const [orders, setOrders] = useState<PurchaseOrder[]>([]);
  const { data: vendors } = useVendors();
  const vendorList = vendors ?? [];
  const [error, setError] = useState<string | null>(null);

  useEffect(() => {
    listPurchaseOrders().then(setOrders).catch(() => setOrders([]));
  }, []);

  const submit = async () => {
    if (!vendorId || !item || qty <= 0) {
      setError('Vendor, item, and quantity are required');
      return;
    }
    setError(null);
    const created = await createPurchaseOrder({
      vendorId,
      lines: [{ part: item, qtyOrdered: qty }],
    });
    setOrders((prev) => [created, ...prev]);
    setVendorId('');
    setItem('');
    setQty(0);
  };

  return (
    <div className="space-y-6">
      <div className="space-y-4">
        <h1 className="text-xl font-semibold text-neutral-900">Create Purchase Order</h1>
        <select
          className="block w-full rounded-md border border-neutral-300 px-3 py-2"
          value={vendorId}
          onChange={(e: React.ChangeEvent<HTMLSelectElement>) => setVendorId(e.target.value)}
        >
          <option value="">Select vendor…</option>
          {vendorList.map((vendor) => (
            <option key={vendor.id} value={vendor.id}>
              {vendor.name} {vendor.email ? `(${vendor.email})` : ''}
            </option>
          ))}
        </select>
        <input
          className="block w-full rounded-md border border-neutral-300 px-3 py-2"
          placeholder="Item ID"
          value={item}
          onChange={(e: React.ChangeEvent<HTMLInputElement>) => setItem(e.target.value)}
        />
        <input
          className="block w-full rounded-md border border-neutral-300 px-3 py-2"
          type="number"
          placeholder="Quantity"
          value={qty}
          onChange={(e: React.ChangeEvent<HTMLInputElement>) => setQty(Number(e.target.value))}
        />
        <Button onClick={submit}>Create</Button>
        {error && <p className="text-sm text-error-600">{error}</p>}
      </div>

      <section className="rounded-lg border border-neutral-200 p-4">
        <div className="flex items-center justify-between">
          <div>
            <p className="text-sm font-semibold text-neutral-900">Open purchase orders</p>
            <p className="text-xs text-neutral-500">Tracks workflow from draft to receipt.</p>
          </div>
        </div>
        <div className="mt-4 overflow-x-auto">
          <table className="min-w-full divide-y divide-neutral-200 text-sm">
            <thead className="bg-neutral-50">
              <tr>
                <th className="px-3 py-2 text-left font-medium text-neutral-700">PO #</th>
                <th className="px-3 py-2 text-left font-medium text-neutral-700">Status</th>
                <th className="px-3 py-2 text-left font-medium text-neutral-700">Vendor</th>
                <th className="px-3 py-2 text-left font-medium text-neutral-700">Lines</th>
                <th className="px-3 py-2 text-right font-medium text-neutral-700">Actions</th>
              </tr>
            </thead>
            <tbody className="divide-y divide-neutral-200">
              {orders.map((po) => (
                <tr key={po.id}>
                  <td className="px-3 py-2 text-neutral-900">{po.poNumber ?? po.id}</td>
                  <td className="px-3 py-2 text-neutral-700">{po.status}</td>
                  <td className="px-3 py-2 text-neutral-700">{po.vendor?.name ?? '—'}</td>
                  <td className="px-3 py-2 text-neutral-700">{po.lines.length}</td>
                  <td className="px-3 py-2 text-right">
                    {po.status !== 'Received' && (
                      <Button
                        variant="outline"
                        size="sm"
                        onClick={async () => {
                          const updated = await updatePurchaseOrderStatus(po.id, 'Received' as PurchaseOrderStatus);
                          setOrders((current) => current.map((item) => (item.id === updated.id ? updated : item)));
>>>>>>> ce0fa789
                        }}
                      >
                        Edit
                      </Button>
                      {po.status !== 'received' && (
                        <Button variant="outline" size="sm" onClick={() => transition(po)}>
                          Move to {statusOrder[statusOrder.indexOf(po.status) + 1] ?? 'done'}
                        </Button>
                      )}
                    </td>
                  </tr>
                ))}
                {!orders.length && (
                  <tr>
                    <td className="px-3 py-4 text-neutral-500" colSpan={6}>
                      No purchase orders yet.
                    </td>
                  </tr>
                )}
              </tbody>
            </table>
          </div>

          {selected && (
            <div className="space-y-3 rounded-md border border-dashed border-neutral-300 p-3">
              <div className="flex items-center justify-between">
                <p className="text-sm font-semibold text-neutral-900">Receiving for PO {selected.id}</p>
                <p className="text-xs text-neutral-500">Status: {selected.status}</p>
              </div>
              <div className="space-y-2">
                {selected.items.map((item) => {
                  const remaining = Math.max(0, item.quantity - (item.received ?? 0));
                  return (
                    <div key={item.partId} className="grid grid-cols-6 items-center gap-2 text-sm">
                      <div className="col-span-2 text-neutral-800">Part {item.partId}</div>
                      <div className="text-neutral-600">Ordered: {item.quantity}</div>
                      <div className="text-neutral-600">Received: {item.received}</div>
                      <input
                        className="col-span-2 rounded-md border border-neutral-300 px-2 py-1"
                        type="number"
                        min={0}
                        max={remaining}
                        value={receipts[item.partId] ?? ''}
                        placeholder={`Receive up to ${remaining}`}
                        onChange={(e) =>
                          setReceipts((current) => ({
                            ...current,
                            [item.partId]: Number(e.target.value),
                          }))
                        }
                        disabled={remaining === 0 || selected.status === 'draft' || selected.status === 'pending'}
                      />
                    </div>
                  );
                })}
              </div>
              <div className="flex justify-end gap-2">
                <Button variant="outline" size="sm" onClick={resetForm}>
                  Clear
                </Button>
                <Button
                  size="sm"
                  onClick={receive}
                  disabled={selected.status !== 'approved' && selected.status !== 'received'}
                >
                  Record receipt
                </Button>
              </div>
            </div>
          )}
        </section>
      </div>
    </div>
  );
}<|MERGE_RESOLUTION|>--- conflicted
+++ resolved
@@ -13,233 +13,6 @@
 } from '@backend-shared/purchaseOrders';
 
 import {
-<<<<<<< HEAD
-  fetchPurchaseOrders,
-  receivePurchaseOrder,
-  savePurchaseOrder,
-  updatePurchaseOrderStatus,
-} from '@/api/purchasing';
-import Button from '@/components/common/Button';
-
-const statusOrder: PurchaseOrderStatus[] = ['draft', 'pending', 'approved', 'received'];
-
-const emptyItem = (): PurchaseOrderItem => ({
-  partId: '',
-  quantity: 1,
-  unitCost: 0,
-  received: 0,
-  status: 'open',
-});
-
-const buildEmptyForm = (): PurchaseOrderPayload & { id?: string } => ({ vendorId: '', items: [emptyItem()] });
-
-const formatCurrency = (value: number) => `$${value.toFixed(2)}`;
-
-export default function PurchaseOrderPage() {
-  const [orders, setOrders] = useState<PurchaseOrder[]>([]);
-  const [form, setForm] = useState<PurchaseOrderPayload & { id?: string }>(buildEmptyForm());
-  const [receipts, setReceipts] = useState<Record<string, number>>({});
-  const [statusMessage, setStatusMessage] = useState<string | null>(null);
-  const [submitting, setSubmitting] = useState(false);
-
-  useEffect(() => {
-    fetchPurchaseOrders()
-      .then(setOrders)
-      .catch(() => setOrders([]));
-  }, []);
-
-  const selected = useMemo(() => orders.find((po) => po.id === form.id), [orders, form.id]);
-
-  const updateItem = (index: number, update: Partial<PurchaseOrderItem>) => {
-    setForm((current) => ({
-      ...current,
-      items: current.items.map((item, idx) => (idx === index ? { ...item, ...update } : item)),
-    }));
-  };
-
-  const addItem = () => setForm((current) => ({ ...current, items: [...current.items, emptyItem()] }));
-
-  const resetForm = () => {
-    setForm(buildEmptyForm());
-    setReceipts({});
-  };
-
-  const save = async () => {
-    setSubmitting(true);
-    setStatusMessage(null);
-    try {
-      const payload: PurchaseOrderPayload & { id?: string } = {
-        vendorId: form.vendorId,
-        items: form.items.map((item) => ({ partId: item.partId, quantity: item.quantity, unitCost: item.unitCost })),
-        status: form.status ?? undefined,
-        id: form.id,
-      };
-      const saved = await savePurchaseOrder(payload);
-      setOrders((current) => {
-        const existing = current.some((item) => item.id === saved.id);
-        if (existing) {
-          return current.map((item) => (item.id === saved.id ? saved : item));
-        }
-        return [saved, ...current];
-      });
-      setForm({ ...saved, items: saved.items });
-      setStatusMessage('Purchase order saved');
-    } catch (err) {
-      setStatusMessage(err instanceof Error ? err.message : 'Failed to save purchase order');
-    } finally {
-      setSubmitting(false);
-    }
-  };
-
-  const transition = async (order: PurchaseOrder) => {
-    const currentIndex = statusOrder.indexOf(order.status);
-    if (currentIndex === -1) return;
-    const nextStatus = statusOrder[currentIndex + 1];
-    if (!nextStatus) return;
-    try {
-      const updated = await updatePurchaseOrderStatus(order.id, nextStatus);
-      setOrders((current) => current.map((item) => (item.id === updated.id ? updated : item)));
-      if (form.id === updated.id) {
-        setForm({ ...updated, items: updated.items });
-      }
-    } catch (err) {
-      setStatusMessage(err instanceof Error ? err.message : 'Failed to update status');
-    }
-  };
-
-  const receive = async () => {
-    if (!selected) return;
-    const lines: ReceiptLine[] = selected.items
-      .map((item) => ({ partId: item.partId, quantity: receipts[item.partId] ?? 0 }))
-      .filter((line) => line.quantity > 0);
-    if (!lines.length) {
-      setStatusMessage('Enter at least one quantity to receive');
-      return;
-    }
-    try {
-      const updated = await receivePurchaseOrder(selected.id, lines);
-      setOrders((current) => current.map((item) => (item.id === updated.id ? updated : item)));
-      setForm({ ...updated, items: updated.items });
-      setReceipts({});
-      setStatusMessage('Receipt recorded');
-    } catch (err) {
-      setStatusMessage(err instanceof Error ? err.message : 'Failed to receive items');
-    }
-  };
-
-  const total = form.items.reduce((sum, item) => sum + item.quantity * (item.unitCost ?? 0), 0);
-
-  return (
-    <div className="space-y-6">
-      <div className="flex items-center justify-between">
-        <div>
-          <h1 className="text-xl font-semibold text-neutral-900">Purchase orders</h1>
-          <p className="text-sm text-neutral-600">Create drafts, route for approval, and record receipts.</p>
-        </div>
-        <Button variant="outline" onClick={resetForm}>
-          New PO
-        </Button>
-      </div>
-
-      <div className="grid gap-6 lg:grid-cols-3">
-        <section className="space-y-4 rounded-lg border border-neutral-200 p-4 shadow-sm">
-          <div className="flex items-center justify-between">
-            <h2 className="text-base font-semibold text-neutral-900">{form.id ? 'Edit purchase order' : 'New purchase order'}</h2>
-            {form.status && <span className="text-xs uppercase text-neutral-500">{form.status}</span>}
-          </div>
-          <div className="space-y-3">
-            <label className="block text-sm font-medium text-neutral-700">
-              Vendor ID
-              <input
-                className="mt-1 block w-full rounded-md border border-neutral-300 px-3 py-2"
-                value={form.vendorId}
-                onChange={(e) => setForm((current) => ({ ...current, vendorId: e.target.value }))}
-                placeholder="Vendor"
-              />
-            </label>
-
-            <div className="space-y-2">
-              <div className="flex items-center justify-between">
-                <p className="text-sm font-medium text-neutral-700">Line items</p>
-                <Button variant="outline" size="sm" onClick={addItem}>
-                  Add line
-                </Button>
-              </div>
-              {form.items.map((item, idx) => (
-                <div key={idx} className="grid grid-cols-6 gap-2">
-                  <input
-                    className="col-span-3 rounded-md border border-neutral-300 px-3 py-2"
-                    placeholder="Part ID"
-                    value={item.partId}
-                    onChange={(e) => updateItem(idx, { partId: e.target.value })}
-                  />
-                  <input
-                    className="col-span-1 rounded-md border border-neutral-300 px-3 py-2"
-                    type="number"
-                    min={0}
-                    value={item.quantity}
-                    onChange={(e) => updateItem(idx, { quantity: Number(e.target.value) })}
-                  />
-                  <input
-                    className="col-span-2 rounded-md border border-neutral-300 px-3 py-2"
-                    type="number"
-                    min={0}
-                    step="0.01"
-                    value={item.unitCost ?? 0}
-                    onChange={(e) => updateItem(idx, { unitCost: Number(e.target.value) })}
-                  />
-                </div>
-              ))}
-              <p className="text-right text-sm font-semibold text-neutral-900">Estimated total: {formatCurrency(total)}</p>
-            </div>
-
-            <Button onClick={save} loading={submitting} disabled={!form.vendorId || !form.items.length}>
-              {form.id ? 'Update purchase order' : 'Create purchase order'}
-            </Button>
-            {statusMessage && <p className="text-xs text-neutral-500">{statusMessage}</p>}
-          </div>
-        </section>
-
-        <section className="lg:col-span-2 space-y-4 rounded-lg border border-neutral-200 p-4 shadow-sm">
-          <div className="flex items-center justify-between">
-            <div>
-              <h2 className="text-base font-semibold text-neutral-900">Order queue</h2>
-              <p className="text-xs text-neutral-500">Draft through receipt with status-controlled transitions.</p>
-            </div>
-          </div>
-          <div className="overflow-x-auto">
-            <table className="min-w-full divide-y divide-neutral-200 text-sm">
-              <thead className="bg-neutral-50">
-                <tr>
-                  <th className="px-3 py-2 text-left font-medium text-neutral-700">PO</th>
-                  <th className="px-3 py-2 text-left font-medium text-neutral-700">Vendor</th>
-                  <th className="px-3 py-2 text-left font-medium text-neutral-700">Status</th>
-                  <th className="px-3 py-2 text-left font-medium text-neutral-700">Lines</th>
-                  <th className="px-3 py-2 text-left font-medium text-neutral-700">Total</th>
-                  <th className="px-3 py-2 text-right font-medium text-neutral-700">Actions</th>
-                </tr>
-              </thead>
-              <tbody className="divide-y divide-neutral-200">
-                {orders.map((po) => (
-                  <tr key={po.id} className={po.id === form.id ? 'bg-neutral-50' : ''}>
-                    <td className="px-3 py-2 text-neutral-900">{po.id}</td>
-                    <td className="px-3 py-2 text-neutral-700">{po.vendorId}</td>
-                    <td className="px-3 py-2 text-neutral-700 capitalize">{po.status}</td>
-                    <td className="px-3 py-2 text-neutral-700">{po.items.length}</td>
-                    <td className="px-3 py-2 text-neutral-700">{formatCurrency(po.totalCost)}</td>
-                    <td className="px-3 py-2 text-right space-x-2">
-                      <Button
-                        variant="outline"
-                        size="sm"
-                        onClick={() => {
-                          setForm({ ...po, items: po.items });
-                          setReceipts(
-                            po.items.reduce<Record<string, number>>((acc, item) => {
-                              acc[item.partId] = 0;
-                              return acc;
-                            }, {}),
-                          );
-=======
   createPurchaseOrder,
   listPurchaseOrders,
   updatePurchaseOrderStatus,
@@ -344,7 +117,6 @@
                         onClick={async () => {
                           const updated = await updatePurchaseOrderStatus(po.id, 'Received' as PurchaseOrderStatus);
                           setOrders((current) => current.map((item) => (item.id === updated.id ? updated : item)));
->>>>>>> ce0fa789
                         }}
                       >
                         Edit
