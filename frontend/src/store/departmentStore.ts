--- conflicted
+++ resolved
@@ -1,14 +1,11 @@
 import { create } from 'zustand';
 import type { Department, Line, Station } from '../types';
-<<<<<<< HEAD
-import {
+ import {
   listDepartments as apiListDepartments,
   listLines as apiListLines,
   listStations as apiListStations,
 } from '../api/departments';
-=======
-import api from '../lib/api';
->>>>>>> cdcdb8ad
+ 
 
 interface DepartmentState {
   departments: Department[];
