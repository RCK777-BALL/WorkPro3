--- conflicted
+++ resolved
@@ -8,18 +8,10 @@
 
 export type NavItemId =
   | 'dashboard'
-<<<<<<< HEAD
-  | 'plants'
-  | 'departments'
-  | 'assets'
-  | 'teams'
-  | 'reports'
-=======
   | 'departments'
   | 'lines'
   | 'stations'
   | 'assets'
->>>>>>> 1a548c94
   | 'work-orders'
   | 'permits'
   | 'maintenance'
@@ -35,14 +27,9 @@
 
 const defaultOrder: NavItemId[] = [
   'dashboard',
-<<<<<<< HEAD
-  'plants',
-  'departments',
-=======
   'departments',
   'lines',
   'stations',
->>>>>>> 1a548c94
   'assets',
   'teams',
   'reports',
@@ -51,11 +38,6 @@
   'maintenance',
   'inventory',
   'analytics',
-<<<<<<< HEAD
-  'analytics-global',
-  'analytics-ai',
-=======
->>>>>>> 1a548c94
   'vendors',
   'messages',
   'documentation',
