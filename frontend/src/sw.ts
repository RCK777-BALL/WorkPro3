/*
 * SPDX-License-Identifier: MIT
 */

/// <reference lib="webworker" />

import { precacheAndRoute } from 'workbox-precaching';
import { registerRoute } from 'workbox-routing';
import { CacheFirst, NetworkFirst, StaleWhileRevalidate } from 'workbox-strategies';
import { logError } from './utils/logger';

interface QueueItem {
  url: string;
  options?: RequestInit;
}

interface SyncEvent extends ExtendableEvent {
  readonly tag: string;
}

declare global {
  interface ServiceWorkerGlobalScopeEventMap {
    sync: SyncEvent;
  }
}

const DB_NAME = 'offline-queue';
const STORE_NAME = 'requests';
let offlineQueue: QueueItem[] = [];

async function openDB() {
  return new Promise<IDBDatabase>((resolve, reject) => {
    const request = indexedDB.open(DB_NAME, 1);
    request.onupgradeneeded = () => {
      request.result.createObjectStore(STORE_NAME);
    };
    request.onsuccess = () => resolve(request.result);
    request.onerror = () => reject(request.error);
  });
}

<<<<<<< HEAD
async function loadQueue() {
  try {
    const db = await openDB();
    const tx = db.transaction(STORE_NAME, 'readonly');
    const store = tx.objectStore(STORE_NAME);
    const request = store.get('queue');
    const result: QueueItem[] = await new Promise((resolve, reject) => {
      request.onsuccess = () => resolve(request.result || []);
      request.onerror = () => reject(request.error);
    });
    offlineQueue = result;
  } catch (err) {
    logError('Failed to load queue from storage', err);
    offlineQueue = [];
=======
async function notifyClients(type: string, error: unknown) {
  const clients = await self.clients.matchAll();
  const message = {
    type,
    error: error instanceof Error ? error.message : String(error),
  };
  for (const client of clients) {
    client.postMessage(message);
>>>>>>> 5f8f3a68
  }
}

async function loadQueue() {
  const db = await openDB();
  const tx = db.transaction(STORE_NAME, 'readonly');
  const store = tx.objectStore(STORE_NAME);
  const request = store.get('queue');
  const result: QueueItem[] = await new Promise((resolve, reject) => {
    request.onsuccess = () => resolve(request.result || []);
    request.onerror = () => reject(request.error);
  });
  offlineQueue = result;
}

async function saveQueue() {
  const db = await openDB();
  const tx = db.transaction(STORE_NAME, 'readwrite');
  tx.objectStore(STORE_NAME).put(offlineQueue, 'queue');
  await new Promise((resolve, reject) => {
    tx.oncomplete = () => resolve(undefined);
    tx.onerror = () => reject(tx.error);
  });
}

(async () => {
  try {
    await loadQueue();
    if (offlineQueue.length > 0) {
      await processQueue();
    }
  } catch (err) {
<<<<<<< HEAD
    logError('Failed to save queue to storage', err);
  }
}

loadQueue().then(() => {
  if (offlineQueue.length > 0) {
    processQueue();
=======
    offlineQueue = [];
    // eslint-disable-next-line no-console
    console.error('Failed to load queue from storage', err);
    await notifyClients('LOAD_QUEUE_ERROR', err);
>>>>>>> 5f8f3a68
  }
})();

declare let self: ServiceWorkerGlobalScope & { __WB_MANIFEST: any };

if (self.__WB_MANIFEST) {
  precacheAndRoute(self.__WB_MANIFEST);
} else {
  // eslint-disable-next-line no-console
  console.warn('No precache manifest found. Skipping precache.');
}

// Cache page navigations (html) with a Network First strategy
registerRoute(
  ({ request }) => request.mode === 'navigate',
  new NetworkFirst({ cacheName: 'pages' })
);

// Cache CSS, JS, and worker requests with a Stale While Revalidate strategy
registerRoute(
  ({ request }) => ['style', 'script', 'worker'].includes(request.destination),
  new StaleWhileRevalidate({ cacheName: 'assets' })
);

// Cache images with a Cache First strategy
registerRoute(
  ({ request }) => request.destination === 'image',
  new CacheFirst({ cacheName: 'images' })
);

self.addEventListener('message', (event) => {
  if (event.data?.type === 'SKIP_WAITING') {
    self.skipWaiting();
  }
  if (event.data?.type === 'QUEUE_REQUEST') {
    offlineQueue.push(event.data.payload as QueueItem);
    saveQueue().catch((err) => {
      // eslint-disable-next-line no-console
      console.error('Failed to save queue to storage', err);
      void notifyClients('SAVE_QUEUE_ERROR', err);
    });
  }
  if (event.data?.type === 'CLEAR_QUEUE') {
    offlineQueue.length = 0;
    saveQueue().catch((err) => {
      // eslint-disable-next-line no-console
      console.error('Failed to save queue to storage', err);
      void notifyClients('SAVE_QUEUE_ERROR', err);
    });
  }
});

self.addEventListener('sync', (event: SyncEvent) => {
  if (event.tag === 'offline-queue') {
    event.waitUntil(processQueue());
  }
});

async function processQueue() {
  while (offlineQueue.length > 0) {
    const { url, options } = offlineQueue[0];
    try {
      await fetch(url, options);
    } catch {
      break; // stop if a request fails
    }
    offlineQueue.shift();
    try {
      await saveQueue();
    } catch (err) {
      // eslint-disable-next-line no-console
      console.error('Failed to save queue to storage', err);
      await notifyClients('SAVE_QUEUE_ERROR', err);
      break;
    }
  }
}<|MERGE_RESOLUTION|>--- conflicted
+++ resolved
@@ -38,9 +38,8 @@
     request.onerror = () => reject(request.error);
   });
 }
-
-<<<<<<< HEAD
-async function loadQueue() {
+ 
+ async function loadQueue() {
   try {
     const db = await openDB();
     const tx = db.transaction(STORE_NAME, 'readonly');
@@ -54,16 +53,7 @@
   } catch (err) {
     logError('Failed to load queue from storage', err);
     offlineQueue = [];
-=======
-async function notifyClients(type: string, error: unknown) {
-  const clients = await self.clients.matchAll();
-  const message = {
-    type,
-    error: error instanceof Error ? error.message : String(error),
-  };
-  for (const client of clients) {
-    client.postMessage(message);
->>>>>>> 5f8f3a68
+ 
   }
 }
 
@@ -96,20 +86,14 @@
       await processQueue();
     }
   } catch (err) {
-<<<<<<< HEAD
-    logError('Failed to save queue to storage', err);
+     logError('Failed to save queue to storage', err);
   }
 }
 
 loadQueue().then(() => {
   if (offlineQueue.length > 0) {
     processQueue();
-=======
-    offlineQueue = [];
-    // eslint-disable-next-line no-console
-    console.error('Failed to load queue from storage', err);
-    await notifyClients('LOAD_QUEUE_ERROR', err);
->>>>>>> 5f8f3a68
+ 
   }
 })();
 
