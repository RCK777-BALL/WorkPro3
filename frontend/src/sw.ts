--- conflicted
+++ resolved
@@ -7,11 +7,8 @@
 import { precacheAndRoute } from 'workbox-precaching';
 import { registerRoute } from 'workbox-routing';
 import { CacheFirst, NetworkFirst, StaleWhileRevalidate } from 'workbox-strategies';
-<<<<<<< HEAD
 import { emitToast } from './context/ToastContext';
-=======
-import { logError } from './utils/logger';
->>>>>>> 3c2119df
+
 
 interface QueueItem {
   url: string;
@@ -54,13 +51,9 @@
       request.onerror = () => reject(request.error);
     });
     offlineQueue = result;
-<<<<<<< HEAD
   } catch {
     emitToast('Failed to load queue from storage', 'error');
-=======
-  } catch (err) {
-    logError('Failed to load queue from storage', err);
->>>>>>> 3c2119df
+
     offlineQueue = [];
  
   }
@@ -90,7 +83,6 @@
 
 (async () => {
   try {
-<<<<<<< HEAD
     const db = await openDB();
     const tx = db.transaction(STORE_NAME, 'readwrite');
     tx.objectStore(STORE_NAME).put(offlineQueue, 'queue');
@@ -100,14 +92,7 @@
     });
   } catch {
     emitToast('Failed to save queue to storage', 'error');
-=======
-    await loadQueue();
-    if (offlineQueue.length > 0) {
-      await processQueue();
-    }
-  } catch (err) {
-     logError('Failed to save queue to storage', err);
->>>>>>> 3c2119df
+
   }
 }
 
