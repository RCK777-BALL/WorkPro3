import { describe, it, expect, beforeEach, vi } from 'vitest';
import type { Mock } from 'vitest';
<<<<<<< HEAD
=======

>>>>>>> 783e3624
import { render, screen } from '@testing-library/react';
import userEvent from '@testing-library/user-event';

const mockNavigate = vi.fn();
vi.mock('react-router-dom', async () => {
  const actual = await vi.importActual<typeof import('react-router-dom')>('react-router-dom');
  return { ...actual, useNavigate: () => mockNavigate };
});
vi.mock('../lib/http', () => ({ default: { post: vi.fn() } }));

import Login from '../pages/Login';
import { AuthProvider } from '../context/AuthContext';
import http from '../lib/http';
import { MemoryRouter } from 'react-router-dom';

const mockedPost = http.post as unknown as Mock;

const renderLogin = () =>
  render(
    <AuthProvider>
      <MemoryRouter initialEntries={["/login"]}>
        <Login />
      </MemoryRouter>
    </AuthProvider>
  );

beforeEach(() => {
  mockedPost.mockReset();
  mockNavigate.mockReset();
});

describe('Login MFA flow', () => {
  it('prompts for MFA when required', async () => {
    mockedPost.mockResolvedValueOnce({ data: { mfaRequired: true, userId: 'u1' } });

    renderLogin();

    await userEvent.type(screen.getByPlaceholderText(/Email/i), 'user@example.com');
    await userEvent.type(screen.getByPlaceholderText(/Password/i), 'pass');
    await userEvent.click(screen.getByRole('button', { name: /Login/i }));

    expect(await screen.findByText(/MFA Verification/i)).toBeInTheDocument();
  });

  it('verifies MFA code and navigates on success', async () => {
    mockedPost.mockImplementation((url: string) => {
      if (url === '/auth/login') {
        return Promise.resolve({ data: { mfaRequired: true, userId: 'u1' } });
      }
      if (url === '/auth/mfa/verify') {
        return Promise.resolve({
          data: { user: { id: 'u1', email: 'user@example.com', role: 'viewer' }, token: 't' },
        });
      }
      return Promise.reject(new Error('unknown'));
    });

    renderLogin();
    await userEvent.type(screen.getByPlaceholderText(/Email/i), 'user@example.com');
    await userEvent.type(screen.getByPlaceholderText(/Password/i), 'pass');
    await userEvent.click(screen.getByRole('button', { name: /Login/i }));
    await screen.findByText(/MFA Verification/i);

    await userEvent.type(screen.getByPlaceholderText(/One-time code/i), '123456');
    await userEvent.click(screen.getByRole('button', { name: /Verify/i }));

    expect(mockNavigate).toHaveBeenCalledWith('/dashboard');
  });

  it('shows error on invalid MFA code', async () => {
    mockedPost.mockImplementation((url: string) => {
      if (url === '/auth/login') {
        return Promise.resolve({ data: { mfaRequired: true, userId: 'u1' } });
      }
      if (url === '/auth/mfa/verify') {
        return Promise.reject(new Error('invalid'));
      }
      return Promise.reject(new Error('unknown'));
    });

    renderLogin();
    await userEvent.type(screen.getByPlaceholderText(/Email/i), 'user@example.com');
    await userEvent.type(screen.getByPlaceholderText(/Password/i), 'pass');
    await userEvent.click(screen.getByRole('button', { name: /Login/i }));
    await screen.findByText(/MFA Verification/i);

    await userEvent.type(screen.getByPlaceholderText(/One-time code/i), '000000');
    await userEvent.click(screen.getByRole('button', { name: /Verify/i }));

    expect(await screen.findByText(/Invalid code/i)).toBeInTheDocument();
  });

  it('shows error on network failure during MFA verify', async () => {
    mockedPost.mockImplementation((url: string) => {
      if (url === '/auth/login') {
        return Promise.resolve({ data: { mfaRequired: true, userId: 'u1' } });
      }
      if (url === '/auth/mfa/verify') {
        return Promise.reject({ code: 'ERR_NETWORK', message: 'Network Error' });
      }
      return Promise.reject(new Error('unknown'));
    });

    renderLogin();
    await userEvent.type(screen.getByPlaceholderText(/Email/i), 'user@example.com');
    await userEvent.type(screen.getByPlaceholderText(/Password/i), 'pass');
    await userEvent.click(screen.getByRole('button', { name: /Login/i }));
    await screen.findByText(/MFA Verification/i);

    await userEvent.type(screen.getByPlaceholderText(/One-time code/i), '123456');
    await userEvent.click(screen.getByRole('button', { name: /Verify/i }));

    expect(await screen.findByText(/Invalid code/i)).toBeInTheDocument();
  });
});
<|MERGE_RESOLUTION|>--- conflicted
+++ resolved
@@ -1,9 +1,6 @@
 import { describe, it, expect, beforeEach, vi } from 'vitest';
 import type { Mock } from 'vitest';
-<<<<<<< HEAD
-=======
 
->>>>>>> 783e3624
 import { render, screen } from '@testing-library/react';
 import userEvent from '@testing-library/user-event';
 
