/*
 * SPDX-License-Identifier: MIT
 */

import { describe, it, expect, vi, beforeEach, afterEach } from 'vitest';
import {
  addToQueue,
  flushQueue,
  clearQueue,
  enqueueAssetRequest,
  enqueueDepartmentRequest,
<<<<<<< HEAD
} from '@/utils/offlineQueue';
import http from '@/lib/http';
=======
  MAX_QUEUE_RETRIES,
} from '../utils/offlineQueue';
import http from '../lib/http';
import { emitToast } from '../context/ToastContext';
>>>>>>> 72c8c033

vi.mock('../lib/http', () => ({
  default: vi.fn(),
}));
vi.mock('../context/ToastContext', () => ({
  emitToast: vi.fn(),
}));

type LocalStorageMock = {
  store: Record<string, string>;
  getItem: (key: string) => string | null;
  setItem: (key: string, value: string) => void;
  removeItem: (key: string) => void;
  clear: () => void;
};

let localStorageMock: LocalStorageMock & {
  getItem: ReturnType<typeof vi.fn>;
  setItem: ReturnType<typeof vi.fn>;
  removeItem: ReturnType<typeof vi.fn>;
  clear: ReturnType<typeof vi.fn>;
};

beforeEach(() => {
  localStorageMock = {
    store: {},
    getItem: vi.fn((key: string) => (key in localStorageMock.store ? localStorageMock.store[key] : null)),
    setItem: vi.fn((key: string, value: string) => {
      localStorageMock.store[key] = value;
    }),
    removeItem: vi.fn((key: string) => {
      delete localStorageMock.store[key];
    }),
    clear: vi.fn(() => {
      localStorageMock.store = {};
    }),
  };

  Object.defineProperty(window, 'localStorage', {
    value: localStorageMock,
    writable: true,
  });
  vi.clearAllMocks();
});

afterEach(() => {
  vi.restoreAllMocks();
});

describe('offline queue helpers', () => {
  it('adds requests to localStorage', () => {
    const req = { method: 'post' as const, url: '/task', data: { foo: 'bar' } };
    addToQueue(req);
    expect(localStorageMock.setItem).toHaveBeenCalledTimes(1);
    const saved = JSON.parse(localStorageMock.setItem.mock.calls[0][1]) as any[];
    expect(saved[0]).toEqual({ ...req, retries: 0 });
  });

  it('clears queued actions', () => {
    localStorageMock.store['offline-queue'] = '[]';
    clearQueue();
    expect(localStorageMock.removeItem).toHaveBeenCalledWith('offline-queue');
  });

  it('flushes the queue and clears storage', async () => {
    const apiMock = http as unknown as ReturnType<typeof vi.fn>;
    (apiMock as any).mockResolvedValue({});
    const queue = [
      { method: 'post' as const, url: '/a', data: { a: 1 } },
      { method: 'put' as const, url: '/b', data: { b: 2 } },
    ];
    localStorageMock.store['offline-queue'] = JSON.stringify(queue);

    await flushQueue();

    expect(apiMock).toHaveBeenCalledTimes(2);
    expect(apiMock).toHaveBeenNthCalledWith(1, { method: 'post', url: '/a', data: { a: 1 } });
    expect(apiMock).toHaveBeenNthCalledWith(2, { method: 'put', url: '/b', data: { b: 2 } });
    expect(localStorageMock.removeItem).toHaveBeenCalledWith('offline-queue');
  });

  it('enqueues asset requests', () => {
    const asset = { id: '1', name: 'A' } as any;
    enqueueAssetRequest('put', asset);
    const saved = JSON.parse(localStorageMock.setItem.mock.calls[0][1]) as any[];
    expect(saved[0]).toEqual({ method: 'put', url: '/assets/1', data: asset, retries: 0 });
  });

  it('enqueues department requests', () => {
    localStorageMock.setItem.mockClear();
    const dep = { id: '1', name: 'Dept' } as any;
    enqueueDepartmentRequest('delete', dep);
    const saved = JSON.parse(localStorageMock.setItem.mock.calls[0][1]) as any[];
    expect(saved[0]).toEqual({ method: 'delete', url: '/departments/1', data: dep, retries: 0 });
  });

  it('continues flushing when a request fails', async () => {
    const apiMock = http as unknown as ReturnType<typeof vi.fn>;
    (apiMock as any).mockResolvedValueOnce({}).mockRejectedValueOnce(new Error('fail'));
    const queue = [
      { method: 'post' as const, url: '/a', data: { a: 1 } },
      { method: 'put' as const, url: '/b', data: { b: 2 } },
    ];
    localStorageMock.store['offline-queue'] = JSON.stringify(queue);

    await flushQueue(false); // disable backoff for deterministic test

    expect(apiMock).toHaveBeenCalledTimes(2);
    expect(localStorageMock.setItem).toHaveBeenCalled();
    const calls = localStorageMock.setItem.mock.calls;
    const saved = JSON.parse(calls[calls.length - 1][1]) as any[];
    expect(saved).toHaveLength(1);
    expect(saved[0].url).toBe('/b');
    expect(saved[0].retries).toBe(1);
    expect(saved[0].error).toBeDefined();
  });

  it('skips requests whose nextAttempt is in the future', async () => {
    const apiMock = http as unknown as ReturnType<typeof vi.fn>;
    (apiMock as any).mockResolvedValue({});
    const future = Date.now() + 100000;
    const queue = [
      { method: 'post' as const, url: '/a', data: { a: 1 }, nextAttempt: future },
    ];
    localStorageMock.store['offline-queue'] = JSON.stringify(queue);

    await flushQueue();

    expect(apiMock).not.toHaveBeenCalled();
    const saved = JSON.parse(localStorageMock.setItem.mock.calls[0][1]) as any[];
    expect(saved[0].nextAttempt).toBe(future);
  });

  it('drops requests that conflict on the server', async () => {
    const apiMock = http as unknown as ReturnType<typeof vi.fn>;
    (apiMock as any).mockRejectedValue({ response: { status: 409 } });
    const queue = [
      { method: 'post' as const, url: '/conflict', data: { id: 1 } },
    ];
    localStorageMock.store['offline-queue'] = JSON.stringify(queue);

    await flushQueue();

    expect(apiMock).toHaveBeenCalledTimes(1);
    expect(localStorageMock.removeItem).toHaveBeenCalledWith('offline-queue');
  });

  it('drops requests after exceeding max retries and notifies user', async () => {
    const apiMock = http as unknown as ReturnType<typeof vi.fn>;
    (apiMock as any).mockRejectedValue(new Error('fail'));
    const queue = [
      { method: 'post' as const, url: '/a', data: { a: 1 }, retries: MAX_QUEUE_RETRIES },
    ];
    localStorageMock.store['offline-queue'] = JSON.stringify(queue);

    await flushQueue(false);

    expect(localStorageMock.removeItem).toHaveBeenCalledWith('offline-queue');
    expect(emitToast).toHaveBeenCalled();
  });

  it('processes 1k queued records within 5s', async () => {
    const apiMock = http as unknown as ReturnType<typeof vi.fn>;
    (apiMock as any).mockResolvedValue({});
    const queue = Array.from({ length: 1000 }, (_, i) => ({
      method: 'post' as const,
      url: `/bulk/${i}`,
      data: { i },
    }));
    localStorageMock.store['offline-queue'] = JSON.stringify(queue);
    const start = performance.now();
    await flushQueue(false); // no backoff for speed
    const duration = performance.now() - start;
    expect(apiMock).toHaveBeenCalledTimes(1000);
    expect(duration).toBeLessThan(5000);
  });

  it('handles queued screenshot uploads', async () => {
    const apiMock = http as unknown as ReturnType<typeof vi.fn>;
    (apiMock as any).mockResolvedValue({});
    const req = { method: 'post' as const, url: '/uploads/screenshot', data: { img: 'dataurl' } };
    localStorageMock.store['offline-queue'] = JSON.stringify([req]);

    await flushQueue();

    expect(apiMock).toHaveBeenCalledWith({ method: 'post', url: '/uploads/screenshot', data: { img: 'dataurl' } });
    expect(localStorageMock.removeItem).toHaveBeenCalledWith('offline-queue');
  });

  it('handles queued signature uploads', async () => {
    const apiMock = http as unknown as ReturnType<typeof vi.fn>;
    (apiMock as any).mockResolvedValue({});
    const req = { method: 'post' as const, url: '/uploads/signature', data: { sig: 'dataurl' } };
    localStorageMock.store['offline-queue'] = JSON.stringify([req]);

    await flushQueue();

    expect(apiMock).toHaveBeenCalledWith({ method: 'post', url: '/uploads/signature', data: { sig: 'dataurl' } });
    expect(localStorageMock.removeItem).toHaveBeenCalledWith('offline-queue');
  });

  it('prevents overlapping flushes', async () => {
    const apiMock = http as unknown as ReturnType<typeof vi.fn>;
    let resolveFirst: (value?: any) => void = () => {};
    (apiMock as any).mockReturnValue(
      new Promise((res) => {
        resolveFirst = res;
      })
    );
    const queue = [{ method: 'post' as const, url: '/a', data: { a: 1 } }];
    localStorageMock.store['offline-queue'] = JSON.stringify(queue);

    const first = flushQueue();
    const second = flushQueue();
    expect(second).toBeUndefined();

    resolveFirst({});
    await first;

    expect(apiMock).toHaveBeenCalledTimes(1);
    expect(localStorageMock.removeItem).toHaveBeenCalledWith('offline-queue');
  });

  it('preserves new requests added during a flush', async () => {
    const apiMock = http as unknown as ReturnType<typeof vi.fn>;
    let resolveFirst: (value?: any) => void = () => {};
    (apiMock as any)
      .mockReturnValueOnce(
        new Promise((res) => {
          resolveFirst = res;
        })
      )
      .mockResolvedValue({});

    const initial = [{ method: 'post' as const, url: '/a', data: { a: 1 } }];
    localStorageMock.store['offline-queue'] = JSON.stringify(initial);

    const running = flushQueue();
    addToQueue({ method: 'post', url: '/b', data: { b: 2 } });

    resolveFirst({});
    await running;

    const stored = JSON.parse(localStorageMock.store['offline-queue']);
    expect(stored).toHaveLength(1);
    expect(stored[0].url).toBe('/b');

    await flushQueue();

    expect(apiMock).toHaveBeenCalledTimes(2);
    expect(localStorageMock.removeItem).toHaveBeenCalledWith('offline-queue');
  });
});<|MERGE_RESOLUTION|>--- conflicted
+++ resolved
@@ -9,15 +9,9 @@
   clearQueue,
   enqueueAssetRequest,
   enqueueDepartmentRequest,
-<<<<<<< HEAD
-} from '@/utils/offlineQueue';
+ } from '@/utils/offlineQueue';
 import http from '@/lib/http';
-=======
-  MAX_QUEUE_RETRIES,
-} from '../utils/offlineQueue';
-import http from '../lib/http';
-import { emitToast } from '../context/ToastContext';
->>>>>>> 72c8c033
+ 
 
 vi.mock('../lib/http', () => ({
   default: vi.fn(),
