/*
 * SPDX-License-Identifier: MIT
 */

import { describe, it, expect, vi, beforeEach, afterEach } from 'vitest';
import {
  addToQueue,
  flushQueue,
  clearQueue,
  enqueueAssetRequest,
  enqueueDepartmentRequest,
<<<<<<< HEAD
  diffObjects,
} from '../utils/offlineQueue';
import http from '../lib/http';
=======
 } from '@/utils/offlineQueue';
import http from '@/lib/http';
 
>>>>>>> d9532301

vi.mock('../lib/http', () => ({
  default: vi.fn(),
}));
vi.mock('../context/ToastContext', () => ({
  emitToast: vi.fn(),
}));

type LocalStorageMock = {
  store: Record<string, string>;
  getItem: (key: string) => string | null;
  setItem: (key: string, value: string) => void;
  removeItem: (key: string) => void;
  clear: () => void;
};

let localStorageMock: LocalStorageMock & {
  getItem: ReturnType<typeof vi.fn>;
  setItem: ReturnType<typeof vi.fn>;
  removeItem: ReturnType<typeof vi.fn>;
  clear: ReturnType<typeof vi.fn>;
};

beforeEach(() => {
  localStorageMock = {
    store: {},
    getItem: vi.fn((key: string) => (key in localStorageMock.store ? localStorageMock.store[key] : null)),
    setItem: vi.fn((key: string, value: string) => {
      localStorageMock.store[key] = value;
    }),
    removeItem: vi.fn((key: string) => {
      delete localStorageMock.store[key];
    }),
    clear: vi.fn(() => {
      localStorageMock.store = {};
    }),
  };

  Object.defineProperty(window, 'localStorage', {
    value: localStorageMock,
    writable: true,
  });
  vi.clearAllMocks();
});

afterEach(() => {
  vi.restoreAllMocks();
});

describe('offline queue helpers', () => {
  it('adds requests to localStorage', () => {
    const req = { method: 'post' as const, url: '/task', data: { foo: 'bar' } };
    addToQueue(req);
    expect(localStorageMock.setItem).toHaveBeenCalledTimes(1);
    const saved = JSON.parse(localStorageMock.setItem.mock.calls[0][1]) as any[];
    expect(saved[0]).toEqual({ ...req, retries: 0 });
  });

  it('clears queued actions', () => {
    localStorageMock.store['offline-queue'] = '[]';
    clearQueue();
    expect(localStorageMock.removeItem).toHaveBeenCalledWith('offline-queue');
  });

  it('flushes the queue and clears storage', async () => {
    const apiMock = http as unknown as ReturnType<typeof vi.fn>;
    (apiMock as any).mockResolvedValue({});
    const queue = [
      { method: 'post' as const, url: '/a', data: { a: 1 } },
      { method: 'put' as const, url: '/b', data: { b: 2 } },
    ];
    localStorageMock.store['offline-queue'] = JSON.stringify(queue);

    await flushQueue();

    expect(apiMock).toHaveBeenCalledTimes(2);
    expect(apiMock).toHaveBeenNthCalledWith(1, { method: 'post', url: '/a', data: { a: 1 } });
    expect(apiMock).toHaveBeenNthCalledWith(2, { method: 'put', url: '/b', data: { b: 2 } });
    expect(localStorageMock.removeItem).toHaveBeenCalledWith('offline-queue');
  });

  it('enqueues asset requests', () => {
    const asset = { id: '1', name: 'A' } as any;
    enqueueAssetRequest('put', asset);
    const saved = JSON.parse(localStorageMock.setItem.mock.calls[0][1]) as any[];
    expect(saved[0]).toEqual({ method: 'put', url: '/assets/1', data: asset, retries: 0 });
  });

  it('enqueues department requests', () => {
    localStorageMock.setItem.mockClear();
    const dep = { id: '1', name: 'Dept' } as any;
    enqueueDepartmentRequest('delete', dep);
    const saved = JSON.parse(localStorageMock.setItem.mock.calls[0][1]) as any[];
    expect(saved[0]).toEqual({ method: 'delete', url: '/departments/1', data: dep, retries: 0 });
  });

  it('continues flushing when a request fails', async () => {
    const apiMock = http as unknown as ReturnType<typeof vi.fn>;
    (apiMock as any).mockResolvedValueOnce({}).mockRejectedValueOnce(new Error('fail'));
    const queue = [
      { method: 'post' as const, url: '/a', data: { a: 1 } },
      { method: 'put' as const, url: '/b', data: { b: 2 } },
    ];
    localStorageMock.store['offline-queue'] = JSON.stringify(queue);

    await flushQueue(false); // disable backoff for deterministic test

    expect(apiMock).toHaveBeenCalledTimes(2);
    expect(localStorageMock.setItem).toHaveBeenCalled();
    const calls = localStorageMock.setItem.mock.calls;
    const saved = JSON.parse(calls[calls.length - 1][1]) as any[];
    expect(saved).toHaveLength(1);
    expect(saved[0].url).toBe('/b');
    expect(saved[0].retries).toBe(1);
    expect(saved[0].error).toBeDefined();
  });

  it('skips requests whose nextAttempt is in the future', async () => {
    const apiMock = http as unknown as ReturnType<typeof vi.fn>;
    (apiMock as any).mockResolvedValue({});
    const future = Date.now() + 100000;
    const queue = [
      { method: 'post' as const, url: '/a', data: { a: 1 }, nextAttempt: future },
    ];
    localStorageMock.store['offline-queue'] = JSON.stringify(queue);

    await flushQueue();

    expect(apiMock).not.toHaveBeenCalled();
    const saved = JSON.parse(localStorageMock.setItem.mock.calls[0][1]) as any[];
    expect(saved[0].nextAttempt).toBe(future);
  });

  it('drops requests that conflict on the server', async () => {
    const apiMock = http as unknown as ReturnType<typeof vi.fn>;
    (apiMock as any).mockRejectedValue({ response: { status: 409 } });
    const queue = [
      { method: 'post' as const, url: '/conflict', data: { id: 1 } },
    ];
    localStorageMock.store['offline-queue'] = JSON.stringify(queue);

    await flushQueue();

    expect(apiMock).toHaveBeenCalledTimes(1);
    expect(localStorageMock.removeItem).toHaveBeenCalledWith('offline-queue');
  });

  it('drops requests after exceeding max retries and notifies user', async () => {
    const apiMock = http as unknown as ReturnType<typeof vi.fn>;
    (apiMock as any).mockRejectedValue(new Error('fail'));
    const queue = [
      { method: 'post' as const, url: '/a', data: { a: 1 }, retries: MAX_QUEUE_RETRIES },
    ];
    localStorageMock.store['offline-queue'] = JSON.stringify(queue);

    await flushQueue(false);

    expect(localStorageMock.removeItem).toHaveBeenCalledWith('offline-queue');
    expect(emitToast).toHaveBeenCalled();
  });

  it('processes 1k queued records within 5s', async () => {
    const apiMock = http as unknown as ReturnType<typeof vi.fn>;
    (apiMock as any).mockResolvedValue({});
    const queue = Array.from({ length: 1000 }, (_, i) => ({
      method: 'post' as const,
      url: `/bulk/${i}`,
      data: { i },
    }));
    localStorageMock.store['offline-queue'] = JSON.stringify(queue);
    const start = performance.now();
    await flushQueue(false); // no backoff for speed
    const duration = performance.now() - start;
    expect(apiMock).toHaveBeenCalledTimes(1000);
    expect(duration).toBeLessThan(5000);
  });

  it('handles queued screenshot uploads', async () => {
    const apiMock = http as unknown as ReturnType<typeof vi.fn>;
    (apiMock as any).mockResolvedValue({});
    const req = { method: 'post' as const, url: '/uploads/screenshot', data: { img: 'dataurl' } };
    localStorageMock.store['offline-queue'] = JSON.stringify([req]);

    await flushQueue();

    expect(apiMock).toHaveBeenCalledWith({ method: 'post', url: '/uploads/screenshot', data: { img: 'dataurl' } });
    expect(localStorageMock.removeItem).toHaveBeenCalledWith('offline-queue');
  });

  it('handles queued signature uploads', async () => {
    const apiMock = http as unknown as ReturnType<typeof vi.fn>;
    (apiMock as any).mockResolvedValue({});
    const req = { method: 'post' as const, url: '/uploads/signature', data: { sig: 'dataurl' } };
    localStorageMock.store['offline-queue'] = JSON.stringify([req]);

    await flushQueue();

    expect(apiMock).toHaveBeenCalledWith({ method: 'post', url: '/uploads/signature', data: { sig: 'dataurl' } });
    expect(localStorageMock.removeItem).toHaveBeenCalledWith('offline-queue');
  });
<<<<<<< HEAD
});

describe('diffObjects', () => {
  it('detects changes in nested structures', () => {
    const local = { id: 1, meta: { tags: ['a'], info: { active: true } } };
    const server = { id: 1, meta: { tags: ['a', 'b'], info: { active: true } } };
    const diffs = diffObjects(local, server);
    expect(diffs).toEqual([
      { field: 'meta', local: local.meta, server: server.meta },
    ]);
  });

  it('safely compares circular references', () => {
    const local: any = { id: 1 };
    local.self = local;
    const server: any = { id: 1 };
    server.self = server;
    expect(diffObjects(local, server)).toEqual([]);

    const serverChanged: any = { id: 1, name: 'srv' };
    serverChanged.self = serverChanged;
    expect(diffObjects(local, serverChanged)).toEqual([
      { field: 'name', local: undefined, server: 'srv' },
    ]);
=======

  it('prevents overlapping flushes', async () => {
    const apiMock = http as unknown as ReturnType<typeof vi.fn>;
    let resolveFirst: (value?: any) => void = () => {};
    (apiMock as any).mockReturnValue(
      new Promise((res) => {
        resolveFirst = res;
      })
    );
    const queue = [{ method: 'post' as const, url: '/a', data: { a: 1 } }];
    localStorageMock.store['offline-queue'] = JSON.stringify(queue);

    const first = flushQueue();
    const second = flushQueue();
    expect(second).toBeUndefined();

    resolveFirst({});
    await first;

    expect(apiMock).toHaveBeenCalledTimes(1);
    expect(localStorageMock.removeItem).toHaveBeenCalledWith('offline-queue');
  });

  it('preserves new requests added during a flush', async () => {
    const apiMock = http as unknown as ReturnType<typeof vi.fn>;
    let resolveFirst: (value?: any) => void = () => {};
    (apiMock as any)
      .mockReturnValueOnce(
        new Promise((res) => {
          resolveFirst = res;
        })
      )
      .mockResolvedValue({});

    const initial = [{ method: 'post' as const, url: '/a', data: { a: 1 } }];
    localStorageMock.store['offline-queue'] = JSON.stringify(initial);

    const running = flushQueue();
    addToQueue({ method: 'post', url: '/b', data: { b: 2 } });

    resolveFirst({});
    await running;

    const stored = JSON.parse(localStorageMock.store['offline-queue']);
    expect(stored).toHaveLength(1);
    expect(stored[0].url).toBe('/b');

    await flushQueue();

    expect(apiMock).toHaveBeenCalledTimes(2);
    expect(localStorageMock.removeItem).toHaveBeenCalledWith('offline-queue');
>>>>>>> d9532301
  });
});<|MERGE_RESOLUTION|>--- conflicted
+++ resolved
@@ -9,15 +9,10 @@
   clearQueue,
   enqueueAssetRequest,
   enqueueDepartmentRequest,
-<<<<<<< HEAD
-  diffObjects,
+   diffObjects,
 } from '../utils/offlineQueue';
 import http from '../lib/http';
-=======
- } from '@/utils/offlineQueue';
-import http from '@/lib/http';
  
->>>>>>> d9532301
 
 vi.mock('../lib/http', () => ({
   default: vi.fn(),
@@ -218,7 +213,58 @@
     expect(apiMock).toHaveBeenCalledWith({ method: 'post', url: '/uploads/signature', data: { sig: 'dataurl' } });
     expect(localStorageMock.removeItem).toHaveBeenCalledWith('offline-queue');
   });
-<<<<<<< HEAD
+
+  it('prevents overlapping flushes', async () => {
+    const apiMock = http as unknown as ReturnType<typeof vi.fn>;
+    let resolveFirst: (value?: any) => void = () => {};
+    (apiMock as any).mockReturnValue(
+      new Promise((res) => {
+        resolveFirst = res;
+      })
+    );
+    const queue = [{ method: 'post' as const, url: '/a', data: { a: 1 } }];
+    localStorageMock.store['offline-queue'] = JSON.stringify(queue);
+
+    const first = flushQueue();
+    const second = flushQueue();
+    expect(second).toBeUndefined();
+
+    resolveFirst({});
+    await first;
+
+    expect(apiMock).toHaveBeenCalledTimes(1);
+    expect(localStorageMock.removeItem).toHaveBeenCalledWith('offline-queue');
+  });
+
+  it('preserves new requests added during a flush', async () => {
+    const apiMock = http as unknown as ReturnType<typeof vi.fn>;
+    let resolveFirst: (value?: any) => void = () => {};
+    (apiMock as any)
+      .mockReturnValueOnce(
+        new Promise((res) => {
+          resolveFirst = res;
+        })
+      )
+      .mockResolvedValue({});
+
+    const initial = [{ method: 'post' as const, url: '/a', data: { a: 1 } }];
+    localStorageMock.store['offline-queue'] = JSON.stringify(initial);
+
+    const running = flushQueue();
+    addToQueue({ method: 'post', url: '/b', data: { b: 2 } });
+
+    resolveFirst({});
+    await running;
+
+    const stored = JSON.parse(localStorageMock.store['offline-queue']);
+    expect(stored).toHaveLength(1);
+    expect(stored[0].url).toBe('/b');
+
+    await flushQueue();
+
+    expect(apiMock).toHaveBeenCalledTimes(2);
+    expect(localStorageMock.removeItem).toHaveBeenCalledWith('offline-queue');
+  });
 });
 
 describe('diffObjects', () => {
@@ -243,58 +289,5 @@
     expect(diffObjects(local, serverChanged)).toEqual([
       { field: 'name', local: undefined, server: 'srv' },
     ]);
-=======
-
-  it('prevents overlapping flushes', async () => {
-    const apiMock = http as unknown as ReturnType<typeof vi.fn>;
-    let resolveFirst: (value?: any) => void = () => {};
-    (apiMock as any).mockReturnValue(
-      new Promise((res) => {
-        resolveFirst = res;
-      })
-    );
-    const queue = [{ method: 'post' as const, url: '/a', data: { a: 1 } }];
-    localStorageMock.store['offline-queue'] = JSON.stringify(queue);
-
-    const first = flushQueue();
-    const second = flushQueue();
-    expect(second).toBeUndefined();
-
-    resolveFirst({});
-    await first;
-
-    expect(apiMock).toHaveBeenCalledTimes(1);
-    expect(localStorageMock.removeItem).toHaveBeenCalledWith('offline-queue');
-  });
-
-  it('preserves new requests added during a flush', async () => {
-    const apiMock = http as unknown as ReturnType<typeof vi.fn>;
-    let resolveFirst: (value?: any) => void = () => {};
-    (apiMock as any)
-      .mockReturnValueOnce(
-        new Promise((res) => {
-          resolveFirst = res;
-        })
-      )
-      .mockResolvedValue({});
-
-    const initial = [{ method: 'post' as const, url: '/a', data: { a: 1 } }];
-    localStorageMock.store['offline-queue'] = JSON.stringify(initial);
-
-    const running = flushQueue();
-    addToQueue({ method: 'post', url: '/b', data: { b: 2 } });
-
-    resolveFirst({});
-    await running;
-
-    const stored = JSON.parse(localStorageMock.store['offline-queue']);
-    expect(stored).toHaveLength(1);
-    expect(stored[0].url).toBe('/b');
-
-    await flushQueue();
-
-    expect(apiMock).toHaveBeenCalledTimes(2);
-    expect(localStorageMock.removeItem).toHaveBeenCalledWith('offline-queue');
->>>>>>> d9532301
   });
 });