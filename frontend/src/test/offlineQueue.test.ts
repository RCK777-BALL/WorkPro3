/*
 * SPDX-License-Identifier: MIT
 */

import { describe, it, expect, vi, beforeEach, afterEach } from 'vitest';
import {
  addToQueue,
  flushQueue,
  clearQueue,
  enqueueAssetRequest,
  enqueueDepartmentRequest,
<<<<<<< HEAD
  type QueuedRequest,
=======
   diffObjects,
>>>>>>> 5f8f3a68
} from '../utils/offlineQueue';
import http from '../lib/http';
 

vi.mock('../lib/http', () => ({
  default: vi.fn(),
}));
vi.mock('../context/ToastContext', () => ({
  emitToast: vi.fn(),
}));

type LocalStorageMock = {
  store: Record<string, string>;
  getItem: (key: string) => string | null;
  setItem: (key: string, value: string) => void;
  removeItem: (key: string) => void;
  clear: () => void;
};

let localStorageMock: LocalStorageMock & {
  getItem: ReturnType<typeof vi.fn>;
  setItem: ReturnType<typeof vi.fn>;
  removeItem: ReturnType<typeof vi.fn>;
  clear: ReturnType<typeof vi.fn>;
};

beforeEach(() => {
  localStorageMock = {
    store: {},
    getItem: vi.fn((key: string) => (key in localStorageMock.store ? localStorageMock.store[key] : null)),
    setItem: vi.fn((key: string, value: string) => {
      localStorageMock.store[key] = value;
    }),
    removeItem: vi.fn((key: string) => {
      delete localStorageMock.store[key];
    }),
    clear: vi.fn(() => {
      localStorageMock.store = {};
    }),
  };

  Object.defineProperty(window, 'localStorage', {
    value: localStorageMock,
    writable: true,
  });
  vi.clearAllMocks();
});

afterEach(() => {
  vi.restoreAllMocks();
});

describe('offline queue helpers', () => {
  it('adds requests to localStorage', () => {
    const req = { method: 'post' as const, url: '/task', data: { foo: 'bar' } };
    addToQueue(req);
    expect(localStorageMock.setItem).toHaveBeenCalledTimes(1);
    const saved = JSON.parse(
      localStorageMock.setItem.mock.calls[0][1]
    ) as QueuedRequest[];
    expect(saved[0]).toEqual({ ...req, retries: 0 });
  });

  it('clears queued actions', () => {
    localStorageMock.store['offline-queue'] = '[]';
    clearQueue();
    expect(localStorageMock.removeItem).toHaveBeenCalledWith('offline-queue');
  });

  it('flushes the queue and clears storage', async () => {
    const apiMock = http as unknown as ReturnType<typeof vi.fn>;
    (apiMock as any).mockResolvedValue({});
    const queue = [
      { method: 'post' as const, url: '/a', data: { a: 1 } },
      { method: 'put' as const, url: '/b', data: { b: 2 } },
    ];
    localStorageMock.store['offline-queue'] = JSON.stringify(queue);

    await flushQueue();

    expect(apiMock).toHaveBeenCalledTimes(2);
    expect(apiMock).toHaveBeenNthCalledWith(1, { method: 'post', url: '/a', data: { a: 1 } });
    expect(apiMock).toHaveBeenNthCalledWith(2, { method: 'put', url: '/b', data: { b: 2 } });
    expect(localStorageMock.removeItem).toHaveBeenCalledWith('offline-queue');
  });

  it('enqueues asset requests', () => {
    const asset = { id: '1', name: 'A' } as any;
    enqueueAssetRequest('put', asset);
    const saved = JSON.parse(
      localStorageMock.setItem.mock.calls[0][1]
    ) as QueuedRequest[];
    expect(saved[0]).toEqual({ method: 'put', url: '/assets/1', data: asset, retries: 0 });
  });

  it('enqueues department requests', () => {
    localStorageMock.setItem.mockClear();
    const dep = { id: '1', name: 'Dept' } as any;
    enqueueDepartmentRequest('delete', dep);
    const saved = JSON.parse(
      localStorageMock.setItem.mock.calls[0][1]
    ) as QueuedRequest[];
    expect(saved[0]).toEqual({ method: 'delete', url: '/departments/1', data: dep, retries: 0 });
  });

  it('continues flushing when a request fails', async () => {
    const apiMock = http as unknown as ReturnType<typeof vi.fn>;
    (apiMock as any).mockResolvedValueOnce({}).mockRejectedValueOnce(new Error('fail'));
    const queue = [
      { method: 'post' as const, url: '/a', data: { a: 1 } },
      { method: 'put' as const, url: '/b', data: { b: 2 } },
    ];
    localStorageMock.store['offline-queue'] = JSON.stringify(queue);

    await flushQueue(false); // disable backoff for deterministic test

    expect(apiMock).toHaveBeenCalledTimes(2);
    expect(localStorageMock.setItem).toHaveBeenCalled();
<<<<<<< HEAD
    const saved = JSON.parse(
      localStorageMock.setItem.mock.calls[0][1]
    ) as QueuedRequest[];
=======
    const calls = localStorageMock.setItem.mock.calls;
    const saved = JSON.parse(calls[calls.length - 1][1]) as any[];
>>>>>>> 5f8f3a68
    expect(saved).toHaveLength(1);
    expect(saved[0].url).toBe('/b');
    expect(saved[0].retries).toBe(1);
    expect(saved[0].error).toBeDefined();
  });

  it('skips requests whose nextAttempt is in the future', async () => {
    const apiMock = http as unknown as ReturnType<typeof vi.fn>;
    (apiMock as any).mockResolvedValue({});
    const future = Date.now() + 100000;
    const queue = [
      { method: 'post' as const, url: '/a', data: { a: 1 }, nextAttempt: future },
    ];
    localStorageMock.store['offline-queue'] = JSON.stringify(queue);

    await flushQueue();

    expect(apiMock).not.toHaveBeenCalled();
    const saved = JSON.parse(localStorageMock.setItem.mock.calls[0][1]) as any[];
    expect(saved[0].nextAttempt).toBe(future);
  });

  it('drops requests that conflict on the server', async () => {
    const apiMock = http as unknown as ReturnType<typeof vi.fn>;
    (apiMock as any).mockRejectedValue({ response: { status: 409 } });
    const queue = [
      { method: 'post' as const, url: '/conflict', data: { id: 1 } },
    ];
    localStorageMock.store['offline-queue'] = JSON.stringify(queue);

    await flushQueue();

    expect(apiMock).toHaveBeenCalledTimes(1);
    expect(localStorageMock.removeItem).toHaveBeenCalledWith('offline-queue');
  });

  it('drops requests after exceeding max retries and notifies user', async () => {
    const apiMock = http as unknown as ReturnType<typeof vi.fn>;
    (apiMock as any).mockRejectedValue(new Error('fail'));
    const queue = [
      { method: 'post' as const, url: '/a', data: { a: 1 }, retries: MAX_QUEUE_RETRIES },
    ];
    localStorageMock.store['offline-queue'] = JSON.stringify(queue);

    await flushQueue(false);

    expect(localStorageMock.removeItem).toHaveBeenCalledWith('offline-queue');
    expect(emitToast).toHaveBeenCalled();
  });

  it('processes 1k queued records within 5s', async () => {
    const apiMock = http as unknown as ReturnType<typeof vi.fn>;
    (apiMock as any).mockResolvedValue({});
    const queue = Array.from({ length: 1000 }, (_, i) => ({
      method: 'post' as const,
      url: `/bulk/${i}`,
      data: { i },
    }));
    localStorageMock.store['offline-queue'] = JSON.stringify(queue);
    const start = performance.now();
    await flushQueue(false); // no backoff for speed
    const duration = performance.now() - start;
    expect(apiMock).toHaveBeenCalledTimes(1000);
    expect(duration).toBeLessThan(5000);
  });

  it('handles queued screenshot uploads', async () => {
    const apiMock = http as unknown as ReturnType<typeof vi.fn>;
    (apiMock as any).mockResolvedValue({});
    const req = { method: 'post' as const, url: '/uploads/screenshot', data: { img: 'dataurl' } };
    localStorageMock.store['offline-queue'] = JSON.stringify([req]);

    await flushQueue();

    expect(apiMock).toHaveBeenCalledWith({ method: 'post', url: '/uploads/screenshot', data: { img: 'dataurl' } });
    expect(localStorageMock.removeItem).toHaveBeenCalledWith('offline-queue');
  });

  it('handles queued signature uploads', async () => {
    const apiMock = http as unknown as ReturnType<typeof vi.fn>;
    (apiMock as any).mockResolvedValue({});
    const req = { method: 'post' as const, url: '/uploads/signature', data: { sig: 'dataurl' } };
    localStorageMock.store['offline-queue'] = JSON.stringify([req]);

    await flushQueue();

    expect(apiMock).toHaveBeenCalledWith({ method: 'post', url: '/uploads/signature', data: { sig: 'dataurl' } });
    expect(localStorageMock.removeItem).toHaveBeenCalledWith('offline-queue');
  });

  it('prevents overlapping flushes', async () => {
    const apiMock = http as unknown as ReturnType<typeof vi.fn>;
    let resolveFirst: (value?: any) => void = () => {};
    (apiMock as any).mockReturnValue(
      new Promise((res) => {
        resolveFirst = res;
      })
    );
    const queue = [{ method: 'post' as const, url: '/a', data: { a: 1 } }];
    localStorageMock.store['offline-queue'] = JSON.stringify(queue);

    const first = flushQueue();
    const second = flushQueue();
    expect(second).toBeUndefined();

    resolveFirst({});
    await first;

    expect(apiMock).toHaveBeenCalledTimes(1);
    expect(localStorageMock.removeItem).toHaveBeenCalledWith('offline-queue');
  });

  it('preserves new requests added during a flush', async () => {
    const apiMock = http as unknown as ReturnType<typeof vi.fn>;
    let resolveFirst: (value?: any) => void = () => {};
    (apiMock as any)
      .mockReturnValueOnce(
        new Promise((res) => {
          resolveFirst = res;
        })
      )
      .mockResolvedValue({});

    const initial = [{ method: 'post' as const, url: '/a', data: { a: 1 } }];
    localStorageMock.store['offline-queue'] = JSON.stringify(initial);

    const running = flushQueue();
    addToQueue({ method: 'post', url: '/b', data: { b: 2 } });

    resolveFirst({});
    await running;

    const stored = JSON.parse(localStorageMock.store['offline-queue']);
    expect(stored).toHaveLength(1);
    expect(stored[0].url).toBe('/b');

    await flushQueue();

    expect(apiMock).toHaveBeenCalledTimes(2);
    expect(localStorageMock.removeItem).toHaveBeenCalledWith('offline-queue');
  });
});

describe('diffObjects', () => {
  it('detects changes in nested structures', () => {
    const local = { id: 1, meta: { tags: ['a'], info: { active: true } } };
    const server = { id: 1, meta: { tags: ['a', 'b'], info: { active: true } } };
    const diffs = diffObjects(local, server);
    expect(diffs).toEqual([
      { field: 'meta', local: local.meta, server: server.meta },
    ]);
  });

  it('safely compares circular references', () => {
    const local: any = { id: 1 };
    local.self = local;
    const server: any = { id: 1 };
    server.self = server;
    expect(diffObjects(local, server)).toEqual([]);

    const serverChanged: any = { id: 1, name: 'srv' };
    serverChanged.self = serverChanged;
    expect(diffObjects(local, serverChanged)).toEqual([
      { field: 'name', local: undefined, server: 'srv' },
    ]);
  });
});<|MERGE_RESOLUTION|>--- conflicted
+++ resolved
@@ -9,11 +9,8 @@
   clearQueue,
   enqueueAssetRequest,
   enqueueDepartmentRequest,
-<<<<<<< HEAD
-  type QueuedRequest,
-=======
-   diffObjects,
->>>>>>> 5f8f3a68
+   type QueuedRequest,
+ 
 } from '../utils/offlineQueue';
 import http from '../lib/http';
  
@@ -132,14 +129,10 @@
 
     expect(apiMock).toHaveBeenCalledTimes(2);
     expect(localStorageMock.setItem).toHaveBeenCalled();
-<<<<<<< HEAD
-    const saved = JSON.parse(
+     const saved = JSON.parse(
       localStorageMock.setItem.mock.calls[0][1]
     ) as QueuedRequest[];
-=======
-    const calls = localStorageMock.setItem.mock.calls;
-    const saved = JSON.parse(calls[calls.length - 1][1]) as any[];
->>>>>>> 5f8f3a68
+ 
     expect(saved).toHaveLength(1);
     expect(saved[0].url).toBe('/b');
     expect(saved[0].retries).toBe(1);
