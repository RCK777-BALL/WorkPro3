--- conflicted
+++ resolved
@@ -20,12 +20,7 @@
 vi.mock('../utils/documentation', () => ({
   parseDocument: mockParseDocument,
   downloadDocument: vi.fn(),
-<<<<<<< HEAD
-  normalizeMimeType: vi.fn(() => 'application/pdf'),
-  inferDocumentType: vi.fn(() => 'pdf'),
-=======
   getMimeTypeForType: vi.fn(() => 'application/pdf'),
->>>>>>> c72c0aa7
 }));
 
 const mockAddToast = vi.fn();
@@ -75,29 +70,6 @@
   beforeEach(() => {
     (http.post as any).mockReset();
     (http.get as any).mockReset();
-<<<<<<< HEAD
-    (http.delete as any).mockReset?.();
-    mockAddToast.mockReset();
-    (http.get as any).mockImplementation((url: string) => {
-      if (url === '/settings') {
-        return Promise.resolve({
-          data: {
-            general: {
-              companyName: 'Acme Industries',
-            },
-            notifications: {},
-            email: {},
-            theme: { mode: 'light', colorScheme: 'default' },
-          },
-        });
-      }
-
-      if (url === '/documents') {
-        return Promise.resolve({ data: [] });
-      }
-
-      return Promise.resolve({ data: [] });
-=======
     (http.delete as any).mockReset();
     mockAddToast.mockReset();
     (http.get as any).mockImplementation(async (url: string) => {
@@ -115,7 +87,6 @@
           theme: { mode: 'light', colorScheme: 'default' },
         },
       };
->>>>>>> c72c0aa7
     });
   });
 
