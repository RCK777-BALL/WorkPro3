--- conflicted
+++ resolved
@@ -72,27 +72,6 @@
     (http.get as any).mockReset();
     (http.delete as any).mockReset();
     mockAddToast.mockReset();
-<<<<<<< HEAD
-    (http.get as any).mockImplementation((path: string) => {
-      if (path === '/settings') {
-        return Promise.resolve({
-          data: {
-            general: {
-              companyName: 'Acme Industries',
-            },
-            notifications: {},
-            email: {},
-            theme: { mode: 'light', colorScheme: 'default' },
-          },
-        });
-      }
-
-      if (path === '/documents') {
-        return Promise.resolve({ data: [] });
-      }
-
-      return Promise.reject(new Error(`Unexpected path ${path}`));
-=======
     (http.get as any).mockImplementation(async (url: string) => {
       if (url === '/documents') {
         return { data: [] };
@@ -108,7 +87,6 @@
           theme: { mode: 'light', colorScheme: 'default' },
         },
       };
->>>>>>> 65dbb7c0
     });
   });
 
