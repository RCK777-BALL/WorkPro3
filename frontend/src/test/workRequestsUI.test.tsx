/*
 * SPDX-License-Identifier: MIT
 */

import React from 'react';
import '@testing-library/jest-dom';
import { describe, it, beforeEach, expect, vi } from 'vitest';
import { MemoryRouter, Route, Routes } from 'react-router-dom';
import { render, screen, waitFor } from '@testing-library/react';
import userEvent from '@testing-library/user-event';

import PublicRequestPage from '@/public/request/PublicRequestPage';
import WorkRequestDashboard from '@/pages/WorkRequestDashboard';
import {
  convertWorkRequest,
  fetchWorkRequestSummary,
  fetchWorkRequests,
  type WorkRequestItem,
} from '@/api/workRequests';

const toastMocks = vi.hoisted(() => ({
  mockToastSuccess: vi.fn(),
  mockToastError: vi.fn(),
}));

vi.mock('react-hot-toast', () => ({
  __esModule: true,
  default: { success: toastMocks.mockToastSuccess, error: toastMocks.mockToastError },
  success: toastMocks.mockToastSuccess,
  error: toastMocks.mockToastError,
  toast: { success: toastMocks.mockToastSuccess, error: toastMocks.mockToastError },
}));

vi.mock('@/api/workRequests', () => ({
  fetchWorkRequestSummary: vi.fn(),
  fetchWorkRequests: vi.fn(),
  convertWorkRequest: vi.fn(),
}));

const mockedFetchSummary = vi.mocked(fetchWorkRequestSummary);
const mockedFetchRequests = vi.mocked(fetchWorkRequests);
const mockedConvert = vi.mocked(convertWorkRequest);

const sampleRequest: WorkRequestItem = {
  _id: 'req-1',
  token: 'tok-1',
  title: 'Broken conveyor',
  description: 'Line 2 stopped suddenly',
  requesterName: 'Jordan',
  requesterEmail: 'jordan@example.com',
  priority: 'medium',
  status: 'new',
  createdAt: new Date().toISOString(),
  photos: [],
};

const renderPublicPage = () =>
  render(
    <MemoryRouter initialEntries={[{ pathname: '/request/default' }]}> 
      <Routes>
        <Route path="/request/:slug" element={<PublicRequestPage />} />
      </Routes>
    </MemoryRouter>,
  );

const renderDashboard = () => render(<WorkRequestDashboard />);

describe('PublicRequestPage validation', () => {
  const fetchMock = vi.fn();

  beforeEach(() => {
    vi.clearAllMocks();
    fetchMock.mockReset();
    vi.stubGlobal('fetch', fetchMock);
  });

  it('blocks submission until required fields are present and handles success', async () => {
    renderPublicPage();

    const submit = screen.getByRole('button', { name: /submit request/i });
    expect(submit).toBeDisabled();

    await userEvent.type(screen.getByLabelText(/title/i), 'Loose guard rail');
    await userEvent.type(screen.getByLabelText(/description/i), 'The guard rail is loose near the stairs.');
    await userEvent.type(screen.getByLabelText(/your name/i), 'Sam');

    expect(submit).toBeEnabled();

    fetchMock.mockResolvedValueOnce({
      ok: true,
      json: async () => ({ data: { requestId: '123', token: 'tok-123', status: 'new' } }),
    });

    await userEvent.click(submit);

    await waitFor(() => {
      expect(fetchMock).toHaveBeenCalledWith(
        '/api/public/work-requests',
        expect.objectContaining({ method: 'POST', body: expect.any(FormData) }),
      );
    });

    expect(await screen.findByText(/save this token/i)).toBeInTheDocument();
  });

  it('surfaces errors returned from submission', async () => {
    renderPublicPage();

    await userEvent.type(screen.getByLabelText(/title/i), 'Loose guard rail');
    await userEvent.type(screen.getByLabelText(/description/i), 'The guard rail is loose near the stairs.');
    await userEvent.type(screen.getByLabelText(/your name/i), 'Sam');

    fetchMock.mockResolvedValueOnce({ ok: false, json: async () => ({ error: 'Invalid form' }) });

    await userEvent.click(screen.getByRole('button', { name: /submit request/i }));

    expect(await screen.findByText(/invalid form/i)).toBeInTheDocument();
  });
});

describe('WorkRequestDashboard triage actions', () => {
  beforeEach(() => {
    vi.clearAllMocks();
    mockedFetchSummary.mockResolvedValue({
      total: 1,
      open: 1,
<<<<<<< HEAD
      statusCounts: {
        new: 1,
        reviewing: 0,
        accepted: 0,
        rejected: 0,
        converted: 0,
        closed: 0,
        deleted: 0,
      },
=======
      statusCounts: { new: 1, reviewing: 0, converted: 0, closed: 0, rejected: 0 },
>>>>>>> 141c5e0c
      recent: [sampleRequest],
    });
    mockedFetchRequests.mockResolvedValue({
      items: [sampleRequest],
      total: 1,
      page: 1,
      pageSize: 200,
      totalPages: 1,
    });
  });

  it('loads requests and allows conversion', async () => {
    mockedConvert.mockResolvedValue({ workOrderId: 'wo-1', request: { ...sampleRequest, status: 'converted' } });

    renderDashboard();

    expect(await screen.findByText(/work requests/i)).toBeInTheDocument();
    expect(await screen.findByText(sampleRequest.title)).toBeInTheDocument();

    await userEvent.click(screen.getByRole('button', { name: /convert/i }));

    await waitFor(() => {
      expect(mockedConvert).toHaveBeenCalledWith(sampleRequest._id);
    });

    expect(toastMocks.mockToastSuccess).toHaveBeenCalled();
  });

  it('shows an error when conversion fails', async () => {
    mockedConvert.mockRejectedValueOnce(new Error('not allowed'));

    renderDashboard();
    await screen.findByText(sampleRequest.title);

    await userEvent.click(screen.getByRole('button', { name: /convert/i }));

    await waitFor(() => {
      expect(toastMocks.mockToastError).toHaveBeenCalled();
    });
  });
});<|MERGE_RESOLUTION|>--- conflicted
+++ resolved
@@ -124,19 +124,7 @@
     mockedFetchSummary.mockResolvedValue({
       total: 1,
       open: 1,
-<<<<<<< HEAD
-      statusCounts: {
-        new: 1,
-        reviewing: 0,
-        accepted: 0,
-        rejected: 0,
-        converted: 0,
-        closed: 0,
-        deleted: 0,
-      },
-=======
       statusCounts: { new: 1, reviewing: 0, converted: 0, closed: 0, rejected: 0 },
->>>>>>> 141c5e0c
       recent: [sampleRequest],
     });
     mockedFetchRequests.mockResolvedValue({
