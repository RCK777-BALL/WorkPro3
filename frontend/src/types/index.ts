export type { Asset } from '@shared/asset';
export type { WorkOrder, NewWorkOrder } from '@shared/workOrder';
export type { InventoryItem, InventoryUpdatePayload } from '@shared/inventory';
export type { UploadedFile, UploadResponse } from '@shared/uploads';
export type { ApiResult } from '@shared/http';

<<<<<<< HEAD
/**
 * Defines the allowed maintenance categories for upcoming maintenance tasks.
 */
export type MaintenanceType = 'preventive' | 'corrective' | 'inspection';

export interface Asset {
  id: string;
  name: string;
  type?: 'Electrical' | 'Mechanical' | 'Tooling' | 'Interface';
  location?: string;
  department?: string;
  category?: string;
  status?: 'Active' | 'Offline' | 'In Repair';
  description?: string;
  image?: string;
  serialNumber?: string;
  modelName?: string;
  manufacturer?: string;
  purchaseDate?: string;
  installationDate?: string;
  line?: string;
  station?: string;
  /** Identifier of the station the asset belongs to */
  stationId?: string;
  criticality?: 'high' | 'medium' | 'low';
  lastPmDate?: string;
  lastServiced?: string;
  warrantyExpiry?: string;
  documents?: File[];
  createdAt?: string;
  updatedAt?: string;
}

export type AssetStatusMap = Record<string, number>;

export interface Department {
  id: string;
  name: string;
}

export interface Line {
  id: string;
  name: string;
  department: string;
}

export interface Station {
  id: string;
  name: string;
  line: string;
}

export interface StationWithAssets extends Station {
  assets: Asset[];
}

export interface LineWithStations extends Line {
  stations: StationWithAssets[];
}

export interface DepartmentHierarchy extends Department {
  lines: LineWithStations[];
}

export interface WorkOrder {
  /** Unique identifier */
  id: string;

  /** Human readable title */
  title: string;

  /** Optional detailed description */
  description?: string;

  /** Related asset identifier */
  assetId?: string;

  /** Asset related to this work order */
  asset?: Asset;

  /** Priority of the work order */
  priority: 'low' | 'medium' | 'high' | 'critical';

  /** Current status */
  status: 'requested' | 'assigned' | 'in_progress' | 'completed' | 'cancelled';

  /** Type of work such as corrective or preventive */
  type: 'corrective' | 'preventive' | 'inspection' | 'calibration' | 'safety';

  /** User assigned to complete the work */
  assignedTo?: string;
  assignedToAvatar?: string;
  assignees?: string[];
  checklists?: { text: string; done: boolean }[];
  partsUsed?: { partId: string; qty: number; cost: number }[];
  signatures?: { by: string; ts: string }[];
  timeSpentMin?: number;
  photos?: string[];
  failureCode?: string;

  /** Department associated with the work order */
  department: string;

  /** Date fields */
  scheduledDate?: string;
  dueDate?: string;
  createdAt?: string;
  completedAt?: string;

  /** Additional metadata */
  note?: string;
  completedBy?: string;
  attachments?: any[];
  parts?: { partId: string; qty: number; cost: number }[];
}

export interface NewWorkOrder {
  teamMemberName: string;
  line: string;
  station: string;
  description: string;
  department: string;
  importance: 'low' | 'medium' | 'high' | 'severe';
  dateCreated: string;
}

export interface Part {
  id: string;
  name: string;
  description?: string;
  category?: string;
  sku: string;
  location?: string;
  quantity: number;
  unitCost: number;
  reorderPoint: number;
  reorderThreshold?: number;
  lastRestockDate?: string;
  vendor?: string;
  lastOrderDate: string;
  image?: string;
}

export interface Vendor {
  id: string;
  name: string;
  contact?: string;
}

export type RepeatConfig = {
  interval: number;
  unit: 'day' | 'week' | 'month';
  endDate?: string;
  occurrences?: number;
};

export interface MaintenanceSchedule {
  id: string;
  title: string;
  description: string;
  assetId: string;
  frequency: string;
  nextDue: string;
  estimatedDuration: number;
  instructions: string;
  type: string;
  repeatConfig: RepeatConfig;
  parts: string[];
  lastCompleted?: string;
  lastCompletedBy?: string;
  assignedTo?: string;
}

export interface PMTask {
  id: string;
  title: string;
  frequency: 'daily' | 'weekly' | 'monthly' | 'quarterly' | 'biannually' | 'annually';
  active: boolean;
  lastRun?: string;
  nextDue?: string;
  notes?: string;
  asset?: string;
  department?: string;
}

export interface Channel {
  id: string;
  name: string;
  description: string;
  memberCount: number;
  unreadCount: number;
  lastMessage: string;
  lastMessageTime: string;
  pinned?: boolean;
  muted?: boolean;
}

export interface DirectMessage {
  id: string;
  userId: string;
  userName: string;
  userAvatar: string;
  unreadCount: number;
  lastMessage: string;
  lastMessageTime: string;
  status: 'online' | 'away' | 'offline';
}

export interface Attachment {
  id: string;
  type: 'image' | 'file';
  url: string;
  name: string;
}

export interface Reaction {
  emoji: string;
  count: number;
  users: string[];
}

export interface Message {
  id: string;
  content: string;
  userId: string;
  userName: string;
  userAvatar: string;
  timestamp: string;
  attachments: Attachment[];
  reactions: Reaction[];
}

export interface User {
  id: string;
  name: string;
  email: string;
  role: 'admin' | 'supervisor' | 'planner' | 'tech';
  department: string;
  avatar?: string;
}

export interface TeamMember {
  id: string;
  name: string;
  email: string;
  role:
    | 'admin'
    | 'supervisor'
    | 'planner'
    | 'tech'
    | 'team_member'
    | 'team_leader'
    | 'area_leader'
    | 'department_leader';
  department?: string;
  /** Unique employee identifier */
  employeeId?: string;
  /** Identifier of the member this person reports to */
  managerId?: string | null;
  avatar?: string;
}

/** Raw response shape returned by the API for team members */
export interface TeamMemberResponse {
  _id?: string;
  id?: string;
  name: string;
  email: string;
  role:
    | 'admin'
    | 'supervisor'
    | 'planner'
    | 'tech'
    | 'team_member'
    | 'team_leader'
    | 'area_leader'
    | 'department_leader';
  department?: string;
  employeeId?: string;
  managerId?: string | null;
  /** Some endpoints may return this field instead of managerId */
  reportsTo?: string | null;
  avatar?: string;
}

export interface AuthUser {
  id: string;
  name: string;
  email: string;
  role:
    | 'admin'
    | 'supervisor'
    | 'planner'
    | 'tech'
    | 'team_member'
    | 'team_leader'
    | 'area_leader'
    | 'department_leader';
  /** Identifier for the user's tenant */
  tenantId?: string;
  /** Optional JWT token used for authenticated requests */
  token?: string;
  /** Optional URL for the user's avatar */
  avatar?: string;
}

export interface Member {
  id: string;
  name: string;
  avatar?: string;
  status: 'online' | 'away' | 'offline';
  role?: string;
}

export interface Notification {
  id: string;
  title: string;
  message: string;
  type: 'critical' | 'warning' | 'info';
  read: boolean;
  createdAt: string;
}

export interface NotificationType {
  id: string;
  title: string;
  message: string;
  type: 'info' | 'warning' | 'critical';
  createdAt: string;
  read: boolean;
}

export interface WorkOrderUpdatePayload {
  _id: string;
  title?: string;
  status?: 'requested' | 'assigned' | 'in_progress' | 'completed' | 'cancelled';
  assignees?: string[];
  deleted?: boolean;
}

export interface InventoryUpdatePayload {
  _id: string;
  name?: string;
}

export interface DashboardSummary {
  totalAssets: number;
  totalWorkOrders: number;
  activeWorkOrders: number;
  completedWorkOrders: number;
  overduePmTasks: number;
}

/** Generic status/count pair used in dashboard summaries (optionally typed by a known status union) */
export type StatusCountResponse<T extends string = string> = {
  _id: T;
  count: number;
};

/** Response shape returned by the low stock endpoint */
export interface LowStockPartResponse {
  _id?: string;
  id?: string;
  name: string;
  quantity: number;
  reorderThreshold?: number;
  reorderPoint?: number;
}

/** Simplified state used within the dashboard for low stock parts */
export interface LowStockPart {
  id: string;
  name: string;
  quantity: number;
  reorderPoint: number;
}

/** Response shape for upcoming maintenance tasks */
export interface UpcomingMaintenanceResponse {
  _id?: string;
  id?: string;
  asset?: { _id?: string; name?: string };
  nextDue: string;
  type?: MaintenanceType;
  assignedTo?: string;
  estimatedDuration?: number;
}

/** State shape for upcoming maintenance tasks used in the dashboard */
export interface UpcomingMaintenanceItem {
  id: string;
  assetName: string;
  assetId: string;
  date: string;
  type: MaintenanceType;
  assignedTo: string;
  estimatedDuration: number;
}

/** Response shape for critical alert items */
export interface CriticalAlertResponse {
  _id?: string;
  id?: string;
  asset?: { name?: string };
  priority: string;
  description?: string;
  title?: string;
  createdAt: string;
}

/** State shape for critical alerts displayed on the dashboard */
export interface CriticalAlertItem {
  id: string;
  assetName: string;
  severity: string;
  issue: string;
  timestamp: string;
}

export interface AnalyticsData {
  laborUtilization: number;
}

export interface DashboardStats {
  totalAssets: number;
  activeWorkOrders: number;
  maintenanceCompliance: number;
  inventoryAlerts: number;
}

export interface Timesheet {
  id: string;
  date: string;
  hours: number;
  description?: string;
}

export type WorkType =
  | 'work_order'
  | 'maintenance'
  | 'training'
  | 'safety'
  | 'improvement';

export interface WorkHistoryMetrics {
  safety: {
    incidentRate: number;
    safetyCompliance: number;
    nearMisses: number;
    lastIncidentDate: string;
    safetyMeetingsAttended: number;
  };
  people: {
    trainingHours: number;
    certifications: string[];
    teamCollaboration: number;
    attendanceRate: number;
    mentorshipHours: number;
  };
  productivity: {
    completedTasks: number;
    onTimeCompletion: number;
    averageResponseTime: string;
    overtimeHours: number;
    taskEfficiencyRate: number;
  };
  improvement: {
    suggestionsSubmitted: number;
    suggestionsImplemented: number;
    processImprovements: number;
    costSavings: number;
  };
}

export interface WorkHistoryEntry {
  id: string;
  date: string;
  type: WorkType;
  title: string;
  status: 'completed' | 'delayed' | 'in_progress';
  duration: number;
  notes?: string;
  category?: 'safety' | 'people' | 'productivity' | 'improvement';
}

export interface WorkHistory {
  metrics: WorkHistoryMetrics;
  recentWork: WorkHistoryEntry[];
}
=======
export * from './legacy';
>>>>>>> 49a945eb
<|MERGE_RESOLUTION|>--- conflicted
+++ resolved
@@ -4,7 +4,6 @@
 export type { UploadedFile, UploadResponse } from '@shared/uploads';
 export type { ApiResult } from '@shared/http';
 
-<<<<<<< HEAD
 /**
  * Defines the allowed maintenance categories for upcoming maintenance tasks.
  */
@@ -494,6 +493,3 @@
   metrics: WorkHistoryMetrics;
   recentWork: WorkHistoryEntry[];
 }
-=======
-export * from './legacy';
->>>>>>> 49a945eb
