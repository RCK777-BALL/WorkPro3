/*
 * SPDX-License-Identifier: MIT
 */

import { saveAs } from 'file-saver';
import ExcelJS from 'exceljs';
import * as mammoth from 'mammoth';
import * as PDFJS from 'pdfjs-dist';
import type { TextItem } from 'pdfjs-dist/types/src/display/api';
import http from '@/lib/http';

export type DocumentType = 'pdf' | 'excel' | 'word';

const MIME_TYPE_TO_TYPE: Record<string, DocumentType> = {
  'application/pdf': 'pdf',
  'application/vnd.openxmlformats-officedocument.wordprocessingml.document': 'word',
  'application/msword': 'word',
  'application/vnd.openxmlformats-officedocument.spreadsheetml.sheet': 'excel',
  'application/vnd.ms-excel': 'excel',
};

const EXTENSION_TO_TYPE: Record<string, DocumentType> = {
  pdf: 'pdf',
  doc: 'word',
  docx: 'word',
  xls: 'excel',
  xlsx: 'excel',
};

const DEFAULT_MIME_BY_TYPE: Record<DocumentType, string> = {
  pdf: 'application/pdf',
  word: 'application/vnd.openxmlformats-officedocument.wordprocessingml.document',
  excel: 'application/vnd.openxmlformats-officedocument.spreadsheetml.sheet',
};

export const getDefaultMimeForType = (type: DocumentType) => DEFAULT_MIME_BY_TYPE[type];

export type DocumentType = 'pdf' | 'excel' | 'word';

export interface DocumentMetadata {
  id?: string;
  title: string;
<<<<<<< HEAD
  type: 'pdf' | 'excel' | 'word';
  mimeType: string;
  size?: number;
  lastModified?: Date;
=======
  type: DocumentType;
  mimeType: string;
  size: number;
  lastModified: Date | string;
  mimeType: string;
  url?: string;
>>>>>>> c72c0aa7
  tags?: string[];
  category?: string;
  downloadUrl?: string;
}

export const DOCUMENT_MIME_TYPES: Record<DocumentType, string> = {
  pdf: 'application/pdf',
  excel: 'application/vnd.openxmlformats-officedocument.spreadsheetml.sheet',
  word: 'application/vnd.openxmlformats-officedocument.wordprocessingml.document',
};

const EXTENSION_TO_TYPE: Record<string, DocumentType> = {
  pdf: 'pdf',
  xlsx: 'excel',
  docx: 'word',
};

export const inferDocumentTypeFromFilename = (filename: string): DocumentType => {
  const extension = filename.split('.').pop()?.toLowerCase();
  if (!extension) {
    throw new Error('Unsupported file type');
  }

  const type = EXTENSION_TO_TYPE[extension];
  if (!type) {
    throw new Error('Unsupported file type');
  }

  return type;
};

export const getMimeTypeForType = (type: DocumentType): string => DOCUMENT_MIME_TYPES[type];

export const parseDocument = async (
  file: File,
): Promise<{ content: string; metadata: DocumentMetadata }> => {
<<<<<<< HEAD
  const extension = file.name.split('.').pop()?.toLowerCase();
  const mimeType = normalizeMimeType(file.type, extension);
  const type = inferDocumentType(mimeType, extension);

  const metadata: DocumentMetadata = {
    title: file.name,
    type,
    mimeType,
    size: file.size,
    lastModified: file.lastModified ? new Date(file.lastModified) : undefined,
=======
  const type = inferDocumentTypeFromFilename(file.name);
  const metadata: DocumentMetadata = {
    title: file.name,
    type,
    mimeType: getMimeTypeForType(type),
    size: file.size,
    lastModified: toDate(file.lastModified),
    mimeType,
>>>>>>> c72c0aa7
  };

  let content = '';

  switch (metadata.type) {
    case 'pdf': {
      const arrayBuffer = await file.arrayBuffer();
      const pdf = await PDFJS.getDocument({ data: arrayBuffer }).promise;
      const pages = await Promise.all(
        Array.from({ length: pdf.numPages }, (_, i) =>
          pdf.getPage(i + 1).then((page) => page.getTextContent()),
        ),
      );
      content = pages
        .map((page) => page.items.map((item) => (item as TextItem).str).join(' '))
        .join('\n');
      break;
    }

    case 'excel': {
      const workbook = new ExcelJS.Workbook();
      await workbook.xlsx.load(await file.arrayBuffer());
      content = workbook.worksheets
        .map((worksheet) => {
          const rows: string[] = [];
          worksheet.eachRow({ includeEmpty: true }, (row) => {
            const values = row.values as unknown[];
            rows.push(values.slice(1).map((v) => (v ?? '').toString()).join(','));
          });
          return rows.join('\n');
        })
        .join('\n');
      break;
    }

    case 'word': {
      const result = await mammoth.extractRawText({ arrayBuffer: await file.arrayBuffer() });
      content = result.value;
      break;
    }

    default: {
      const arrayBuffer = await file.arrayBuffer();
      content = new TextDecoder().decode(arrayBuffer);
      break;
    }
  }

  return { content, metadata };
};

<<<<<<< HEAD
export const downloadDocument = (content: string | ArrayBuffer, filename: string, type: string) => {
  const blob = typeof content === 'string'
    ? new Blob([content], { type })
    : new Blob([content], { type });
=======
export const downloadDocument = (
  content: string | ArrayBuffer | Blob,
  filename: string,
  type: string,
) => {
  const blob =
    content instanceof Blob
      ? content.type && content.type !== type
        ? new Blob([content], { type })
        : content
      : new Blob([content], { type });
>>>>>>> c72c0aa7
  saveAs(blob, filename);
};

export const fileToBase64 = (file: File) =>
  new Promise<string>((resolve, reject) => {
    const reader = new FileReader();
    reader.onload = () => {
      const result = reader.result as string;
      resolve(result.split(',')[1] ?? '');
    };
    reader.onerror = reject;
    reader.readAsDataURL(file);
  });

export const searchDocuments = (documents: { content?: string; metadata: DocumentMetadata }[], query: string) => {
  const normalizedQuery = query.toLowerCase();
  return documents.filter(doc =>
<<<<<<< HEAD
    doc.content.toLowerCase().includes(normalizedQuery) ||
=======
    (doc.content?.toLowerCase().includes(normalizedQuery) ?? false) ||
>>>>>>> c72c0aa7
    doc.metadata.title.toLowerCase().includes(normalizedQuery) ||
    doc.metadata.tags?.some(tag => tag.toLowerCase().includes(normalizedQuery))
  );
};

const MIME_TYPE_MAP: Record<string, DocumentMetadata['type']> = {
  'application/pdf': 'pdf',
  'application/msword': 'word',
  'application/vnd.openxmlformats-officedocument.wordprocessingml.document': 'word',
  'application/vnd.ms-excel': 'excel',
  'application/vnd.openxmlformats-officedocument.spreadsheetml.sheet': 'excel',
};

const EXTENSION_TYPE_MAP: Record<string, DocumentMetadata['type']> = {
  pdf: 'pdf',
  doc: 'word',
  docx: 'word',
  xls: 'excel',
  xlsx: 'excel',
};

const CANONICAL_MIME: Record<DocumentMetadata['type'], string> = {
  pdf: 'application/pdf',
  word: 'application/vnd.openxmlformats-officedocument.wordprocessingml.document',
  excel: 'application/vnd.openxmlformats-officedocument.spreadsheetml.sheet',
};

export const inferDocumentType = (
  mimeType?: string,
  extension?: string,
): DocumentMetadata['type'] => {
  const normalizedMime = mimeType?.toLowerCase();
  if (normalizedMime && normalizedMime in MIME_TYPE_MAP) {
    return MIME_TYPE_MAP[normalizedMime];
  }

  if (extension) {
    const normalizedExt = extension.toLowerCase();
    const type = EXTENSION_TYPE_MAP[normalizedExt];
    if (type) {
      return type;
    }
  }

  throw new Error('Unsupported file type');
};

export const normalizeMimeType = (mimeType?: string, extension?: string): string => {
  const normalizedMime = mimeType?.toLowerCase();
  if (normalizedMime && normalizedMime in MIME_TYPE_MAP) {
    const type = MIME_TYPE_MAP[normalizedMime];
    return CANONICAL_MIME[type];
  }

  if (extension) {
    const normalizedExt = extension.toLowerCase();
    const type = EXTENSION_TYPE_MAP[normalizedExt];
    if (type) {
      return CANONICAL_MIME[type];
    }
  }

  return mimeType ?? 'application/octet-stream';
};<|MERGE_RESOLUTION|>--- conflicted
+++ resolved
@@ -40,19 +40,12 @@
 export interface DocumentMetadata {
   id?: string;
   title: string;
-<<<<<<< HEAD
-  type: 'pdf' | 'excel' | 'word';
-  mimeType: string;
-  size?: number;
-  lastModified?: Date;
-=======
   type: DocumentType;
   mimeType: string;
   size: number;
   lastModified: Date | string;
   mimeType: string;
   url?: string;
->>>>>>> c72c0aa7
   tags?: string[];
   category?: string;
   downloadUrl?: string;
@@ -89,18 +82,6 @@
 export const parseDocument = async (
   file: File,
 ): Promise<{ content: string; metadata: DocumentMetadata }> => {
-<<<<<<< HEAD
-  const extension = file.name.split('.').pop()?.toLowerCase();
-  const mimeType = normalizeMimeType(file.type, extension);
-  const type = inferDocumentType(mimeType, extension);
-
-  const metadata: DocumentMetadata = {
-    title: file.name,
-    type,
-    mimeType,
-    size: file.size,
-    lastModified: file.lastModified ? new Date(file.lastModified) : undefined,
-=======
   const type = inferDocumentTypeFromFilename(file.name);
   const metadata: DocumentMetadata = {
     title: file.name,
@@ -109,7 +90,6 @@
     size: file.size,
     lastModified: toDate(file.lastModified),
     mimeType,
->>>>>>> c72c0aa7
   };
 
   let content = '';
@@ -161,12 +141,6 @@
   return { content, metadata };
 };
 
-<<<<<<< HEAD
-export const downloadDocument = (content: string | ArrayBuffer, filename: string, type: string) => {
-  const blob = typeof content === 'string'
-    ? new Blob([content], { type })
-    : new Blob([content], { type });
-=======
 export const downloadDocument = (
   content: string | ArrayBuffer | Blob,
   filename: string,
@@ -178,7 +152,6 @@
         ? new Blob([content], { type })
         : content
       : new Blob([content], { type });
->>>>>>> c72c0aa7
   saveAs(blob, filename);
 };
 
@@ -196,11 +169,7 @@
 export const searchDocuments = (documents: { content?: string; metadata: DocumentMetadata }[], query: string) => {
   const normalizedQuery = query.toLowerCase();
   return documents.filter(doc =>
-<<<<<<< HEAD
-    doc.content.toLowerCase().includes(normalizedQuery) ||
-=======
     (doc.content?.toLowerCase().includes(normalizedQuery) ?? false) ||
->>>>>>> c72c0aa7
     doc.metadata.title.toLowerCase().includes(normalizedQuery) ||
     doc.metadata.tags?.some(tag => tag.toLowerCase().includes(normalizedQuery))
   );
