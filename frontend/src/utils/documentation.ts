/*
 * SPDX-License-Identifier: MIT
 */

import { saveAs } from 'file-saver';
import ExcelJS from 'exceljs';
import * as mammoth from 'mammoth';
import * as PDFJS from 'pdfjs-dist';
import type { TextItem } from 'pdfjs-dist/types/src/display/api';
import http from '@/lib/http';

export type DocumentType = 'pdf' | 'excel' | 'word';

const MIME_TYPE_TO_TYPE: Record<string, DocumentType> = {
  'application/pdf': 'pdf',
  'application/vnd.openxmlformats-officedocument.wordprocessingml.document': 'word',
  'application/msword': 'word',
  'application/vnd.openxmlformats-officedocument.spreadsheetml.sheet': 'excel',
  'application/vnd.ms-excel': 'excel',
};

const EXTENSION_TO_TYPE: Record<string, DocumentType> = {
  pdf: 'pdf',
  doc: 'word',
  docx: 'word',
  xls: 'excel',
  xlsx: 'excel',
};

const DEFAULT_MIME_BY_TYPE: Record<DocumentType, string> = {
  pdf: 'application/pdf',
  word: 'application/vnd.openxmlformats-officedocument.wordprocessingml.document',
  excel: 'application/vnd.openxmlformats-officedocument.spreadsheetml.sheet',
};

export const getDefaultMimeForType = (type: DocumentType) => DEFAULT_MIME_BY_TYPE[type];

export type DocumentType = 'pdf' | 'excel' | 'word';

export interface DocumentMetadata {
  id?: string;
  title: string;
  type: DocumentType;
  mimeType: string;
  size: number;
  lastModified: Date | string;
  mimeType: string;
  url?: string;
  tags?: string[];
  category?: string;
}

<<<<<<< HEAD
export const inferDocumentType = (mimeType?: string, filename?: string): DocumentType => {
  const normalizedMime = mimeType?.toLowerCase();
  if (normalizedMime && normalizedMime in MIME_TYPE_TO_TYPE) {
    return MIME_TYPE_TO_TYPE[normalizedMime];
  }
  const extension = filename?.split('.').pop()?.toLowerCase();
  if (extension && extension in EXTENSION_TO_TYPE) {
    return EXTENSION_TO_TYPE[extension];
  }
  throw new Error('Unsupported file type');
};

export const parseDocument = async (
  file: File,
): Promise<{ content: string; metadata: DocumentMetadata }> => {
  const type = inferDocumentType(file.type, file.name);
  const mimeType = file.type || DEFAULT_MIME_BY_TYPE[type];

  const metadata: DocumentMetadata = {
    title: file.name,
    type,
    mimeType,
    size: file.size,
    lastModified: new Date(file.lastModified),
=======
export const DOCUMENT_MIME_TYPES: Record<DocumentType, string> = {
  pdf: 'application/pdf',
  excel: 'application/vnd.openxmlformats-officedocument.spreadsheetml.sheet',
  word: 'application/vnd.openxmlformats-officedocument.wordprocessingml.document',
};

const EXTENSION_TO_TYPE: Record<string, DocumentType> = {
  pdf: 'pdf',
  xlsx: 'excel',
  docx: 'word',
};

export const inferDocumentTypeFromFilename = (filename: string): DocumentType => {
  const extension = filename.split('.').pop()?.toLowerCase();
  if (!extension) {
    throw new Error('Unsupported file type');
  }

  const type = EXTENSION_TO_TYPE[extension];
  if (!type) {
    throw new Error('Unsupported file type');
  }

  return type;
};

export const getMimeTypeForType = (type: DocumentType): string => DOCUMENT_MIME_TYPES[type];

export const parseDocument = async (
  file: File,
): Promise<{ content: string; metadata: DocumentMetadata }> => {
  const type = inferDocumentTypeFromFilename(file.name);
  const metadata: DocumentMetadata = {
    title: file.name,
    type,
    mimeType: getMimeTypeForType(type),
    size: file.size,
    lastModified: toDate(file.lastModified),
    mimeType,
>>>>>>> 65dbb7c0
  };

  let content = '';

  switch (metadata.type) {
    case 'pdf': {
      const arrayBuffer = await file.arrayBuffer();
      const pdf = await PDFJS.getDocument({ data: arrayBuffer }).promise;
      const pages = await Promise.all(
        Array.from({ length: pdf.numPages }, (_, i) =>
          pdf.getPage(i + 1).then((page) => page.getTextContent()),
        ),
      );
      content = pages
        .map((page) => page.items.map((item) => (item as TextItem).str).join(' '))
        .join('\n');
      break;
    }

    case 'excel': {
      const workbook = new ExcelJS.Workbook();
      await workbook.xlsx.load(await file.arrayBuffer());
      content = workbook.worksheets
        .map((worksheet) => {
          const rows: string[] = [];
          worksheet.eachRow({ includeEmpty: true }, (row) => {
            const values = row.values as unknown[];
            rows.push(values.slice(1).map((v) => (v ?? '').toString()).join(','));
          });
          return rows.join('\n');
        })
        .join('\n');
      break;
    }

    case 'word': {
      const result = await mammoth.extractRawText({ arrayBuffer: await file.arrayBuffer() });
      content = result.value;
      break;
    }

    default: {
      const arrayBuffer = await file.arrayBuffer();
      content = new TextDecoder().decode(arrayBuffer);
      break;
    }
  }

  return { content, metadata };
};

<<<<<<< HEAD
const resolveDocumentUrl = (url: string) => {
  if (/^https?:\/\//i.test(url)) {
    return url;
  }
  const baseURL = http.defaults.baseURL ?? '';
  if (!baseURL) {
    return url;
  }
  const root = baseURL.replace(/\/+$/, '').replace(/\/api$/, '');
  const normalizedPath = url.startsWith('/') ? url : `/${url}`;
  return `${root}${normalizedPath}`;
};

export const downloadDocument = async (url: string, filename: string, mimeType?: string) => {
  const absoluteUrl = resolveDocumentUrl(url);
  const response = await http.get<Blob>(absoluteUrl, { responseType: 'blob' });
  const blob = response.data;

  if (!(blob instanceof Blob)) {
    throw new Error('Invalid document response');
  }

  if (!mimeType && blob.type) {
    mimeType = blob.type;
  }

  if (mimeType && blob.type === mimeType) {
    saveAs(blob, filename);
    return;
  }

  const buffer = await blob.arrayBuffer();
  const normalizedMime = mimeType ?? 'application/octet-stream';
  const normalizedBlob = new Blob([buffer], { type: normalizedMime });
  saveAs(normalizedBlob, filename);
=======
export const downloadDocument = (
  content: string | ArrayBuffer | Blob,
  filename: string,
  type: string,
) => {
  const blob =
    content instanceof Blob
      ? content.type && content.type !== type
        ? new Blob([content], { type })
        : content
      : new Blob([content], { type });
  saveAs(blob, filename);
>>>>>>> 65dbb7c0
};

export const fileToBase64 = (file: File) =>
  new Promise<string>((resolve, reject) => {
    const reader = new FileReader();
    reader.onload = () => {
      const result = reader.result as string;
      resolve(result.split(',')[1] ?? '');
    };
    reader.onerror = reject;
    reader.readAsDataURL(file);
  });

export const searchDocuments = (documents: { content?: string; metadata: DocumentMetadata }[], query: string) => {
  const normalizedQuery = query.toLowerCase();
  return documents.filter(doc =>
    (doc.content?.toLowerCase().includes(normalizedQuery) ?? false) ||
    doc.metadata.title.toLowerCase().includes(normalizedQuery) ||
    doc.metadata.tags?.some(tag => tag.toLowerCase().includes(normalizedQuery))
  );
};<|MERGE_RESOLUTION|>--- conflicted
+++ resolved
@@ -50,32 +50,6 @@
   category?: string;
 }
 
-<<<<<<< HEAD
-export const inferDocumentType = (mimeType?: string, filename?: string): DocumentType => {
-  const normalizedMime = mimeType?.toLowerCase();
-  if (normalizedMime && normalizedMime in MIME_TYPE_TO_TYPE) {
-    return MIME_TYPE_TO_TYPE[normalizedMime];
-  }
-  const extension = filename?.split('.').pop()?.toLowerCase();
-  if (extension && extension in EXTENSION_TO_TYPE) {
-    return EXTENSION_TO_TYPE[extension];
-  }
-  throw new Error('Unsupported file type');
-};
-
-export const parseDocument = async (
-  file: File,
-): Promise<{ content: string; metadata: DocumentMetadata }> => {
-  const type = inferDocumentType(file.type, file.name);
-  const mimeType = file.type || DEFAULT_MIME_BY_TYPE[type];
-
-  const metadata: DocumentMetadata = {
-    title: file.name,
-    type,
-    mimeType,
-    size: file.size,
-    lastModified: new Date(file.lastModified),
-=======
 export const DOCUMENT_MIME_TYPES: Record<DocumentType, string> = {
   pdf: 'application/pdf',
   excel: 'application/vnd.openxmlformats-officedocument.spreadsheetml.sheet',
@@ -115,7 +89,6 @@
     size: file.size,
     lastModified: toDate(file.lastModified),
     mimeType,
->>>>>>> 65dbb7c0
   };
 
   let content = '';
@@ -167,43 +140,6 @@
   return { content, metadata };
 };
 
-<<<<<<< HEAD
-const resolveDocumentUrl = (url: string) => {
-  if (/^https?:\/\//i.test(url)) {
-    return url;
-  }
-  const baseURL = http.defaults.baseURL ?? '';
-  if (!baseURL) {
-    return url;
-  }
-  const root = baseURL.replace(/\/+$/, '').replace(/\/api$/, '');
-  const normalizedPath = url.startsWith('/') ? url : `/${url}`;
-  return `${root}${normalizedPath}`;
-};
-
-export const downloadDocument = async (url: string, filename: string, mimeType?: string) => {
-  const absoluteUrl = resolveDocumentUrl(url);
-  const response = await http.get<Blob>(absoluteUrl, { responseType: 'blob' });
-  const blob = response.data;
-
-  if (!(blob instanceof Blob)) {
-    throw new Error('Invalid document response');
-  }
-
-  if (!mimeType && blob.type) {
-    mimeType = blob.type;
-  }
-
-  if (mimeType && blob.type === mimeType) {
-    saveAs(blob, filename);
-    return;
-  }
-
-  const buffer = await blob.arrayBuffer();
-  const normalizedMime = mimeType ?? 'application/octet-stream';
-  const normalizedBlob = new Blob([buffer], { type: normalizedMime });
-  saveAs(normalizedBlob, filename);
-=======
 export const downloadDocument = (
   content: string | ArrayBuffer | Blob,
   filename: string,
@@ -216,7 +152,6 @@
         : content
       : new Blob([content], { type });
   saveAs(blob, filename);
->>>>>>> 65dbb7c0
 };
 
 export const fileToBase64 = (file: File) =>
