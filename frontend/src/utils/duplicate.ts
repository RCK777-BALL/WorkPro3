<<<<<<< HEAD
import type { Asset, WorkOrder, MaintenanceSchedule } from '@/types';
=======
/*
 * SPDX-License-Identifier: MIT
 */

import type { Asset, WorkOrder, MaintenanceSchedule } from '../types';
>>>>>>> 72c8c033

export const duplicateAsset = (asset: Asset): Asset => {
  const newAsset = {
    ...asset,
    id: `${asset.id}-copy`,
    name: `${asset.name} (Copy)`,
    serialNumber: `${asset.serialNumber}-COPY`,
    createdAt: new Date().toISOString(),
  };
  
  delete newAsset.lastServiced;
  delete newAsset.warrantyExpiry;
  
  return newAsset;
};

export const duplicateWorkOrder = (workOrder: WorkOrder): WorkOrder => {
  const newWorkOrder: WorkOrder = {
    ...workOrder,
    id: `${workOrder.id}-copy`,
    title: `${workOrder.title} (Copy)`,
    status: 'open',
    createdAt: new Date().toISOString(),
    scheduledDate: new Date().toISOString().split('T')[0],
  };
  
  delete newWorkOrder.completedAt;
  delete newWorkOrder.completedBy;
  
  return newWorkOrder;
};

export const duplicatePM = (schedule: MaintenanceSchedule): MaintenanceSchedule => {
  const newSchedule = {
    ...schedule,
    id: `${schedule.id}-copy`,
    title: `${schedule.title} (Copy)`,
    nextDue: new Date().toISOString().split('T')[0],
  };
  
  delete newSchedule.lastCompleted;
  delete newSchedule.lastCompletedBy;
  
  return newSchedule;
};<|MERGE_RESOLUTION|>--- conflicted
+++ resolved
@@ -1,12 +1,5 @@
-<<<<<<< HEAD
-import type { Asset, WorkOrder, MaintenanceSchedule } from '@/types';
-=======
-/*
- * SPDX-License-Identifier: MIT
- */
-
-import type { Asset, WorkOrder, MaintenanceSchedule } from '../types';
->>>>>>> 72c8c033
+ import type { Asset, WorkOrder, MaintenanceSchedule } from '@/types';
+ 
 
 export const duplicateAsset = (asset: Asset): Asset => {
   const newAsset = {
