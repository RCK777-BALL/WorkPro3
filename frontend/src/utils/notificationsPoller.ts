<<<<<<< HEAD
import { fetchNotifications } from '@/api/notifications';
import type { NotificationType } from '@/types';
import { useSocketStore } from '@/store/socketStore';
=======
/*
 * SPDX-License-Identifier: MIT
 */

import { fetchNotifications } from '../api/notifications';
import type { NotificationType } from '../types';
import { useSocketStore } from '../store/socketStore';
import { emitToast } from '../context/ToastContext';
>>>>>>> 72c8c033

let pollTimer: ReturnType<typeof setTimeout> | null = null;
let startTimeout: ReturnType<typeof setTimeout> | null = null;
let unsubscribe: (() => void) | null = null;
let since: string | undefined;
let callback: ((notes: NotificationType[]) => void) | null = null;
let intervalMs = 30_000;
let retryCount = 0;
const MAX_RETRIES = 5;

function scheduleNextPoll(delay: number) {
  pollTimer = setTimeout(() => void poll(), delay);
}

async function poll() {
  pollTimer = null;
  try {
    const params: Record<string, unknown> = {};
    if (since) params.since = since;
    const data = await fetchNotifications(params);
    if (Array.isArray(data) && data.length > 0) {
      since = data[data.length - 1].createdAt;
      callback?.(data);
    }
    retryCount = 0;
    scheduleNextPoll(intervalMs);
  } catch (err) {
    console.error('Notification poll failed', err);
    retryCount += 1;
    if (retryCount >= MAX_RETRIES) {
      emitToast('Live notifications are unavailable; please refresh later', 'error');
      stopPolling();
    } else {
      const delay = intervalMs * 2 ** (retryCount - 1);
      scheduleNextPoll(delay);
    }
  }
}

function beginPolling() {
  if (pollTimer) return;
  retryCount = 0;
  void poll();
}

function stopPolling() {
  if (pollTimer) {
    clearTimeout(pollTimer);
    pollTimer = null;
  }
  if (startTimeout) {
    clearTimeout(startTimeout);
    startTimeout = null;
  }
  retryCount = 0;
}

export function startNotificationsPoll(
  onNotify: (notes: NotificationType[]) => void,
  interval = 30_000,
) {
  callback = onNotify;
  intervalMs = interval;

  const handleConnectionChange = (connected: boolean) => {
    if (connected) {
      stopPolling();
    } else if (!pollTimer && !startTimeout) {
      startTimeout = setTimeout(() => {
        beginPolling();
      }, 10_000);
    }
  };

  unsubscribe?.();
  unsubscribe = useSocketStore.subscribe(
    (s: { connected: boolean }) => s.connected,
    handleConnectionChange,
  );

  handleConnectionChange(useSocketStore.getState().connected);
}

export function stopNotificationsPoll() {
  stopPolling();
  unsubscribe?.();
  unsubscribe = null;
  callback = null;
  since = undefined;
}
<|MERGE_RESOLUTION|>--- conflicted
+++ resolved
@@ -1,17 +1,7 @@
-<<<<<<< HEAD
-import { fetchNotifications } from '@/api/notifications';
+ import { fetchNotifications } from '@/api/notifications';
 import type { NotificationType } from '@/types';
 import { useSocketStore } from '@/store/socketStore';
-=======
-/*
- * SPDX-License-Identifier: MIT
- */
-
-import { fetchNotifications } from '../api/notifications';
-import type { NotificationType } from '../types';
-import { useSocketStore } from '../store/socketStore';
-import { emitToast } from '../context/ToastContext';
->>>>>>> 72c8c033
+ 
 
 let pollTimer: ReturnType<typeof setTimeout> | null = null;
 let startTimeout: ReturnType<typeof setTimeout> | null = null;
