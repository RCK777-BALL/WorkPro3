--- conflicted
+++ resolved
@@ -1,10 +1,6 @@
-<<<<<<< HEAD
-import { emitToast } from '../context/ToastContext';
+ import { emitToast } from '../context/ToastContext';
 import { logError } from './logger';
-=======
- import { emitToast } from '@/context/ToastContext';
- 
->>>>>>> 5f8f3a68
+ 
 
 export interface QueuedRequest<T = unknown> {
   method: 'post' | 'put' | 'delete';
@@ -129,36 +125,11 @@
   };
 };
 
-<<<<<<< HEAD
-const diffObjects = (
+ const diffObjects = (
   local: Record<string, unknown>,
   server: Record<string, unknown>
 ): DiffEntry[] => {
-=======
-const isObject = (val: any): val is Record<string, any> =>
-  val !== null && typeof val === 'object';
-
-const deepEqual = (
-  a: any,
-  b: any,
-  visited = new WeakMap<any, any>()
-): boolean => {
-  if (Object.is(a, b)) return true;
-  if (!isObject(a) || !isObject(b)) return false;
-  if (visited.get(a) === b) return true;
-  visited.set(a, b);
-  const keysA = Object.keys(a);
-  const keysB = Object.keys(b);
-  if (keysA.length !== keysB.length) return false;
-  for (const key of keysA) {
-    if (!Object.prototype.hasOwnProperty.call(b, key)) return false;
-    if (!deepEqual(a[key], b[key], visited)) return false;
-  }
-  return true;
-};
-
-export const diffObjects = (local: any, server: any): DiffEntry[] => {
->>>>>>> 5f8f3a68
+ 
   const keys = new Set([
     ...Object.keys(local ?? {}),
     ...Object.keys(server ?? {}),
@@ -176,8 +147,7 @@
 let isFlushing = false;
 
 export const flushQueue = async (useBackoff = true) => {
-<<<<<<< HEAD
-  const queue = loadQueue();
+   const queue = loadQueue();
   if (queue.length === 0) return;
 
   const now = Date.now();
@@ -204,53 +174,10 @@
           );
         } catch (fetchErr: unknown) {
           logError('Failed to fetch server data for conflict', fetchErr);
-=======
-  if (isFlushing) return;
-  isFlushing = true;
-  try {
-    const queue = loadQueue();
-    if (queue.length === 0) return;
-
-   const remaining: QueuedRequest[] = [];
-
-  for (let i = 0; i < queue.length; i++) {
-    const req = queue[i];
-    const now = Date.now();
-
-    if (!(useBackoff && req.nextAttempt && req.nextAttempt > now)) {
-      try {
-        await httpClient({ method: req.method, url: req.url, data: req.data });
-      } catch (err: any) {
-        if (err?.response?.status === 409) {
-          try {
-            const serverRes = await httpClient({ method: 'get', url: req.url });
-            const serverData = serverRes.data;
-            const diffs = diffObjects(req.data, serverData);
-            conflictListeners.forEach((cb) =>
-              cb({ method: req.method, url: req.url, local: req.data, server: serverData, diffs })
-            );
-          } catch (fetchErr) {
-            console.error('Failed to fetch server data for conflict', fetchErr);
-          }
-        } else {
-          console.error('Failed to flush queued request', err);
-          const retries = (req.retries ?? 0) + 1;
-          if (retries > MAX_QUEUE_RETRIES) {
-            emitToast('Offline change failed too many times and was dropped', 'error');
-          } else {
-            const backoff = Math.min(1000 * 2 ** (retries - 1), 30000);
-            remaining.push({
-              ...req,
-              retries,
-              error: String(err),
-              nextAttempt: useBackoff ? now + backoff : undefined,
-            });
-          }
->>>>>>> 5f8f3a68
+ 
         }
       }
-<<<<<<< HEAD
-      logError('Failed to flush queued request', err);
+       logError('Failed to flush queued request', err);
       const retries = (req.retries ?? 0) + 1;
       const backoff = Math.min(1000 * 2 ** (retries - 1), 30000);
       remaining.push({
@@ -260,10 +187,7 @@
         nextAttempt: useBackoff ? now + backoff : undefined,
       });
       continue; // continue processing remaining requests
-=======
-    } else {
-      remaining.push(req);
->>>>>>> 5f8f3a68
+ 
     }
 
     const toPersist = [...remaining, ...queue.slice(i + 1)];
