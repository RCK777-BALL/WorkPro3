{
  "compilerOptions": {
    "target": "ESNext",
    "useDefineForClassFields": true,
    "lib": ["ES2020", "DOM", "DOM.Iterable"],
    "module": "ESNext",
    "skipLibCheck": true,
<<<<<<< HEAD
=======

    /* EITHER remove the "types" line completely
       OR include React + ReactDOM so JSX works */
>>>>>>> 649f2f90
    "types": ["vite/client", "react", "react-dom", "node"],

    /* Bundler mode */
    "moduleResolution": "Bundler",
    "allowImportingTsExtensions": true,
    "isolatedModules": true,
    "moduleDetection": "force",
    "noEmit": true,
    "jsx": "react-jsx",

    /* Linting */
    "strict": true,
    "noUnusedLocals": true,
    "noUnusedParameters": true,
    "noFallthroughCasesInSwitch": true
  },
  "include": ["src"]
}<|MERGE_RESOLUTION|>--- conflicted
+++ resolved
@@ -5,12 +5,7 @@
     "lib": ["ES2020", "DOM", "DOM.Iterable"],
     "module": "ESNext",
     "skipLibCheck": true,
-<<<<<<< HEAD
-=======
-
-    /* EITHER remove the "types" line completely
-       OR include React + ReactDOM so JSX works */
->>>>>>> 649f2f90
+ 
     "types": ["vite/client", "react", "react-dom", "node"],
 
     /* Bundler mode */
