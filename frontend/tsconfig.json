{
  "extends": "./tsconfig.app.json",
  "compilerOptions": {
<<<<<<< HEAD
    "strict": true
=======
    "strict": true,
    "noImplicitAny": true,
    "exactOptionalPropertyTypes": true,
    "paths": {
      "@/*": ["src/*"],
      "@shared/*": ["../shared/types/*"]
    }
>>>>>>> d4094fa6
  },
  "include": ["src"]
}<|MERGE_RESOLUTION|>--- conflicted
+++ resolved
@@ -1,9 +1,6 @@
 {
   "extends": "./tsconfig.app.json",
   "compilerOptions": {
-<<<<<<< HEAD
-    "strict": true
-=======
     "strict": true,
     "noImplicitAny": true,
     "exactOptionalPropertyTypes": true,
@@ -11,7 +8,6 @@
       "@/*": ["src/*"],
       "@shared/*": ["../shared/types/*"]
     }
->>>>>>> d4094fa6
   },
   "include": ["src"]
 }